{
    "description": "The release value identifies the base version that will be applied via the tools/release-tools/setVersion.js",
    "usage": "When creating a new release you should update this value directly or via the eg. 'npm run setVersion -- 3.2.0' or 'npm run setVersion -- -patch' or 'npm run setVersion -- -minor'",
<<<<<<< HEAD
    "release": "3.3.8",
    "next": "patch",
    "pkgs": {
        "@microsoft/applicationinsights-web": {
            "package": "package.json",
            "release": "3.3.8"
        },
        "@microsoft/applicationinsights-web-basic": {
            "package": "AISKULight/package.json",
            "release": "3.3.8"
        },
        "@microsoft/applicationinsights-channel-js": {
            "package": "channels/applicationinsights-channel-js/package.json",
            "release": "3.3.8"
        },
        "@microsoft/applicationinsights-analytics-js": {
            "package": "extensions/applicationinsights-analytics-js/package.json",
            "release": "3.3.8"
        },
        "@microsoft/applicationinsights-clickanalytics-js": {
            "package": "extensions/applicationinsights-clickanalytics-js/package.json",
            "release": "3.3.8"
        },
        "@microsoft/applicationinsights-osplugin-js": {
            "package": "extensions/applicationinsights-osplugin-js/package.json",
            "release": "3.3.8"
        },
        "@microsoft/applicationinsights-debugplugin-js": {
            "package": "extensions/applicationinsights-debugplugin-js/package.json",
            "release": "3.3.8"
        },
        "@microsoft/applicationinsights-dependencies-js": {
            "package": "extensions/applicationinsights-dependencies-js/package.json",
            "release": "3.3.8"
        },
        "@microsoft/applicationinsights-perfmarkmeasure-js": {
            "package": "extensions/applicationinsights-perfmarkmeasure-js/package.json",
            "release": "3.3.8"
        },
        "@microsoft/applicationinsights-properties-js": {
            "package": "extensions/applicationinsights-properties-js/package.json",
            "release": "3.3.8"
        },
        "@microsoft/applicationinsights-common": {
            "package": "shared/AppInsightsCommon/package.json",
            "release": "3.3.8"
        },
        "@microsoft/applicationinsights-core-js": {
            "package": "shared/AppInsightsCore/package.json",
            "release": "3.3.8"
        },
        "@microsoft/applicationinsights-offlinechannel-js": {
            "package": "channels/offline-channel-js/package.json",
            "release": "0.3.8"
=======
    "release": "3.3.9",
    "next": "minor",
    "pkgs": {
        "@microsoft/applicationinsights-web": {
            "package": "package.json",
            "release": "3.3.9"
        },
        "@microsoft/applicationinsights-web-basic": {
            "package": "AISKULight/package.json",
            "release": "3.3.9"
        },
        "@microsoft/applicationinsights-channel-js": {
            "package": "channels/applicationinsights-channel-js/package.json",
            "release": "3.3.9"
        },
        "@microsoft/applicationinsights-analytics-js": {
            "package": "extensions/applicationinsights-analytics-js/package.json",
            "release": "3.3.9"
        },
        "@microsoft/applicationinsights-clickanalytics-js": {
            "package": "extensions/applicationinsights-clickanalytics-js/package.json",
            "release": "3.3.9"
        },
        "@microsoft/applicationinsights-osplugin-js": {
            "package": "extensions/applicationinsights-osplugin-js/package.json",
            "release": "3.3.9"
        },
        "@microsoft/applicationinsights-debugplugin-js": {
            "package": "extensions/applicationinsights-debugplugin-js/package.json",
            "release": "3.3.9"
        },
        "@microsoft/applicationinsights-dependencies-js": {
            "package": "extensions/applicationinsights-dependencies-js/package.json",
            "release": "3.3.9"
        },
        "@microsoft/applicationinsights-perfmarkmeasure-js": {
            "package": "extensions/applicationinsights-perfmarkmeasure-js/package.json",
            "release": "3.3.9"
        },
        "@microsoft/applicationinsights-properties-js": {
            "package": "extensions/applicationinsights-properties-js/package.json",
            "release": "3.3.9"
        },
        "@microsoft/applicationinsights-common": {
            "package": "shared/AppInsightsCommon/package.json",
            "release": "3.3.9"
        },
        "@microsoft/applicationinsights-core-js": {
            "package": "shared/AppInsightsCore/package.json",
            "release": "3.3.9"
        },
        "@microsoft/applicationinsights-offlinechannel-js": {
            "package": "channels/offline-channel-js/package.json",
            "release": "0.3.9"
>>>>>>> 2927525d
        },
        "@microsoft/applicationinsights-chrome-debug-extension": {
            "package": "tools/chrome-debug-extension/package.json",
            "release": "0.8.0"
        },
        "applicationinsights-web-config": {
            "package": "tools/config/package.json",
            "release": "1.0.5"
        },
        "@microsoft/applicationinsights-example-aisku": {
            "package": "examples/AISKU/package.json",
<<<<<<< HEAD
            "release": "3.3.8"
        },
        "@microsoft/applicationinsights-example-dependencies": {
            "package": "examples/dependency/package.json",
            "release": "3.3.8"
        },
        "@microsoft/applicationinsights-example-shared-worker": {
            "package": "examples/shared-worker/package.json",
            "release": "3.3.8"
        },
        "@microsoft/applicationinsights-teechannel-js": {
            "package": "channels/tee-channel-js/package.json",
            "release": "3.3.8"
        },
        "@microsoft/applicationinsights-test-module-type-check": {
            "package": "AISKU/Tests/es6-module-type-check/package.json",
            "release": "3.3.8"
        },
        "@microsoft/applicationinsights-cfgsync-js": {
            "package": "extensions/applicationinsights-cfgsync-js/package.json",
            "release": "3.3.8"
        },
        "@microsoft/applicationinsights-example-cfgsync": {
            "package": "examples/cfgSync/package.json",
            "release": "3.3.8"
        },
        "@microsoft/1ds-post-js": {
            "package": "channels/1ds-post-js/package.json",
            "release": "4.3.8"
        },
        "@microsoft/1ds-core-js": {
            "package": "shared/1ds-core-js/package.json",
            "release": "4.3.8"
=======
            "release": "3.3.9"
        },
        "@microsoft/applicationinsights-example-dependencies": {
            "package": "examples/dependency/package.json",
            "release": "3.3.9"
        },
        "@microsoft/applicationinsights-example-shared-worker": {
            "package": "examples/shared-worker/package.json",
            "release": "3.3.9"
        },
        "@microsoft/applicationinsights-teechannel-js": {
            "package": "channels/tee-channel-js/package.json",
            "release": "3.3.9"
        },
        "@microsoft/applicationinsights-test-module-type-check": {
            "package": "AISKU/Tests/es6-module-type-check/package.json",
            "release": "3.3.9"
        },
        "@microsoft/applicationinsights-cfgsync-js": {
            "package": "extensions/applicationinsights-cfgsync-js/package.json",
            "release": "3.3.9"
        },
        "@microsoft/applicationinsights-example-cfgsync": {
            "package": "examples/cfgSync/package.json",
            "release": "3.3.9"
        },
        "@microsoft/1ds-post-js": {
            "package": "channels/1ds-post-js/package.json",
            "release": "4.3.9"
        },
        "@microsoft/1ds-core-js": {
            "package": "shared/1ds-core-js/package.json",
            "release": "4.3.9"
>>>>>>> 2927525d
        },
        "@microsoft/applicationinsights-web-snippet": {
            "package": "tools/applicationinsights-web-snippet/package.json",
            "release": "1.2.4"
        }
    }
}<|MERGE_RESOLUTION|>--- conflicted
+++ resolved
@@ -1,62 +1,6 @@
 {
     "description": "The release value identifies the base version that will be applied via the tools/release-tools/setVersion.js",
     "usage": "When creating a new release you should update this value directly or via the eg. 'npm run setVersion -- 3.2.0' or 'npm run setVersion -- -patch' or 'npm run setVersion -- -minor'",
-<<<<<<< HEAD
-    "release": "3.3.8",
-    "next": "patch",
-    "pkgs": {
-        "@microsoft/applicationinsights-web": {
-            "package": "package.json",
-            "release": "3.3.8"
-        },
-        "@microsoft/applicationinsights-web-basic": {
-            "package": "AISKULight/package.json",
-            "release": "3.3.8"
-        },
-        "@microsoft/applicationinsights-channel-js": {
-            "package": "channels/applicationinsights-channel-js/package.json",
-            "release": "3.3.8"
-        },
-        "@microsoft/applicationinsights-analytics-js": {
-            "package": "extensions/applicationinsights-analytics-js/package.json",
-            "release": "3.3.8"
-        },
-        "@microsoft/applicationinsights-clickanalytics-js": {
-            "package": "extensions/applicationinsights-clickanalytics-js/package.json",
-            "release": "3.3.8"
-        },
-        "@microsoft/applicationinsights-osplugin-js": {
-            "package": "extensions/applicationinsights-osplugin-js/package.json",
-            "release": "3.3.8"
-        },
-        "@microsoft/applicationinsights-debugplugin-js": {
-            "package": "extensions/applicationinsights-debugplugin-js/package.json",
-            "release": "3.3.8"
-        },
-        "@microsoft/applicationinsights-dependencies-js": {
-            "package": "extensions/applicationinsights-dependencies-js/package.json",
-            "release": "3.3.8"
-        },
-        "@microsoft/applicationinsights-perfmarkmeasure-js": {
-            "package": "extensions/applicationinsights-perfmarkmeasure-js/package.json",
-            "release": "3.3.8"
-        },
-        "@microsoft/applicationinsights-properties-js": {
-            "package": "extensions/applicationinsights-properties-js/package.json",
-            "release": "3.3.8"
-        },
-        "@microsoft/applicationinsights-common": {
-            "package": "shared/AppInsightsCommon/package.json",
-            "release": "3.3.8"
-        },
-        "@microsoft/applicationinsights-core-js": {
-            "package": "shared/AppInsightsCore/package.json",
-            "release": "3.3.8"
-        },
-        "@microsoft/applicationinsights-offlinechannel-js": {
-            "package": "channels/offline-channel-js/package.json",
-            "release": "0.3.8"
-=======
     "release": "3.3.9",
     "next": "minor",
     "pkgs": {
@@ -111,7 +55,6 @@
         "@microsoft/applicationinsights-offlinechannel-js": {
             "package": "channels/offline-channel-js/package.json",
             "release": "0.3.9"
->>>>>>> 2927525d
         },
         "@microsoft/applicationinsights-chrome-debug-extension": {
             "package": "tools/chrome-debug-extension/package.json",
@@ -123,41 +66,6 @@
         },
         "@microsoft/applicationinsights-example-aisku": {
             "package": "examples/AISKU/package.json",
-<<<<<<< HEAD
-            "release": "3.3.8"
-        },
-        "@microsoft/applicationinsights-example-dependencies": {
-            "package": "examples/dependency/package.json",
-            "release": "3.3.8"
-        },
-        "@microsoft/applicationinsights-example-shared-worker": {
-            "package": "examples/shared-worker/package.json",
-            "release": "3.3.8"
-        },
-        "@microsoft/applicationinsights-teechannel-js": {
-            "package": "channels/tee-channel-js/package.json",
-            "release": "3.3.8"
-        },
-        "@microsoft/applicationinsights-test-module-type-check": {
-            "package": "AISKU/Tests/es6-module-type-check/package.json",
-            "release": "3.3.8"
-        },
-        "@microsoft/applicationinsights-cfgsync-js": {
-            "package": "extensions/applicationinsights-cfgsync-js/package.json",
-            "release": "3.3.8"
-        },
-        "@microsoft/applicationinsights-example-cfgsync": {
-            "package": "examples/cfgSync/package.json",
-            "release": "3.3.8"
-        },
-        "@microsoft/1ds-post-js": {
-            "package": "channels/1ds-post-js/package.json",
-            "release": "4.3.8"
-        },
-        "@microsoft/1ds-core-js": {
-            "package": "shared/1ds-core-js/package.json",
-            "release": "4.3.8"
-=======
             "release": "3.3.9"
         },
         "@microsoft/applicationinsights-example-dependencies": {
@@ -191,7 +99,6 @@
         "@microsoft/1ds-core-js": {
             "package": "shared/1ds-core-js/package.json",
             "release": "4.3.9"
->>>>>>> 2927525d
         },
         "@microsoft/applicationinsights-web-snippet": {
             "package": "tools/applicationinsights-web-snippet/package.json",
