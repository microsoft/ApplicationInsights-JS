{
    "description": "The release value identifies the base version that will be applied via the tools/release-tools/setVersion.js",
    "usage": "When creating a new release you should update this value directly or via the eg. 'npm run setVersion -- 3.2.0' or 'npm run setVersion -- -patch' or 'npm run setVersion -- -minor'",
    "release": "3.1.1",
    "next": "patch",
    "pkgs": {
        "@microsoft/applicationinsights-web": {
            "package": "package.json",
            "release": "3.1.1"
        },
        "@microsoft/applicationinsights-web-basic": {
            "package": "AISKULight/package.json",
            "release": "3.1.1"
        },
        "@microsoft/applicationinsights-channel-js": {
            "package": "channels/applicationinsights-channel-js/package.json",
            "release": "3.1.1"
        },
        "@microsoft/applicationinsights-analytics-js": {
            "package": "extensions/applicationinsights-analytics-js/package.json",
            "release": "3.1.1"
        },
        "@microsoft/applicationinsights-clickanalytics-js": {
            "package": "extensions/applicationinsights-clickanalytics-js/package.json",
            "release": "3.1.1"
        },
        "@microsoft/applicationinsights-debugplugin-js": {
            "package": "extensions/applicationinsights-debugplugin-js/package.json",
            "release": "3.1.1"
        },
        "@microsoft/applicationinsights-dependencies-js": {
            "package": "extensions/applicationinsights-dependencies-js/package.json",
            "release": "3.1.1"
        },
        "@microsoft/applicationinsights-perfmarkmeasure-js": {
            "package": "extensions/applicationinsights-perfmarkmeasure-js/package.json",
            "release": "3.1.1"
        },
        "@microsoft/applicationinsights-properties-js": {
            "package": "extensions/applicationinsights-properties-js/package.json",
            "release": "3.1.1"
        },
        "@microsoft/applicationinsights-common": {
            "package": "shared/AppInsightsCommon/package.json",
            "release": "3.1.1"
        },
        "@microsoft/applicationinsights-core-js": {
            "package": "shared/AppInsightsCore/package.json",
            "release": "3.1.1"
        },
        "@microsoft/applicationinsights-offlinechannel-js": {
            "package": "channels/offline-channel-js/package.json",
            "release": "0.1.1"
        },
        "@microsoft/applicationinsights-chrome-debug-extension": {
            "package": "tools/chrome-debug-extension/package.json",
            "release": "0.5.1"
        },
        "applicationinsights-web-config": {
            "package": "tools/config/package.json",
<<<<<<< HEAD
            "release": "1.0.0"
=======
            "release": "0.1.1"
>>>>>>> ed69e82d
        },
        "@microsoft/applicationinsights-example-aisku": {
            "package": "examples/AISKU/package.json",
            "release": "3.1.1"
        },
        "@microsoft/applicationinsights-example-dependencies": {
            "package": "examples/dependency/package.json",
            "release": "3.1.1"
        },
        "@microsoft/applicationinsights-example-shared-worker": {
            "package": "examples/shared-worker/package.json",
            "release": "3.1.1"
        },
        "@microsoft/applicationinsights-teechannel-js": {
            "package": "channels/tee-channel-js/package.json",
            "release": "3.1.1"
        },
        "@microsoft/applicationinsights-test-module-type-check": {
            "package": "AISKU/Tests/es6-module-type-check/package.json",
            "release": "3.1.1"
        },
        "@microsoft/applicationinsights-cfgsync-js": {
            "package": "extensions/applicationinsights-cfgsync-js/package.json",
            "release": "3.1.1"
        },
        "@microsoft/applicationinsights-example-cfgsync": {
            "package": "examples/cfgSync/package.json",
            "release": "3.1.1"
        },
        "@microsoft/1ds-post-js": {
            "package": "channels/1ds-post-js/package.json",
            "release": "4.1.1"
        },
        "@microsoft/1ds-core-js": {
            "package": "shared/1ds-core-js/package.json",
            "release": "4.1.1"
        },
        "@microsoft/applicationinsights-web-snippet": {
            "package": "tools/applicationinsights-web-snippet/package.json",
            "release": "1.1.3"
        }
    }
}<|MERGE_RESOLUTION|>--- conflicted
+++ resolved
@@ -58,11 +58,7 @@
         },
         "applicationinsights-web-config": {
             "package": "tools/config/package.json",
-<<<<<<< HEAD
             "release": "1.0.0"
-=======
-            "release": "0.1.1"
->>>>>>> ed69e82d
         },
         "@microsoft/applicationinsights-example-aisku": {
             "package": "examples/AISKU/package.json",
