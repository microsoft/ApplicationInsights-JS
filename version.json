{
    "description": "The release value identifies the base version that will be applied via the tools/release-tools/setVersion.js",
    "usage": "When creating a new release you should update this value directly or via the eg. 'npm run setVersion -- 3.2.0' or 'npm run setVersion -- -patch' or 'npm run setVersion -- -minor'",
<<<<<<< HEAD
    "release": "2.8.5",
    "next": "major",
    "pkgs": {
        "@microsoft/applicationinsights-web": {
            "package": "package.json",
            "release": "2.8.5"
        },
        "@microsoft/applicationinsights-web-basic": {
            "package": "AISKULight/package.json",
            "release": "2.8.5"
        },
        "@microsoft/applicationinsights-channel-js": {
            "package": "channels/applicationinsights-channel-js/package.json",
            "release": "2.8.5"
        },
        "@microsoft/applicationinsights-analytics-js": {
            "package": "extensions/applicationinsights-analytics-js/package.json",
            "release": "2.8.5"
        },
        "@microsoft/applicationinsights-clickanalytics-js": {
            "package": "extensions/applicationinsights-clickanalytics-js/package.json",
            "release": "2.8.5"
        },
        "@microsoft/applicationinsights-debugplugin-js": {
            "package": "extensions/applicationinsights-debugplugin-js/package.json",
            "release": "2.8.5"
        },
        "@microsoft/applicationinsights-dependencies-js": {
            "package": "extensions/applicationinsights-dependencies-js/package.json",
            "release": "2.8.5"
        },
        "@microsoft/applicationinsights-perfmarkmeasure-js": {
            "package": "extensions/applicationinsights-perfmarkmeasure-js/package.json",
            "release": "2.8.5"
        },
        "@microsoft/applicationinsights-properties-js": {
            "package": "extensions/applicationinsights-properties-js/package.json",
            "release": "2.8.5"
        },
        "@microsoft/applicationinsights-common": {
            "package": "shared/AppInsightsCommon/package.json",
            "release": "2.8.5"
        },
        "@microsoft/applicationinsights-core-js": {
            "package": "shared/AppInsightsCore/package.json",
            "release": "2.8.5"
        },
        "@microsoft/applicationinsights-react-js": {
            "package": "extensions/applicationinsights-react-js/package.json",
            "release": "3.3.5"
        },
        "@microsoft/applicationinsights-react-native": {
            "package": "extensions/applicationinsights-react-native/package.json",
            "release": "2.5.5"
        },
        "@microsoft/applicationinsights-chrome-debug-extension": {
            "package": "tools/chrome-debug-extension/package.json",
            "release": "0.3.5"
=======
    "release": "2.8.6",
    "next": "patch",
    "pkgs": {
        "@microsoft/applicationinsights-web": {
            "package": "package.json",
            "release": "2.8.6"
        },
        "@microsoft/applicationinsights-web-basic": {
            "package": "AISKULight/package.json",
            "release": "2.8.6"
        },
        "@microsoft/applicationinsights-channel-js": {
            "package": "channels/applicationinsights-channel-js/package.json",
            "release": "2.8.6"
        },
        "@microsoft/applicationinsights-analytics-js": {
            "package": "extensions/applicationinsights-analytics-js/package.json",
            "release": "2.8.6"
        },
        "@microsoft/applicationinsights-clickanalytics-js": {
            "package": "extensions/applicationinsights-clickanalytics-js/package.json",
            "release": "2.8.6"
        },
        "@microsoft/applicationinsights-debugplugin-js": {
            "package": "extensions/applicationinsights-debugplugin-js/package.json",
            "release": "2.8.6"
        },
        "@microsoft/applicationinsights-dependencies-js": {
            "package": "extensions/applicationinsights-dependencies-js/package.json",
            "release": "2.8.6"
        },
        "@microsoft/applicationinsights-perfmarkmeasure-js": {
            "package": "extensions/applicationinsights-perfmarkmeasure-js/package.json",
            "release": "2.8.6"
        },
        "@microsoft/applicationinsights-properties-js": {
            "package": "extensions/applicationinsights-properties-js/package.json",
            "release": "2.8.6"
        },
        "@microsoft/applicationinsights-common": {
            "package": "shared/AppInsightsCommon/package.json",
            "release": "2.8.6"
        },
        "@microsoft/applicationinsights-core-js": {
            "package": "shared/AppInsightsCore/package.json",
            "release": "2.8.6"
        },
        "@microsoft/applicationinsights-chrome-debug-extension": {
            "package": "tools/chrome-debug-extension/package.json",
            "release": "0.3.6"
>>>>>>> 6ba2c0dc
        }
    }
}<|MERGE_RESOLUTION|>--- conflicted
+++ resolved
@@ -1,68 +1,8 @@
 {
     "description": "The release value identifies the base version that will be applied via the tools/release-tools/setVersion.js",
     "usage": "When creating a new release you should update this value directly or via the eg. 'npm run setVersion -- 3.2.0' or 'npm run setVersion -- -patch' or 'npm run setVersion -- -minor'",
-<<<<<<< HEAD
-    "release": "2.8.5",
+    "release": "2.8.6",
     "next": "major",
-    "pkgs": {
-        "@microsoft/applicationinsights-web": {
-            "package": "package.json",
-            "release": "2.8.5"
-        },
-        "@microsoft/applicationinsights-web-basic": {
-            "package": "AISKULight/package.json",
-            "release": "2.8.5"
-        },
-        "@microsoft/applicationinsights-channel-js": {
-            "package": "channels/applicationinsights-channel-js/package.json",
-            "release": "2.8.5"
-        },
-        "@microsoft/applicationinsights-analytics-js": {
-            "package": "extensions/applicationinsights-analytics-js/package.json",
-            "release": "2.8.5"
-        },
-        "@microsoft/applicationinsights-clickanalytics-js": {
-            "package": "extensions/applicationinsights-clickanalytics-js/package.json",
-            "release": "2.8.5"
-        },
-        "@microsoft/applicationinsights-debugplugin-js": {
-            "package": "extensions/applicationinsights-debugplugin-js/package.json",
-            "release": "2.8.5"
-        },
-        "@microsoft/applicationinsights-dependencies-js": {
-            "package": "extensions/applicationinsights-dependencies-js/package.json",
-            "release": "2.8.5"
-        },
-        "@microsoft/applicationinsights-perfmarkmeasure-js": {
-            "package": "extensions/applicationinsights-perfmarkmeasure-js/package.json",
-            "release": "2.8.5"
-        },
-        "@microsoft/applicationinsights-properties-js": {
-            "package": "extensions/applicationinsights-properties-js/package.json",
-            "release": "2.8.5"
-        },
-        "@microsoft/applicationinsights-common": {
-            "package": "shared/AppInsightsCommon/package.json",
-            "release": "2.8.5"
-        },
-        "@microsoft/applicationinsights-core-js": {
-            "package": "shared/AppInsightsCore/package.json",
-            "release": "2.8.5"
-        },
-        "@microsoft/applicationinsights-react-js": {
-            "package": "extensions/applicationinsights-react-js/package.json",
-            "release": "3.3.5"
-        },
-        "@microsoft/applicationinsights-react-native": {
-            "package": "extensions/applicationinsights-react-native/package.json",
-            "release": "2.5.5"
-        },
-        "@microsoft/applicationinsights-chrome-debug-extension": {
-            "package": "tools/chrome-debug-extension/package.json",
-            "release": "0.3.5"
-=======
-    "release": "2.8.6",
-    "next": "patch",
     "pkgs": {
         "@microsoft/applicationinsights-web": {
             "package": "package.json",
@@ -111,7 +51,6 @@
         "@microsoft/applicationinsights-chrome-debug-extension": {
             "package": "tools/chrome-debug-extension/package.json",
             "release": "0.3.6"
->>>>>>> 6ba2c0dc
         }
     }
 }