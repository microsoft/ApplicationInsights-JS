--- conflicted
+++ resolved
@@ -1,13 +1,8 @@
 {
     "description": "The release value identifies the base version that will be applied via the tools/release-tools/setVersion.js",
     "usage": "When creating a new release you should update this value directly or via the eg. 'npm run setVersion -- 3.2.0' or 'npm run setVersion -- -patch' or 'npm run setVersion -- -minor'",
-<<<<<<< HEAD
-    "release": "2.8.4",
+    "release": "2.8.5",
     "next": "major",
-=======
-    "release": "2.8.5",
-    "next": "patch",
->>>>>>> 200e0f1d
     "pkgs": {
         "@microsoft/applicationinsights-web": {
             "package": "package.json",
