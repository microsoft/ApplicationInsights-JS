{
    "description": "The release value identifies the base version that will be applied via the tools/release-tools/setVersion.js",
    "usage": "When creating a new release you should update this value directly or via the eg. 'npm run setVersion -- 3.2.0' or 'npm run setVersion -- -patch' or 'npm run setVersion -- -minor'",
<<<<<<< HEAD
    "release": "3.3.8",
    "next": "minor",
=======
    "release": "3.3.9",
    "next": "patch",
>>>>>>> 1a6700bc
    "pkgs": {
        "@microsoft/applicationinsights-web": {
            "package": "package.json",
            "release": "3.3.9"
        },
        "@microsoft/applicationinsights-web-basic": {
            "package": "AISKULight/package.json",
            "release": "3.3.9"
        },
        "@microsoft/applicationinsights-channel-js": {
            "package": "channels/applicationinsights-channel-js/package.json",
            "release": "3.3.9"
        },
        "@microsoft/applicationinsights-analytics-js": {
            "package": "extensions/applicationinsights-analytics-js/package.json",
            "release": "3.3.9"
        },
        "@microsoft/applicationinsights-clickanalytics-js": {
            "package": "extensions/applicationinsights-clickanalytics-js/package.json",
            "release": "3.3.9"
        },
        "@microsoft/applicationinsights-osplugin-js": {
            "package": "extensions/applicationinsights-osplugin-js/package.json",
            "release": "3.3.9"
        },
        "@microsoft/applicationinsights-debugplugin-js": {
            "package": "extensions/applicationinsights-debugplugin-js/package.json",
            "release": "3.3.9"
        },
        "@microsoft/applicationinsights-dependencies-js": {
            "package": "extensions/applicationinsights-dependencies-js/package.json",
            "release": "3.3.9"
        },
        "@microsoft/applicationinsights-perfmarkmeasure-js": {
            "package": "extensions/applicationinsights-perfmarkmeasure-js/package.json",
            "release": "3.3.9"
        },
        "@microsoft/applicationinsights-properties-js": {
            "package": "extensions/applicationinsights-properties-js/package.json",
            "release": "3.3.9"
        },
        "@microsoft/applicationinsights-common": {
            "package": "shared/AppInsightsCommon/package.json",
            "release": "3.3.9"
        },
        "@microsoft/applicationinsights-core-js": {
            "package": "shared/AppInsightsCore/package.json",
            "release": "3.3.9"
        },
        "@microsoft/applicationinsights-offlinechannel-js": {
            "package": "channels/offline-channel-js/package.json",
            "release": "0.3.9"
        },
        "@microsoft/applicationinsights-chrome-debug-extension": {
            "package": "tools/chrome-debug-extension/package.json",
            "release": "0.8.0"
        },
        "applicationinsights-web-config": {
            "package": "tools/config/package.json",
            "release": "1.0.5"
        },
        "@microsoft/applicationinsights-example-aisku": {
            "package": "examples/AISKU/package.json",
            "release": "3.3.9"
        },
        "@microsoft/applicationinsights-example-dependencies": {
            "package": "examples/dependency/package.json",
            "release": "3.3.9"
        },
        "@microsoft/applicationinsights-example-shared-worker": {
            "package": "examples/shared-worker/package.json",
            "release": "3.3.9"
        },
        "@microsoft/applicationinsights-teechannel-js": {
            "package": "channels/tee-channel-js/package.json",
            "release": "3.3.9"
        },
        "@microsoft/applicationinsights-test-module-type-check": {
            "package": "AISKU/Tests/es6-module-type-check/package.json",
            "release": "3.3.9"
        },
        "@microsoft/applicationinsights-cfgsync-js": {
            "package": "extensions/applicationinsights-cfgsync-js/package.json",
            "release": "3.3.9"
        },
        "@microsoft/applicationinsights-example-cfgsync": {
            "package": "examples/cfgSync/package.json",
            "release": "3.3.9"
        },
        "@microsoft/1ds-post-js": {
            "package": "channels/1ds-post-js/package.json",
            "release": "4.3.9"
        },
        "@microsoft/1ds-core-js": {
            "package": "shared/1ds-core-js/package.json",
            "release": "4.3.9"
        },
        "@microsoft/applicationinsights-web-snippet": {
            "package": "tools/applicationinsights-web-snippet/package.json",
            "release": "1.2.2"
        }
    }
}<|MERGE_RESOLUTION|>--- conflicted
+++ resolved
@@ -1,13 +1,8 @@
 {
     "description": "The release value identifies the base version that will be applied via the tools/release-tools/setVersion.js",
     "usage": "When creating a new release you should update this value directly or via the eg. 'npm run setVersion -- 3.2.0' or 'npm run setVersion -- -patch' or 'npm run setVersion -- -minor'",
-<<<<<<< HEAD
-    "release": "3.3.8",
+    "release": "3.3.9",
     "next": "minor",
-=======
-    "release": "3.3.9",
-    "next": "patch",
->>>>>>> 1a6700bc
     "pkgs": {
         "@microsoft/applicationinsights-web": {
             "package": "package.json",
