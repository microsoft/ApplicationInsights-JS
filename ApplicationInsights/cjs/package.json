--- conflicted
+++ resolved
@@ -1,10 +1,6 @@
 {
     "name": "applicationinsights-analytics-js",
-<<<<<<< HEAD
-    "version": "0.0.76",
-=======
     "version": "0.0.78",
->>>>>>> 5b044751
     "description": "Microsoft Application Insights Javascript SDK APIs for commonjs",
     "main": "bundle/applicationinsights-analytics-js.js",
     "types": "bundle/applicationinsights-analytics-js.d.ts",
@@ -15,12 +11,7 @@
         "registry": "https://mseng.pkgs.visualstudio.com/_packaging/ApplicationInsights-Team/npm/registry"
     },
     "dependencies": {
-<<<<<<< HEAD
-        "applicationinsights-common": "0.0.70",
+        "applicationinsights-common": "0.0.72",
         "applicationinsights-core-js": "0.0.68"
-=======
-        "applicationinsights-common": "0.0.72",
-        "applicationinsights-core-js": "0.0.58"
->>>>>>> 5b044751
     }
 }