{
    "name": "applicationinsights-analytics-js",
<<<<<<< HEAD
    "version": "0.0.75",
=======
    "version": "0.0.77",
>>>>>>> 5b044751
    "description": "Microsoft Application Insights Javascript SDK apis",
    "main": "bundle/applicationinsights-analytics-js.js",
    "types": "bundle/applicationinsights-analytics-js.d.ts",
    "devDependencies": {
        "typescript": "2.5.3"
    },
    "publishConfig": {
        "registry": "https://mseng.pkgs.visualstudio.com/_packaging/ApplicationInsights-Team/npm/registry"
    },
    "dependencies": {
<<<<<<< HEAD
        "applicationinsights-common": "0.0.71",
        "applicationinsights-core-js": "0.0.69"
=======
        "applicationinsights-common": "0.0.73",
        "applicationinsights-core-js": "0.0.59"
>>>>>>> 5b044751
    }
}<|MERGE_RESOLUTION|>--- conflicted
+++ resolved
@@ -1,10 +1,6 @@
 {
     "name": "applicationinsights-analytics-js",
-<<<<<<< HEAD
-    "version": "0.0.75",
-=======
     "version": "0.0.77",
->>>>>>> 5b044751
     "description": "Microsoft Application Insights Javascript SDK apis",
     "main": "bundle/applicationinsights-analytics-js.js",
     "types": "bundle/applicationinsights-analytics-js.d.ts",
@@ -15,12 +11,7 @@
         "registry": "https://mseng.pkgs.visualstudio.com/_packaging/ApplicationInsights-Team/npm/registry"
     },
     "dependencies": {
-<<<<<<< HEAD
-        "applicationinsights-common": "0.0.71",
+        "applicationinsights-common": "0.0.73",
         "applicationinsights-core-js": "0.0.69"
-=======
-        "applicationinsights-common": "0.0.73",
-        "applicationinsights-core-js": "0.0.59"
->>>>>>> 5b044751
     }
 }