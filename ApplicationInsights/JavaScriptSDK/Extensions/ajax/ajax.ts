﻿import {
<<<<<<< HEAD
    RequestHeaders, Util, LoggingSeverity,
    _InternalMessageId, _InternalLogging, CorrelationIdHelper,
    RemoteDependencyData, DateTimeUtils, DisabledPropertyName, Data
=======
    RequestHeaders, Util, CorrelationIdHelper,
    RemoteDependencyData, DateTimeUtils
>>>>>>> 3af38458
} from 'applicationinsights-common';
import {
    CoreUtils, LoggingSeverity,
    _InternalMessageId,IDiagnosticLogger
} from 'applicationinsights-core-js';
import { ajaxRecord } from './ajaxRecord';
import { EventHelper } from './ajaxUtils';
import { ApplicationInsights } from '../../ApplicationInsights';
<<<<<<< HEAD
import { CoreUtils, IAppInsightsCore, ITelemetryPlugin, IConfiguration, IPlugin } from '../../../node_modules/applicationinsights-core-js';
=======
>>>>>>> 3af38458

export interface XMLHttpRequestInstrumented extends XMLHttpRequest {
    ajaxData: ajaxRecord;
}

export class AjaxMonitor implements ITelemetryPlugin {
    private appInsights: ApplicationInsights;
    private initialized: boolean;
    private currentWindowHost;
    private _core;
    private _config;
    _trackAjaxAttempts: any;    

    private static partAIdentifier = "AppInsightsPropertiesPlugin";

    constructor(appInsights: ApplicationInsights) {
        this.currentWindowHost = window && window.location.host && window.location.host.toLowerCase();
        this.appInsights = appInsights;
        this.initialized = false;
        this.Init();
    }

    ///<summary>The main function that needs to be called in order to start Ajax Monitoring</summary>
    private Init() {

        // if (!this.config.disableAjaxTracking) {
        //     this._ajaxMonitor = new AjaxMonitor(this);
        // }

        if (this.supportsMonitoring()) {
            this.instrumentOpen();
            this.instrumentSend();
            this.instrumentAbort();
            this.initialized = true;
        }
    }


    ///<summary>Verifies that particalar instance of XMLHttpRequest needs to be monitored</summary>
    ///<param name="excludeAjaxDataValidation">Optional parameter. True if ajaxData must be excluded from verification</param>
    ///<returns type="bool">True if instance needs to be monitored, otherwise false</returns>
    private isMonitoredInstance(xhr: XMLHttpRequestInstrumented, excludeAjaxDataValidation?: boolean): boolean {

        // checking to see that all interested functions on xhr were instrumented
        return this.initialized

            // checking on ajaxData to see that it was not removed in user code
            && (excludeAjaxDataValidation === true || !CoreUtils.isNullOrUndefined(xhr.ajaxData))

            // check that this instance is not not used by ajax call performed inside client side monitoring to send data to collector
            && xhr[DisabledPropertyName] !== true;

    }

    ///<summary>Determines whether ajax monitoring can be enabled on this document</summary>
    ///<returns>True if Ajax monitoring is supported on this page, otherwise false</returns>
    private supportsMonitoring(): boolean {
        var result = true;
        if (CoreUtils.isNullOrUndefined(XMLHttpRequest) ||
            CoreUtils.isNullOrUndefined(XMLHttpRequest.prototype) ||
            CoreUtils.isNullOrUndefined(XMLHttpRequest.prototype.open) ||
            CoreUtils.isNullOrUndefined(XMLHttpRequest.prototype.send) ||
            CoreUtils.isNullOrUndefined(XMLHttpRequest.prototype.abort)) {
            result = false;
        }

        // disable in IE8 or older (https://www.w3schools.com/jsref/jsref_trim_string.asp)
        try {
            " a ".trim();
        } catch (ex) {
            result = false;
        }

        return result;
    }

    private instrumentOpen() {
        var originalOpen = XMLHttpRequest.prototype.open;
        var ajaxMonitorInstance = this;
        XMLHttpRequest.prototype.open = function (method, url, async) {
            try {
                if (ajaxMonitorInstance.isMonitoredInstance(this, true) &&
                    (
                        !(<XMLHttpRequestInstrumented>this).ajaxData ||
                        !(<XMLHttpRequestInstrumented>this).ajaxData.xhrMonitoringState.openDone
                    )) {
                    ajaxMonitorInstance.openHandler(this, method, url, async);
                }
            } catch (e) {
                this._core.logger.throwInternal(
                    LoggingSeverity.CRITICAL,
                    _InternalMessageId.FailedMonitorAjaxOpen,
                    "Failed to monitor XMLHttpRequest.open, monitoring data for this ajax call may be incorrect.",
                    {
                        ajaxDiagnosticsMessage: AjaxMonitor.getFailedAjaxDiagnosticsMessage(this),
                        exception: Util.dump(e)
                    });
            }

            return originalOpen.apply(this, arguments);
        };
    }

    private openHandler(xhr: XMLHttpRequestInstrumented, method, url, async) {
        /*
        Disabling the following block of code as CV is not yet supported in 1DS for 3rd Part. 
        // this format corresponds with activity logic on server-side and is required for the correct correlation
        var id = "|" + this.appInsights.context.operation.id + "." + Util.newId();
        */
       var id = Util.newId();

        var ajaxData = new ajaxRecord(id);
        ajaxData.method = method;
        ajaxData.requestUrl = url;
        ajaxData.xhrMonitoringState.openDone = true
        xhr.ajaxData = ajaxData;

        this.attachToOnReadyStateChange(xhr);
    }

    private static getFailedAjaxDiagnosticsMessage(xhr: XMLHttpRequestInstrumented): string {
        var result = "";
        try {
            if (!CoreUtils.isNullOrUndefined(xhr) &&
                !CoreUtils.isNullOrUndefined(xhr.ajaxData) &&
                !CoreUtils.isNullOrUndefined(xhr.ajaxData.requestUrl)) {
                result += "(url: '" + xhr.ajaxData.requestUrl + "')";
            }
        } catch (e) { }

        return result;
    }

    private instrumentSend() {
        var originalSend = XMLHttpRequest.prototype.send;
        var ajaxMonitorInstance = this;
        XMLHttpRequest.prototype.send = function (content) {
            try {
                if (ajaxMonitorInstance.isMonitoredInstance(this) && !(<XMLHttpRequestInstrumented>this).ajaxData.xhrMonitoringState.sendDone) {
                    ajaxMonitorInstance.sendHandler(this, content);
                }
            } catch (e) {
                _InternalLogging.throwInternal(
                    LoggingSeverity.CRITICAL,
                    _InternalMessageId.FailedMonitorAjaxSend,
                    "Failed to monitor XMLHttpRequest, monitoring data for this ajax call may be incorrect.",
                    {
                        ajaxDiagnosticsMessage: AjaxMonitor.getFailedAjaxDiagnosticsMessage(this),
                        exception: Util.dump(e)
                    });
            }

            return originalSend.apply(this, arguments);
        };
    }

    private sendHandler(xhr: XMLHttpRequestInstrumented, content) {
        xhr.ajaxData.requestSentTime = DateTimeUtils.Now();

        if (this.currentWindowHost && CorrelationIdHelper.canIncludeCorrelationHeader(this.appInsights.config, xhr.ajaxData.getAbsoluteUrl(),
            this.currentWindowHost)) {
            xhr.setRequestHeader(RequestHeaders.requestIdHeader, xhr.ajaxData.id);
            if (this.appInsights.context) {
                var appId = this.appInsights.context.appId(); // Todo: fix
                if (appId) {
                    xhr.setRequestHeader(RequestHeaders.requestContextHeader, RequestHeaders.requestContextAppIdFormat + appId);
                }
            }
        }
        xhr.ajaxData.xhrMonitoringState.sendDone = true;
    }

    private instrumentAbort() {
        var originalAbort = XMLHttpRequest.prototype.abort;
        var ajaxMonitorInstance = this;
        XMLHttpRequest.prototype.abort = function () {
            try {
                if (ajaxMonitorInstance.isMonitoredInstance(this) && !(<XMLHttpRequestInstrumented>this).ajaxData.xhrMonitoringState.abortDone) {
                    (<XMLHttpRequestInstrumented>this).ajaxData.aborted = 1;
                    (<XMLHttpRequestInstrumented>this).ajaxData.xhrMonitoringState.abortDone = true;
                }
            } catch (e) {
                _InternalLogging.throwInternal(
                    LoggingSeverity.CRITICAL,
                    _InternalMessageId.FailedMonitorAjaxAbort,
                    "Failed to monitor XMLHttpRequest.abort, monitoring data for this ajax call may be incorrect.",
                    {
                        ajaxDiagnosticsMessage: AjaxMonitor.getFailedAjaxDiagnosticsMessage(this),
                        exception: Util.dump(e)
                    });
            }

            return originalAbort.apply(this, arguments);
        };
    }

    private attachToOnReadyStateChange(xhr: XMLHttpRequestInstrumented) {
        var ajaxMonitorInstance = this;
        xhr.ajaxData.xhrMonitoringState.onreadystatechangeCallbackAttached = EventHelper.AttachEvent(xhr, "readystatechange", () => {
            try {
                if (ajaxMonitorInstance.isMonitoredInstance(xhr)) {
                    if (xhr.readyState === 4) {
                        ajaxMonitorInstance.onAjaxComplete(xhr);
                    }
                }
            } catch (e) {
                var exceptionText = Util.dump(e);

                // ignore messages with c00c023f, as this a known IE9 XHR abort issue
                if (!exceptionText || exceptionText.toLowerCase().indexOf("c00c023f") == -1) {
                    _InternalLogging.throwInternal(
                        LoggingSeverity.CRITICAL,
                        _InternalMessageId.FailedMonitorAjaxRSC,
                        "Failed to monitor XMLHttpRequest 'readystatechange' event handler, monitoring data for this ajax call may be incorrect.",
                        {
                            ajaxDiagnosticsMessage: AjaxMonitor.getFailedAjaxDiagnosticsMessage(xhr),
                            exception: Util.dump(e)
                        });
                }
            }
        });
    }

    private onAjaxComplete(xhr: XMLHttpRequestInstrumented) {
        xhr.ajaxData.responseFinishedTime = DateTimeUtils.Now();
        xhr.ajaxData.status = xhr.status;
        xhr.ajaxData.CalculateMetrics();

        if (xhr.ajaxData.ajaxTotalDuration < 0) {
            _InternalLogging.throwInternal(
                LoggingSeverity.WARNING,
                _InternalMessageId.FailedMonitorAjaxDur,
                "Failed to calculate the duration of the ajax call, monitoring data for this ajax call won't be sent.",
                {
                    ajaxDiagnosticsMessage: AjaxMonitor.getFailedAjaxDiagnosticsMessage(xhr),
                    requestSentTime: xhr.ajaxData.requestSentTime,
                    responseFinishedTime: xhr.ajaxData.responseFinishedTime
                });
        }
        else {
            var dependency = new RemoteDependencyData(
                xhr.ajaxData.id,
                xhr.ajaxData.getAbsoluteUrl(),
                xhr.ajaxData.getPathName(),
                xhr.ajaxData.ajaxTotalDuration,
                (+(xhr.ajaxData.status)) >= 200 && (+(xhr.ajaxData.status)) < 400,
                +xhr.ajaxData.status,
                xhr.ajaxData.method);

            // enrich dependency target with correlation context from the server
            var correlationContext = this.getCorrelationContext(xhr);
            if (correlationContext) {
                dependency.target = dependency.target + " | " + correlationContext;
            }

            this.trackDependencyData(dependency);

            xhr.ajaxData = null;
        }
    }

    private getCorrelationContext(xhr: XMLHttpRequestInstrumented) {
        try {
            var responseHeadersString = xhr.getAllResponseHeaders();
            if (responseHeadersString !== null) {
                var index = responseHeadersString.toLowerCase().indexOf(RequestHeaders.requestContextHeaderLowerCase);
                if (index !== -1) {
                    var responseHeader = xhr.getResponseHeader(RequestHeaders.requestContextHeader);
                    return CorrelationIdHelper.getCorrelationContext(responseHeader);
                }
            }
        } catch (e) {
            _InternalLogging.throwInternal(
                LoggingSeverity.WARNING,
                _InternalMessageId.FailedMonitorAjaxGetCorrelationHeader,
                "Failed to get Request-Context correlation header as it may be not included in the response or not accessible.",
                {
                    ajaxDiagnosticsMessage: AjaxMonitor.getFailedAjaxDiagnosticsMessage(xhr),
                    exception: Util.dump(e)
                });
        }
    }

     /**
         * Logs dependency call
         * @param dependencyData dependency data object
         */
        public trackDependencyData(dependency: RemoteDependencyData) {
            if (this._config.maxAjaxCallsPerView === -1 || this._trackAjaxAttempts < this._config.maxAjaxCallsPerView) {
                var dependencyData = new Data<RemoteDependencyData>(
                    RemoteDependencyData.dataType, dependency);
                var envelope = new Telemetry.Common.Envelope(dependencyData, ApplicationInsights.Telemetry.RemoteDependencyData.envelopeType);
                this.context.track(envelope);
            } else if (this._trackAjaxAttempts === this.config.maxAjaxCallsPerView) {
                _InternalLogging.throwInternal(LoggingSeverity.CRITICAL,
                    _InternalMessageId.MaxAjaxPerPVExceeded,
                    "Maximum ajax per page view limit reached, ajax monitoring is paused until the next trackPageView(). In order to increase the limit set the maxAjaxCallsPerView configuration parameter.",
                    true);
            }

            ++this._trackAjaxAttempts;
        }

    processTelemetry;
    identifier: string;
    setNextPlugin: (next: ITelemetryPlugin) => void;
    priority: number;
    public initialize(config: IConfiguration, core: IAppInsightsCore, extensions: IPlugin[]) {
        this._core = core;
        if (config && config.extensionConfig) {
            let c = config.extensionConfig[this.identifier];
            this._config.maxAjaxCallsPerView = !isNaN(c.maxAjaxCallsPerView) ? c.maxAjaxCallsPerView : 500;
        }
    }
}<|MERGE_RESOLUTION|>--- conflicted
+++ resolved
@@ -1,24 +1,14 @@
 ﻿import {
-<<<<<<< HEAD
-    RequestHeaders, Util, LoggingSeverity,
-    _InternalMessageId, _InternalLogging, CorrelationIdHelper,
+    RequestHeaders, Util, CorrelationIdHelper,
     RemoteDependencyData, DateTimeUtils, DisabledPropertyName, Data
-=======
-    RequestHeaders, Util, CorrelationIdHelper,
-    RemoteDependencyData, DateTimeUtils
->>>>>>> 3af38458
 } from 'applicationinsights-common';
 import {
-    CoreUtils, LoggingSeverity,
-    _InternalMessageId,IDiagnosticLogger
+    CoreUtils, LoggingSeverity, _InternalMessageId,IDiagnosticLogger,
+    IAppInsightsCore, ITelemetryPlugin, IConfiguration, IPlugin
 } from 'applicationinsights-core-js';
 import { ajaxRecord } from './ajaxRecord';
 import { EventHelper } from './ajaxUtils';
 import { ApplicationInsights } from '../../ApplicationInsights';
-<<<<<<< HEAD
-import { CoreUtils, IAppInsightsCore, ITelemetryPlugin, IConfiguration, IPlugin } from '../../../node_modules/applicationinsights-core-js';
-=======
->>>>>>> 3af38458
 
 export interface XMLHttpRequestInstrumented extends XMLHttpRequest {
     ajaxData: ajaxRecord;
