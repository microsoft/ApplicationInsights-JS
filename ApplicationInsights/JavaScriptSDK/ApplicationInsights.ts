--- conflicted
+++ resolved
@@ -4,30 +4,18 @@
  */
 
 import {
-<<<<<<< HEAD
-    Event, IConfig, Util,
-    Data, Envelope,
-    Trace, PageViewPerformance, PageView, DataSanitizer
-=======
-    IConfig, _InternalLogging, LoggingSeverity,
-    _InternalMessageId, Util, PageViewPerformance,
+    IConfig,
+    Util, PageViewPerformance,
     PageView, IEnvelope, RemoteDependencyData,
     Data, Metric
->>>>>>> 5a186d62
 } from "applicationinsights-common";
 import {
     IPlugin, IConfiguration, IAppInsightsCore,
-    ITelemetryPlugin, CoreUtils, ITelemetryItem
+    ITelemetryPlugin, CoreUtils, ITelemetryItem,
+    DiagnosticLogger, IDiagnosticLogger, 
+    LoggingSeverity, _InternalMessageId
 } from "applicationinsights-core-js";
 import { PageViewManager, IAppInsightsInternal } from "./Telemetry/PageViewManager";
-<<<<<<< HEAD
-import {
-    IPlugin, IConfiguration, IAppInsightsCore,
-    ITelemetryPlugin, CoreUtils, ITelemetryItem, _InternalLogging, LoggingSeverity, _InternalMessageId
-} from "applicationinsights-core-js";
-import { TelemetryContext } from "./TelemetryContext";
-=======
->>>>>>> 5a186d62
 import { PageVisitTimeManager } from "./Telemetry/PageVisitTimeManager";
 import { IAppInsights } from "../JavascriptSDK.Interfaces/IAppInsights";
 import { IPageViewTelemetry, IPageViewTelemetryInternal } from "../JavascriptSDK.Interfaces/IPageViewTelemetry";
