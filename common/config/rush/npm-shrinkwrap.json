--- conflicted
+++ resolved
@@ -2599,15 +2599,9 @@
       "integrity": "sha512-WMwm9LhRUo+WUaRN+vRuETqG89IgZphVSNkdFgeb6sS/E4OrDIN7t48CAewSHXc6C8lefD8KKfr5vY61brQlow=="
     },
     "node_modules/electron-to-chromium": {
-<<<<<<< HEAD
       "version": "1.4.712",
       "resolved": "https://registry.npmjs.org/electron-to-chromium/-/electron-to-chromium-1.4.712.tgz",
       "integrity": "sha512-ncfPC8UnGIyGFrPE03J5Xn6yTZ6R+clkcZbuG1PJbjAaZBFS4Kn3UKfzu8eilzru6SfC8TPsHuwv0p0eYVu+ww=="
-=======
-      "version": "1.4.711",
-      "resolved": "https://registry.npmjs.org/electron-to-chromium/-/electron-to-chromium-1.4.711.tgz",
-      "integrity": "sha512-hRg81qzvUEibX2lDxnFlVCHACa+LtrCPIsWAxo161LDYIB3jauf57RGsMZV9mvGwE98yGH06icj3zBEoOkxd/w=="
->>>>>>> 276c123a
     },
     "node_modules/encodeurl": {
       "version": "1.0.2",
@@ -8315,15 +8309,9 @@
       "integrity": "sha512-WMwm9LhRUo+WUaRN+vRuETqG89IgZphVSNkdFgeb6sS/E4OrDIN7t48CAewSHXc6C8lefD8KKfr5vY61brQlow=="
     },
     "electron-to-chromium": {
-<<<<<<< HEAD
       "version": "1.4.712",
       "resolved": "https://registry.npmjs.org/electron-to-chromium/-/electron-to-chromium-1.4.712.tgz",
       "integrity": "sha512-ncfPC8UnGIyGFrPE03J5Xn6yTZ6R+clkcZbuG1PJbjAaZBFS4Kn3UKfzu8eilzru6SfC8TPsHuwv0p0eYVu+ww=="
-=======
-      "version": "1.4.711",
-      "resolved": "https://registry.npmjs.org/electron-to-chromium/-/electron-to-chromium-1.4.711.tgz",
-      "integrity": "sha512-hRg81qzvUEibX2lDxnFlVCHACa+LtrCPIsWAxo161LDYIB3jauf57RGsMZV9mvGwE98yGH06icj3zBEoOkxd/w=="
->>>>>>> 276c123a
     },
     "encodeurl": {
       "version": "1.0.2",
