--- conflicted
+++ resolved
@@ -234,30 +234,18 @@
       }
     },
     "node_modules/@eslint/config-helpers": {
-<<<<<<< HEAD
-      "version": "0.3.0",
-      "resolved": "https://registry.npmjs.org/@eslint/config-helpers/-/config-helpers-0.3.0.tgz",
-      "integrity": "sha512-ViuymvFmcJi04qdZeDc2whTHryouGcDlaxPqarTD0ZE10ISpxGUVZGZDx4w01upyIynL3iu6IXH2bS1NhclQMw==",
-=======
       "version": "0.3.1",
       "resolved": "https://registry.npmjs.org/@eslint/config-helpers/-/config-helpers-0.3.1.tgz",
       "integrity": "sha512-xR93k9WhrDYpXHORXpxVL5oHj3Era7wo6k/Wd8/IsQNnZUTzkGS29lyn3nAT05v6ltUuTFVCCYDEGfy2Or/sPA==",
->>>>>>> f7a8f9dc
       "peer": true,
       "engines": {
         "node": "^18.18.0 || ^20.9.0 || >=21.1.0"
       }
     },
     "node_modules/@eslint/core": {
-<<<<<<< HEAD
-      "version": "0.15.1",
-      "resolved": "https://registry.npmjs.org/@eslint/core/-/core-0.15.1.tgz",
-      "integrity": "sha512-bkOp+iumZCCbt1K1CmWf0R9pM5yKpDv+ZXtvSyQpudrI9kuFLp+bM2WOPXImuD/ceQuaa8f5pj93Y7zyECIGNA==",
-=======
       "version": "0.15.2",
       "resolved": "https://registry.npmjs.org/@eslint/core/-/core-0.15.2.tgz",
       "integrity": "sha512-78Md3/Rrxh83gCxoUc0EiciuOHsIITzLy53m3d9UyiW8y9Dj2D29FeETqyKA+BRK76tnTp6RXWb3pCay8Oyomg==",
->>>>>>> f7a8f9dc
       "peer": true,
       "dependencies": {
         "@types/json-schema": "^7.0.15"
@@ -333,15 +321,9 @@
       }
     },
     "node_modules/@eslint/js": {
-<<<<<<< HEAD
-      "version": "9.31.0",
-      "resolved": "https://registry.npmjs.org/@eslint/js/-/js-9.31.0.tgz",
-      "integrity": "sha512-LOm5OVt7D4qiKCqoiPbA7LWmI+tbw1VbTUowBcUMgQSuM6poJufkFkYDcQpo5KfgD39TnNySV26QjOh7VFpSyw==",
-=======
       "version": "9.33.0",
       "resolved": "https://registry.npmjs.org/@eslint/js/-/js-9.33.0.tgz",
       "integrity": "sha512-5K1/mKhWaMfreBGJTwval43JJmkip0RmM+3+IuqupeSKNC/Th2Kc7ucaq5ovTSra/OOKB9c58CGSz3QMVbWt0A==",
->>>>>>> f7a8f9dc
       "peer": true,
       "engines": {
         "node": "^18.18.0 || ^20.9.0 || >=21.1.0"
@@ -360,21 +342,12 @@
       }
     },
     "node_modules/@eslint/plugin-kit": {
-<<<<<<< HEAD
-      "version": "0.3.3",
-      "resolved": "https://registry.npmjs.org/@eslint/plugin-kit/-/plugin-kit-0.3.3.tgz",
-      "integrity": "sha512-1+WqvgNMhmlAambTvT3KPtCl/Ibr68VldY2XY40SL1CE0ZXiakFR/cbTspaF5HsnpDMvcYYoJHfl4980NBjGag==",
-      "peer": true,
-      "dependencies": {
-        "@eslint/core": "^0.15.1",
-=======
       "version": "0.3.5",
       "resolved": "https://registry.npmjs.org/@eslint/plugin-kit/-/plugin-kit-0.3.5.tgz",
       "integrity": "sha512-Z5kJ+wU3oA7MMIqVR9tyZRtjYPr4OC004Q4Rw7pgOKUOKkJfZ3O24nz3WYfGRpMDNmcOi3TwQOmgm7B7Tpii0w==",
       "peer": true,
       "dependencies": {
         "@eslint/core": "^0.15.2",
->>>>>>> f7a8f9dc
         "levn": "^0.4.1"
       },
       "engines": {
@@ -462,15 +435,9 @@
       }
     },
     "node_modules/@jridgewell/sourcemap-codec": {
-<<<<<<< HEAD
-      "version": "1.5.4",
-      "resolved": "https://registry.npmjs.org/@jridgewell/sourcemap-codec/-/sourcemap-codec-1.5.4.tgz",
-      "integrity": "sha512-VT2+G1VQs/9oz078bLrYbecdZKs912zQlkelYpuf+SXF+QvZDYJlbx/LSx+meSAwdDFnF8FVXW92AVjjkVmgFw=="
-=======
       "version": "1.5.5",
       "resolved": "https://registry.npmjs.org/@jridgewell/sourcemap-codec/-/sourcemap-codec-1.5.5.tgz",
       "integrity": "sha512-cYQ9310grqxueWbl+WuIUIaiUaDcj7WOq5fVhEljNVgRfOUhY9fy2zTvfoqWsnebh8Sl70VScFbICvJnLKB0Og=="
->>>>>>> f7a8f9dc
     },
     "node_modules/@microsoft/api-extractor": {
       "version": "7.52.10",
@@ -1819,18 +1786,6 @@
       }
     },
     "node_modules/@typescript-eslint/eslint-plugin": {
-<<<<<<< HEAD
-      "version": "8.37.0",
-      "resolved": "https://registry.npmjs.org/@typescript-eslint/eslint-plugin/-/eslint-plugin-8.37.0.tgz",
-      "integrity": "sha512-jsuVWeIkb6ggzB+wPCsR4e6loj+rM72ohW6IBn2C+5NCvfUVY8s33iFPySSVXqtm5Hu29Ne/9bnA0JmyLmgenA==",
-      "peer": true,
-      "dependencies": {
-        "@eslint-community/regexpp": "^4.10.0",
-        "@typescript-eslint/scope-manager": "8.37.0",
-        "@typescript-eslint/type-utils": "8.37.0",
-        "@typescript-eslint/utils": "8.37.0",
-        "@typescript-eslint/visitor-keys": "8.37.0",
-=======
       "version": "8.39.1",
       "resolved": "https://registry.npmjs.org/@typescript-eslint/eslint-plugin/-/eslint-plugin-8.39.1.tgz",
       "integrity": "sha512-yYegZ5n3Yr6eOcqgj2nJH8cH/ZZgF+l0YIdKILSDjYFRjgYQMgv/lRjV5Z7Up04b9VYUondt8EPMqg7kTWgJ2g==",
@@ -1841,7 +1796,6 @@
         "@typescript-eslint/type-utils": "8.39.1",
         "@typescript-eslint/utils": "8.39.1",
         "@typescript-eslint/visitor-keys": "8.39.1",
->>>>>>> f7a8f9dc
         "graphemer": "^1.4.0",
         "ignore": "^7.0.0",
         "natural-compare": "^1.4.0",
@@ -1855,27 +1809,12 @@
         "url": "https://opencollective.com/typescript-eslint"
       },
       "peerDependencies": {
-<<<<<<< HEAD
-        "@typescript-eslint/parser": "^8.37.0",
-=======
         "@typescript-eslint/parser": "^8.39.1",
->>>>>>> f7a8f9dc
         "eslint": "^8.57.0 || ^9.0.0",
         "typescript": ">=4.8.4 <6.0.0"
       }
     },
     "node_modules/@typescript-eslint/parser": {
-<<<<<<< HEAD
-      "version": "8.37.0",
-      "resolved": "https://registry.npmjs.org/@typescript-eslint/parser/-/parser-8.37.0.tgz",
-      "integrity": "sha512-kVIaQE9vrN9RLCQMQ3iyRlVJpTiDUY6woHGb30JDkfJErqrQEmtdWH3gV0PBAfGZgQXoqzXOO0T3K6ioApbbAA==",
-      "peer": true,
-      "dependencies": {
-        "@typescript-eslint/scope-manager": "8.37.0",
-        "@typescript-eslint/types": "8.37.0",
-        "@typescript-eslint/typescript-estree": "8.37.0",
-        "@typescript-eslint/visitor-keys": "8.37.0",
-=======
       "version": "8.39.1",
       "resolved": "https://registry.npmjs.org/@typescript-eslint/parser/-/parser-8.39.1.tgz",
       "integrity": "sha512-pUXGCuHnnKw6PyYq93lLRiZm3vjuslIy7tus1lIQTYVK9bL8XBgJnCWm8a0KcTtHC84Yya1Q6rtll+duSMj0dg==",
@@ -1885,7 +1824,6 @@
         "@typescript-eslint/types": "8.39.1",
         "@typescript-eslint/typescript-estree": "8.39.1",
         "@typescript-eslint/visitor-keys": "8.39.1",
->>>>>>> f7a8f9dc
         "debug": "^4.3.4"
       },
       "engines": {
@@ -1901,15 +1839,6 @@
       }
     },
     "node_modules/@typescript-eslint/project-service": {
-<<<<<<< HEAD
-      "version": "8.37.0",
-      "resolved": "https://registry.npmjs.org/@typescript-eslint/project-service/-/project-service-8.37.0.tgz",
-      "integrity": "sha512-BIUXYsbkl5A1aJDdYJCBAo8rCEbAvdquQ8AnLb6z5Lp1u3x5PNgSSx9A/zqYc++Xnr/0DVpls8iQ2cJs/izTXA==",
-      "peer": true,
-      "dependencies": {
-        "@typescript-eslint/tsconfig-utils": "^8.37.0",
-        "@typescript-eslint/types": "^8.37.0",
-=======
       "version": "8.39.1",
       "resolved": "https://registry.npmjs.org/@typescript-eslint/project-service/-/project-service-8.39.1.tgz",
       "integrity": "sha512-8fZxek3ONTwBu9ptw5nCKqZOSkXshZB7uAxuFF0J/wTMkKydjXCzqqga7MlFMpHi9DoG4BadhmTkITBcg8Aybw==",
@@ -1917,7 +1846,6 @@
       "dependencies": {
         "@typescript-eslint/tsconfig-utils": "^8.39.1",
         "@typescript-eslint/types": "^8.39.1",
->>>>>>> f7a8f9dc
         "debug": "^4.3.4"
       },
       "engines": {
@@ -1932,15 +1860,6 @@
       }
     },
     "node_modules/@typescript-eslint/scope-manager": {
-<<<<<<< HEAD
-      "version": "8.37.0",
-      "resolved": "https://registry.npmjs.org/@typescript-eslint/scope-manager/-/scope-manager-8.37.0.tgz",
-      "integrity": "sha512-0vGq0yiU1gbjKob2q691ybTg9JX6ShiVXAAfm2jGf3q0hdP6/BruaFjL/ManAR/lj05AvYCH+5bbVo0VtzmjOA==",
-      "peer": true,
-      "dependencies": {
-        "@typescript-eslint/types": "8.37.0",
-        "@typescript-eslint/visitor-keys": "8.37.0"
-=======
       "version": "8.39.1",
       "resolved": "https://registry.npmjs.org/@typescript-eslint/scope-manager/-/scope-manager-8.39.1.tgz",
       "integrity": "sha512-RkBKGBrjgskFGWuyUGz/EtD8AF/GW49S21J8dvMzpJitOF1slLEbbHnNEtAHtnDAnx8qDEdRrULRnWVx27wGBw==",
@@ -1948,7 +1867,6 @@
       "dependencies": {
         "@typescript-eslint/types": "8.39.1",
         "@typescript-eslint/visitor-keys": "8.39.1"
->>>>>>> f7a8f9dc
       },
       "engines": {
         "node": "^18.18.0 || ^20.9.0 || >=21.1.0"
@@ -1959,15 +1877,9 @@
       }
     },
     "node_modules/@typescript-eslint/tsconfig-utils": {
-<<<<<<< HEAD
-      "version": "8.37.0",
-      "resolved": "https://registry.npmjs.org/@typescript-eslint/tsconfig-utils/-/tsconfig-utils-8.37.0.tgz",
-      "integrity": "sha512-1/YHvAVTimMM9mmlPvTec9NP4bobA1RkDbMydxG8omqwJJLEW/Iy2C4adsAESIXU3WGLXFHSZUU+C9EoFWl4Zg==",
-=======
       "version": "8.39.1",
       "resolved": "https://registry.npmjs.org/@typescript-eslint/tsconfig-utils/-/tsconfig-utils-8.39.1.tgz",
       "integrity": "sha512-ePUPGVtTMR8XMU2Hee8kD0Pu4NDE1CN9Q1sxGSGd/mbOtGZDM7pnhXNJnzW63zk/q+Z54zVzj44HtwXln5CvHA==",
->>>>>>> f7a8f9dc
       "peer": true,
       "engines": {
         "node": "^18.18.0 || ^20.9.0 || >=21.1.0"
@@ -1981,16 +1893,6 @@
       }
     },
     "node_modules/@typescript-eslint/type-utils": {
-<<<<<<< HEAD
-      "version": "8.37.0",
-      "resolved": "https://registry.npmjs.org/@typescript-eslint/type-utils/-/type-utils-8.37.0.tgz",
-      "integrity": "sha512-SPkXWIkVZxhgwSwVq9rqj/4VFo7MnWwVaRNznfQDc/xPYHjXnPfLWn+4L6FF1cAz6e7dsqBeMawgl7QjUMj4Ow==",
-      "peer": true,
-      "dependencies": {
-        "@typescript-eslint/types": "8.37.0",
-        "@typescript-eslint/typescript-estree": "8.37.0",
-        "@typescript-eslint/utils": "8.37.0",
-=======
       "version": "8.39.1",
       "resolved": "https://registry.npmjs.org/@typescript-eslint/type-utils/-/type-utils-8.39.1.tgz",
       "integrity": "sha512-gu9/ahyatyAdQbKeHnhT4R+y3YLtqqHyvkfDxaBYk97EcbfChSJXyaJnIL3ygUv7OuZatePHmQvuH5ru0lnVeA==",
@@ -1999,7 +1901,6 @@
         "@typescript-eslint/types": "8.39.1",
         "@typescript-eslint/typescript-estree": "8.39.1",
         "@typescript-eslint/utils": "8.39.1",
->>>>>>> f7a8f9dc
         "debug": "^4.3.4",
         "ts-api-utils": "^2.1.0"
       },
@@ -2016,15 +1917,9 @@
       }
     },
     "node_modules/@typescript-eslint/types": {
-<<<<<<< HEAD
-      "version": "8.37.0",
-      "resolved": "https://registry.npmjs.org/@typescript-eslint/types/-/types-8.37.0.tgz",
-      "integrity": "sha512-ax0nv7PUF9NOVPs+lmQ7yIE7IQmAf8LGcXbMvHX5Gm+YJUYNAl340XkGnrimxZ0elXyoQJuN5sbg6C4evKA4SQ==",
-=======
       "version": "8.39.1",
       "resolved": "https://registry.npmjs.org/@typescript-eslint/types/-/types-8.39.1.tgz",
       "integrity": "sha512-7sPDKQQp+S11laqTrhHqeAbsCfMkwJMrV7oTDvtDds4mEofJYir414bYKUEb8YPUm9QL3U+8f6L6YExSoAGdQw==",
->>>>>>> f7a8f9dc
       "peer": true,
       "engines": {
         "node": "^18.18.0 || ^20.9.0 || >=21.1.0"
@@ -2035,17 +1930,6 @@
       }
     },
     "node_modules/@typescript-eslint/typescript-estree": {
-<<<<<<< HEAD
-      "version": "8.37.0",
-      "resolved": "https://registry.npmjs.org/@typescript-eslint/typescript-estree/-/typescript-estree-8.37.0.tgz",
-      "integrity": "sha512-zuWDMDuzMRbQOM+bHyU4/slw27bAUEcKSKKs3hcv2aNnc/tvE/h7w60dwVw8vnal2Pub6RT1T7BI8tFZ1fE+yg==",
-      "peer": true,
-      "dependencies": {
-        "@typescript-eslint/project-service": "8.37.0",
-        "@typescript-eslint/tsconfig-utils": "8.37.0",
-        "@typescript-eslint/types": "8.37.0",
-        "@typescript-eslint/visitor-keys": "8.37.0",
-=======
       "version": "8.39.1",
       "resolved": "https://registry.npmjs.org/@typescript-eslint/typescript-estree/-/typescript-estree-8.39.1.tgz",
       "integrity": "sha512-EKkpcPuIux48dddVDXyQBlKdeTPMmALqBUbEk38McWv0qVEZwOpVJBi7ugK5qVNgeuYjGNQxrrnoM/5+TI/BPw==",
@@ -2055,7 +1939,6 @@
         "@typescript-eslint/tsconfig-utils": "8.39.1",
         "@typescript-eslint/types": "8.39.1",
         "@typescript-eslint/visitor-keys": "8.39.1",
->>>>>>> f7a8f9dc
         "debug": "^4.3.4",
         "fast-glob": "^3.3.2",
         "is-glob": "^4.0.3",
@@ -2111,17 +1994,6 @@
       }
     },
     "node_modules/@typescript-eslint/utils": {
-<<<<<<< HEAD
-      "version": "8.37.0",
-      "resolved": "https://registry.npmjs.org/@typescript-eslint/utils/-/utils-8.37.0.tgz",
-      "integrity": "sha512-TSFvkIW6gGjN2p6zbXo20FzCABbyUAuq6tBvNRGsKdsSQ6a7rnV6ADfZ7f4iI3lIiXc4F4WWvtUfDw9CJ9pO5A==",
-      "peer": true,
-      "dependencies": {
-        "@eslint-community/eslint-utils": "^4.7.0",
-        "@typescript-eslint/scope-manager": "8.37.0",
-        "@typescript-eslint/types": "8.37.0",
-        "@typescript-eslint/typescript-estree": "8.37.0"
-=======
       "version": "8.39.1",
       "resolved": "https://registry.npmjs.org/@typescript-eslint/utils/-/utils-8.39.1.tgz",
       "integrity": "sha512-VF5tZ2XnUSTuiqZFXCZfZs1cgkdd3O/sSYmdo2EpSyDlC86UM/8YytTmKnehOW3TGAlivqTDT6bS87B/GQ/jyg==",
@@ -2131,7 +2003,6 @@
         "@typescript-eslint/scope-manager": "8.39.1",
         "@typescript-eslint/types": "8.39.1",
         "@typescript-eslint/typescript-estree": "8.39.1"
->>>>>>> f7a8f9dc
       },
       "engines": {
         "node": "^18.18.0 || ^20.9.0 || >=21.1.0"
@@ -2146,21 +2017,12 @@
       }
     },
     "node_modules/@typescript-eslint/visitor-keys": {
-<<<<<<< HEAD
-      "version": "8.37.0",
-      "resolved": "https://registry.npmjs.org/@typescript-eslint/visitor-keys/-/visitor-keys-8.37.0.tgz",
-      "integrity": "sha512-YzfhzcTnZVPiLfP/oeKtDp2evwvHLMe0LOy7oe+hb9KKIumLNohYS9Hgp1ifwpu42YWxhZE8yieggz6JpqO/1w==",
-      "peer": true,
-      "dependencies": {
-        "@typescript-eslint/types": "8.37.0",
-=======
       "version": "8.39.1",
       "resolved": "https://registry.npmjs.org/@typescript-eslint/visitor-keys/-/visitor-keys-8.39.1.tgz",
       "integrity": "sha512-W8FQi6kEh2e8zVhQ0eeRnxdvIoOkAp/CPAahcNio6nO9dsIwb9b34z90KOlheoyuVf6LSOEdjlkxSkapNEc+4A==",
       "peer": true,
       "dependencies": {
         "@typescript-eslint/types": "8.39.1",
->>>>>>> f7a8f9dc
         "eslint-visitor-keys": "^4.2.1"
       },
       "engines": {
@@ -2485,17 +2347,6 @@
       "integrity": "sha512-3oSeUO0TMV67hN1AmbXsK4yaqU7tjiHlbxRDZOpH0KW9+CeX4bRAaX0Anxt0tx2MrpRpWwQaPwIlISEJhYU5Pw=="
     },
     "node_modules/bare-events": {
-<<<<<<< HEAD
-      "version": "2.6.0",
-      "resolved": "https://registry.npmjs.org/bare-events/-/bare-events-2.6.0.tgz",
-      "integrity": "sha512-EKZ5BTXYExaNqi3I3f9RtEsaI/xBSGjE0XZCZilPzFAV/goswFHuPd9jEZlPIZ/iNZJwDSao9qRiScySz7MbQg==",
-      "optional": true
-    },
-    "node_modules/bare-fs": {
-      "version": "4.1.6",
-      "resolved": "https://registry.npmjs.org/bare-fs/-/bare-fs-4.1.6.tgz",
-      "integrity": "sha512-25RsLF33BqooOEFNdMcEhMpJy8EoR88zSMrnOQOaM3USnOK2VmaJ1uaQEwPA6AQjrv1lXChScosN6CzbwbO9OQ==",
-=======
       "version": "2.6.1",
       "resolved": "https://registry.npmjs.org/bare-events/-/bare-events-2.6.1.tgz",
       "integrity": "sha512-AuTJkq9XmE6Vk0FJVNq5QxETrSA/vKHarWVBG5l/JbdCL1prJemiyJqUS0jrlXO0MftuPq4m3YVYhoNc5+aE/g==",
@@ -2505,7 +2356,6 @@
       "version": "4.2.0",
       "resolved": "https://registry.npmjs.org/bare-fs/-/bare-fs-4.2.0.tgz",
       "integrity": "sha512-oRfrw7gwwBVAWx9S5zPMo2iiOjxyiZE12DmblmMQREgcogbNO0AFaZ+QBxxkEXiPspcpvO/Qtqn8LabUx4uYXg==",
->>>>>>> f7a8f9dc
       "optional": true,
       "dependencies": {
         "bare-events": "^2.5.4",
@@ -2621,15 +2471,9 @@
       }
     },
     "node_modules/browserslist": {
-<<<<<<< HEAD
-      "version": "4.25.1",
-      "resolved": "https://registry.npmjs.org/browserslist/-/browserslist-4.25.1.tgz",
-      "integrity": "sha512-KGj0KoOMXLpSNkkEI6Z6mShmQy0bc1I+T7K9N81k4WWMrfz+6fQ6es80B/YLAeRoKvjYE1YSHHOW1qe9xIVzHw==",
-=======
       "version": "4.25.2",
       "resolved": "https://registry.npmjs.org/browserslist/-/browserslist-4.25.2.tgz",
       "integrity": "sha512-0si2SJK3ooGzIawRu61ZdPCO1IncZwS8IzuX73sPZsXW6EQ/w/DAfPyKI8l1ETTCr2MnvqWitmlCUxgdul45jA==",
->>>>>>> f7a8f9dc
       "funding": [
         {
           "type": "opencollective",
@@ -2645,13 +2489,8 @@
         }
       ],
       "dependencies": {
-<<<<<<< HEAD
-        "caniuse-lite": "^1.0.30001726",
-        "electron-to-chromium": "^1.5.173",
-=======
         "caniuse-lite": "^1.0.30001733",
         "electron-to-chromium": "^1.5.199",
->>>>>>> f7a8f9dc
         "node-releases": "^2.0.19",
         "update-browserslist-db": "^1.1.3"
       },
@@ -2702,15 +2541,9 @@
       }
     },
     "node_modules/caniuse-lite": {
-<<<<<<< HEAD
-      "version": "1.0.30001727",
-      "resolved": "https://registry.npmjs.org/caniuse-lite/-/caniuse-lite-1.0.30001727.tgz",
-      "integrity": "sha512-pB68nIHmbN6L/4C6MH1DokyR3bYqFwjaSs/sWDHGj4CTcFtQUQMuJftVwWkXq7mNWOybD3KhUv3oWHoGxgP14Q==",
-=======
       "version": "1.0.30001735",
       "resolved": "https://registry.npmjs.org/caniuse-lite/-/caniuse-lite-1.0.30001735.tgz",
       "integrity": "sha512-EV/laoX7Wq2J9TQlyIXRxTJqIw4sxfXS4OYgudGxBYRuTv0q7AM6yMEpU/Vo1I94thg9U6EZ2NfZx9GJq83u7w==",
->>>>>>> f7a8f9dc
       "funding": [
         {
           "type": "opencollective",
@@ -3088,15 +2921,9 @@
       "integrity": "sha512-WMwm9LhRUo+WUaRN+vRuETqG89IgZphVSNkdFgeb6sS/E4OrDIN7t48CAewSHXc6C8lefD8KKfr5vY61brQlow=="
     },
     "node_modules/electron-to-chromium": {
-<<<<<<< HEAD
-      "version": "1.5.183",
-      "resolved": "https://registry.npmjs.org/electron-to-chromium/-/electron-to-chromium-1.5.183.tgz",
-      "integrity": "sha512-vCrDBYjQCAEefWGjlK3EpoSKfKbT10pR4XXPdn65q7snuNOZnthoVpBfZPykmDapOKfoD+MMIPG8ZjKyyc9oHA=="
-=======
       "version": "1.5.203",
       "resolved": "https://registry.npmjs.org/electron-to-chromium/-/electron-to-chromium-1.5.203.tgz",
       "integrity": "sha512-uz4i0vLhfm6dLZWbz/iH88KNDV+ivj5+2SA+utpgjKaj9Q0iDLuwk6Idhe9BTxciHudyx6IvTvijhkPvFGUQ0g=="
->>>>>>> f7a8f9dc
     },
     "node_modules/emoji-regex": {
       "version": "8.0.0",
@@ -3197,33 +3024,19 @@
       }
     },
     "node_modules/eslint": {
-<<<<<<< HEAD
-      "version": "9.31.0",
-      "resolved": "https://registry.npmjs.org/eslint/-/eslint-9.31.0.tgz",
-      "integrity": "sha512-QldCVh/ztyKJJZLr4jXNUByx3gR+TDYZCRXEktiZoUR3PGy4qCmSbkxcIle8GEwGpb5JBZazlaJ/CxLidXdEbQ==",
-=======
       "version": "9.33.0",
       "resolved": "https://registry.npmjs.org/eslint/-/eslint-9.33.0.tgz",
       "integrity": "sha512-TS9bTNIryDzStCpJN93aC5VRSW3uTx9sClUn4B87pwiCaJh220otoI0X8mJKr+VcPtniMdN8GKjlwgWGUv5ZKA==",
->>>>>>> f7a8f9dc
       "peer": true,
       "dependencies": {
         "@eslint-community/eslint-utils": "^4.2.0",
         "@eslint-community/regexpp": "^4.12.1",
         "@eslint/config-array": "^0.21.0",
-<<<<<<< HEAD
-        "@eslint/config-helpers": "^0.3.0",
-        "@eslint/core": "^0.15.0",
-        "@eslint/eslintrc": "^3.3.1",
-        "@eslint/js": "9.31.0",
-        "@eslint/plugin-kit": "^0.3.1",
-=======
         "@eslint/config-helpers": "^0.3.1",
         "@eslint/core": "^0.15.2",
         "@eslint/eslintrc": "^3.3.1",
         "@eslint/js": "9.33.0",
         "@eslint/plugin-kit": "^0.3.5",
->>>>>>> f7a8f9dc
         "@humanfs/node": "^0.16.6",
         "@humanwhocodes/module-importer": "^1.0.1",
         "@humanwhocodes/retry": "^0.4.2",
@@ -6294,15 +6107,9 @@
       }
     },
     "node_modules/socks": {
-<<<<<<< HEAD
-      "version": "2.8.6",
-      "resolved": "https://registry.npmjs.org/socks/-/socks-2.8.6.tgz",
-      "integrity": "sha512-pe4Y2yzru68lXCb38aAqRf5gvN8YdjP1lok5o0J7BOHljkyCGKVz7H3vpVIXKD27rj2giOJ7DwVyk/GWrPHDWA==",
-=======
       "version": "2.8.7",
       "resolved": "https://registry.npmjs.org/socks/-/socks-2.8.7.tgz",
       "integrity": "sha512-HLpt+uLy/pxB+bum/9DzAgiKS8CX1EvbWxI4zlmgGCExImLdiad2iCwXT5Z4c9c3Eq8rP2318mPW2c+QbtjK8A==",
->>>>>>> f7a8f9dc
       "dependencies": {
         "ip-address": "^10.0.1",
         "smart-buffer": "^4.2.0"
