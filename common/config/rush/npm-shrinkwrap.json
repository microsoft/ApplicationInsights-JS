--- conflicted
+++ resolved
@@ -65,11 +65,7 @@
         "grunt-cli": "^1.4.3",
         "magic-string": "^0.25.7",
         "pako": "^2.0.3",
-<<<<<<< HEAD
-        "puppeteer": "22.12.1",
-=======
         "puppeteer": "24.8.2",
->>>>>>> 76ebbff0
         "qunit": "^2.11.2",
         "react": "^17.0.2",
         "react-dom": "^17.0.2",
@@ -585,20 +581,6 @@
       }
     },
     "node_modules/@puppeteer/browsers": {
-<<<<<<< HEAD
-      "version": "2.2.3",
-      "resolved": "https://registry.npmjs.org/@puppeteer/browsers/-/browsers-2.2.3.tgz",
-      "integrity": "sha512-bJ0UBsk0ESOs6RFcLXOt99a3yTDcOKlzfjad+rhFwdaG1Lu/Wzq58GHYCDTlZ9z6mldf4g+NTb+TXEfe0PpnsQ==",
-      "dependencies": {
-        "debug": "4.3.4",
-        "extract-zip": "2.0.1",
-        "progress": "2.0.3",
-        "proxy-agent": "6.4.0",
-        "semver": "7.6.0",
-        "tar-fs": "3.0.5",
-        "unbzip2-stream": "1.4.3",
-        "yargs": "17.7.2"
-=======
       "version": "2.10.4",
       "resolved": "https://registry.npmjs.org/@puppeteer/browsers/-/browsers-2.10.4.tgz",
       "integrity": "sha512-9DxbZx+XGMNdjBynIs4BRSz+M3iRDeB7qRcAr6UORFLphCIM2x3DXgOucvADiifcqCE4XePFUKcnaAMyGbrDlQ==",
@@ -610,7 +592,6 @@
         "semver": "^7.7.1",
         "tar-fs": "^3.0.8",
         "yargs": "^17.7.2"
->>>>>>> 76ebbff0
       },
       "bin": {
         "browsers": "lib/cjs/main-cli.js"
@@ -619,52 +600,10 @@
         "node": ">=18"
       }
     },
-<<<<<<< HEAD
-    "node_modules/@puppeteer/browsers/node_modules/debug": {
-      "version": "4.3.4",
-      "resolved": "https://registry.npmjs.org/debug/-/debug-4.3.4.tgz",
-      "integrity": "sha512-PRWFHuSU3eDtQJPvnNY7Jcket1j0t5OuOsFzPPzsekD52Zl8qUfFIPEiswXqIvHWGVHOgX+7G/vCNNhehwxfkQ==",
-      "dependencies": {
-        "ms": "2.1.2"
-      },
-      "engines": {
-        "node": ">=6.0"
-      },
-      "peerDependenciesMeta": {
-        "supports-color": {
-          "optional": true
-        }
-      }
-    },
-    "node_modules/@puppeteer/browsers/node_modules/lru-cache": {
-      "version": "6.0.0",
-      "resolved": "https://registry.npmjs.org/lru-cache/-/lru-cache-6.0.0.tgz",
-      "integrity": "sha512-Jo6dJ04CmSjuznwJSS3pUeWmd/H0ffTlkXXgwZi+eq1UCmqQwCh+eLsYOYCwY991i2Fah4h1BEMCx4qThGbsiA==",
-      "dependencies": {
-        "yallist": "^4.0.0"
-      },
-      "engines": {
-        "node": ">=10"
-      }
-    },
-    "node_modules/@puppeteer/browsers/node_modules/ms": {
-      "version": "2.1.2",
-      "resolved": "https://registry.npmjs.org/ms/-/ms-2.1.2.tgz",
-      "integrity": "sha512-sGkPx+VjMtmA6MX27oA4FBFELFCZZ4S4XqeGOXCv68tT+jb3vk/RyaKWP0PTKyWtmLSM0b+adUTEvbs1PEaH2w=="
-    },
-    "node_modules/@puppeteer/browsers/node_modules/semver": {
-      "version": "7.6.0",
-      "resolved": "https://registry.npmjs.org/semver/-/semver-7.6.0.tgz",
-      "integrity": "sha512-EnwXhrlwXMk9gKu5/flx5sv/an57AkRplG3hTK68W7FRDN+k+OWBj65M7719OkA82XLBxrcX0KSHj+X5COhOVg==",
-      "dependencies": {
-        "lru-cache": "^6.0.0"
-      },
-=======
     "node_modules/@puppeteer/browsers/node_modules/semver": {
       "version": "7.7.1",
       "resolved": "https://registry.npmjs.org/semver/-/semver-7.7.1.tgz",
       "integrity": "sha512-hlq8tAfn0m/61p4BVRcPzIGr6LKiMwo4VM6dGi6pt4qcRkmNzTcWq6eCEjEh+qXjkMDvPlOFFSGwQjoEa6gyMA==",
->>>>>>> 76ebbff0
       "bin": {
         "semver": "bin/semver.js"
       },
@@ -782,11 +721,7 @@
     "node_modules/@rush-temp/1ds-core-js": {
       "version": "0.0.0",
       "resolved": "file:projects/1ds-core-js.tgz",
-<<<<<<< HEAD
-      "integrity": "sha512-eM5xgpnojbH+3h9Twbfagvij6/7mOwMQCraEiMUAuNDHFdqf5zO33FamdU96vkW8fhOiRnkr3ln+EssVhN7HnQ==",
-=======
       "integrity": "sha512-A1KEsV5WOrsMY0vYUAh1Myp3fVf49dvGJru6iQfTVzFAO1m+0XTJtkMNS0eht2MmpHU4WN0eua7Z76OqehuAkw==",
->>>>>>> 76ebbff0
       "dependencies": {
         "@microsoft/api-extractor": "^7.40.0",
         "@microsoft/dynamicproto-js": "^2.0.3",
@@ -863,11 +798,7 @@
     "node_modules/@rush-temp/applicationinsights-analytics-js": {
       "version": "0.0.0",
       "resolved": "file:projects/applicationinsights-analytics-js.tgz",
-<<<<<<< HEAD
-      "integrity": "sha512-9K7GeC1tQ+G+xS6qxxCpq8jnQCbU+CodXS0KYcJ9kVXlqEkH3HL3RdkEz0Owz6TpBen/Nv0NoMqhysa5GY4MWw==",
-=======
       "integrity": "sha512-vKPdcvDOUkt5mGKpYfq/Qqbi01KYLlso7/AQjIcfd1UT+28UAkg+h0J/KLfxcHh0XIobC1yg3O2k24TdsYBH2A==",
->>>>>>> 76ebbff0
       "dependencies": {
         "@microsoft/api-extractor": "^7.40.0",
         "@microsoft/dynamicproto-js": "^2.0.3",
@@ -895,11 +826,7 @@
     "node_modules/@rush-temp/applicationinsights-cfgsync-js": {
       "version": "0.0.0",
       "resolved": "file:projects/applicationinsights-cfgsync-js.tgz",
-<<<<<<< HEAD
-      "integrity": "sha512-pOubjg9aUc2DhfYaFwaOUO+K9tyXf6N5AGbv5TnFUzqmTqnDjR1sRYiFEdaK+B8zgoVriwdnsgTdLWRIWzT9fw==",
-=======
       "integrity": "sha512-DvMrSLUwB9u5ac/Pi2UDi2V1UXg5v9UZ7KFGDnOFooRSpD2tXrozHdpKt+YI2OdjNR1GHUU7SFhyYEmZW4vfHw==",
->>>>>>> 76ebbff0
       "dependencies": {
         "@microsoft/api-extractor": "^7.40.0",
         "@microsoft/dynamicproto-js": "^2.0.3",
@@ -992,11 +919,7 @@
     "node_modules/@rush-temp/applicationinsights-clickanalytics-js": {
       "version": "0.0.0",
       "resolved": "file:projects/applicationinsights-clickanalytics-js.tgz",
-<<<<<<< HEAD
-      "integrity": "sha512-z5DxNQM+d81H8MOXARV+FtXmMFWEK++gglM5xkoXc7qdYtkY1DSKEVjItW13pNgDcvVzAUMrx/ca66kUq7ywRw==",
-=======
       "integrity": "sha512-X0U6kwJBuIO/jkOzagYdytSEnE1FEwcbXTf1QPvAHAjG/+8UihNH5Pq4eTFIWhhGDXC4pQtZbNSabt5fM0KOOg==",
->>>>>>> 76ebbff0
       "dependencies": {
         "@microsoft/api-extractor": "^7.40.0",
         "@microsoft/dynamicproto-js": "^2.0.3",
@@ -1021,11 +944,7 @@
     "node_modules/@rush-temp/applicationinsights-common": {
       "version": "0.0.0",
       "resolved": "file:projects/applicationinsights-common.tgz",
-<<<<<<< HEAD
-      "integrity": "sha512-nz90FFN/tMX6Q557i5AqneWaxglH3ZwgGx6GfFuJc/tmsmcmfarXJrFyGY4LbhWfU3ZCqKjZcLOmCeX5FaGnvA==",
-=======
       "integrity": "sha512-7Kxgvm89Bjgky/gB9/DnJpS7Ev5MErWR69YFkNLlhPNS5Zm8Zl7uPYMVVi5ONAOOIOzaOn2DsVkpK3IalPd2vQ==",
->>>>>>> 76ebbff0
       "dependencies": {
         "@microsoft/api-extractor": "^7.40.0",
         "@microsoft/dynamicproto-js": "^2.0.3",
@@ -1080,11 +999,7 @@
     "node_modules/@rush-temp/applicationinsights-debugplugin-js": {
       "version": "0.0.0",
       "resolved": "file:projects/applicationinsights-debugplugin-js.tgz",
-<<<<<<< HEAD
-      "integrity": "sha512-ggQqmhUfKw14wfPdBC9GXk1e0/VVTGJYqCMjf/cJIAhGjOcGCeu0TbNhaWSlvZZxxm27Oj+Qet2ALhQcupMLwQ==",
-=======
       "integrity": "sha512-nxmA0EvC/XLIqYZ4QvbxE0ONrDVaFPbWz4pLzfrjgr/hplh20WzNhQMM2srkzsfX0uLm+fH+q1l7PGSS0QPOJw==",
->>>>>>> 76ebbff0
       "dependencies": {
         "@microsoft/api-extractor": "^7.40.0",
         "@microsoft/dynamicproto-js": "^2.0.3",
@@ -1109,11 +1024,7 @@
     "node_modules/@rush-temp/applicationinsights-dependencies-js": {
       "version": "0.0.0",
       "resolved": "file:projects/applicationinsights-dependencies-js.tgz",
-<<<<<<< HEAD
-      "integrity": "sha512-zXng75MAgiSPkEqziVtgF/wNBjykFBFuBsWLEjbHsAxMiDKnDnyoR0x5oUQNpM990I8P/w4FAdwLx+kzA3gngg==",
-=======
       "integrity": "sha512-CNwxIRBl1Ezv8sER+kBcaSZsHjRRMXQLkPZHZJLJY9Z7xIx3qdLKoZBRiymDGXXUUPGT1YiPIbSL3A4RHuK/0w==",
->>>>>>> 76ebbff0
       "dependencies": {
         "@microsoft/api-extractor": "^7.40.0",
         "@microsoft/dynamicproto-js": "^2.0.3",
@@ -1160,11 +1071,7 @@
     "node_modules/@rush-temp/applicationinsights-example-cfgsync": {
       "version": "0.0.0",
       "resolved": "file:projects/applicationinsights-example-cfgsync.tgz",
-<<<<<<< HEAD
-      "integrity": "sha512-VTWu5LMe214BGGXVSoK7wzvzhqZqWgxqPGoRpmvip+SKHinVyFRGhOcqtYI6dFUbBSbpKNSZD/Fp11IiOrC9aw==",
-=======
       "integrity": "sha512-xGu1kzDe2iQL1oLCdtQgv3OoHl/vxABskC1QARUCwWuaWXkVmQsyGTol5oGo2vDr2KhCQ/ByGbQn9JO1dUb3LA==",
->>>>>>> 76ebbff0
       "dependencies": {
         "@microsoft/dynamicproto-js": "^2.0.3",
         "@nevware21/grunt-eslint-ts": "^0.2.2",
@@ -1209,11 +1116,7 @@
     "node_modules/@rush-temp/applicationinsights-example-shared-worker": {
       "version": "0.0.0",
       "resolved": "file:projects/applicationinsights-example-shared-worker.tgz",
-<<<<<<< HEAD
-      "integrity": "sha512-Er1TbJ7joLMahCBOhZHQlFPpBdPny2SqBQiV3YXdHnRBz+zSQcFznneTEevTb4A44ZvC5UQgond22wi8dKRrqg==",
-=======
       "integrity": "sha512-rTyMvX046FkitroNmvgx1hRbjHBL15KUe5s7Kox3Mjj1ULV3pIwwl9c6hO1780YmzEip4ZYCetDiqOfhro+6gA==",
->>>>>>> 76ebbff0
       "dependencies": {
         "@microsoft/dynamicproto-js": "^2.0.3",
         "@nevware21/grunt-eslint-ts": "^0.2.2",
@@ -1325,11 +1228,7 @@
     "node_modules/@rush-temp/applicationinsights-properties-js": {
       "version": "0.0.0",
       "resolved": "file:projects/applicationinsights-properties-js.tgz",
-<<<<<<< HEAD
-      "integrity": "sha512-nF1+M6uTF2/LPAbZY5lWMmRfR8MfyduQmvjgl8sCyS+DalXcmRS+HqMBO016Y1AQB4rseGKk3eC43lkyzHfJZg==",
-=======
       "integrity": "sha512-IqCKg29diW+OYG6e4lQ5UIkKXSckbHq8nRljqFyIG3dCNksJEmZ2ygAISoNTBX3VMKK5JHV5xZsEvav1CGXYNw==",
->>>>>>> 76ebbff0
       "dependencies": {
         "@microsoft/api-extractor": "^7.40.0",
         "@microsoft/dynamicproto-js": "^2.0.3",
@@ -1357,11 +1256,7 @@
     "node_modules/@rush-temp/applicationinsights-rollup-es5": {
       "version": "0.0.0",
       "resolved": "file:projects/applicationinsights-rollup-es5.tgz",
-<<<<<<< HEAD
-      "integrity": "sha512-O1E44PwYyCultZWY5dwNHBoOtrXIqk5lS90pMBVjtM2RgpAv6oIlyIxlDWaT0qLDZrUiicNDJXV859KdxEnmzQ==",
-=======
       "integrity": "sha512-SoP645U0ufg4uLtl0q+qSmr4G5udWJkNhsioT7RKU82eTllfmWXDyuUYAGyYJ1YXS1KPufnZKCvlRrad6oXUrQ==",
->>>>>>> 76ebbff0
       "dependencies": {
         "@microsoft/dynamicproto-js": "^2.0.3",
         "@nevware21/grunt-eslint-ts": "^0.2.2",
@@ -1463,11 +1358,7 @@
     "node_modules/@rush-temp/applicationinsights-web": {
       "version": "0.0.0",
       "resolved": "file:projects/applicationinsights-web.tgz",
-<<<<<<< HEAD
-      "integrity": "sha512-1LxUzBIaczuiTYMxnu9p5PU1sqPMGV+q69xnLNaa1wdMKN5RUp1/ubm7SejHvr6Nz0++VhZBLT6Un927+dno4A==",
-=======
       "integrity": "sha512-b8arwAjvnqbldrLcfZzQCWKnzDYfxVAQKv2/2KJ30qazGy82JMdTAJ/bzrW/VJ49c+BL9aYR7mhW5IwdLUqNsg==",
->>>>>>> 76ebbff0
       "dependencies": {
         "@microsoft/api-extractor": "^7.40.0",
         "@microsoft/dynamicproto-js": "^2.0.3",
@@ -1484,11 +1375,7 @@
         "grunt-cli": "^1.4.3",
         "magic-string": "^0.25.7",
         "pako": "^2.0.3",
-<<<<<<< HEAD
-        "puppeteer": "22.12.1",
-=======
         "puppeteer": "24.8.2",
->>>>>>> 76ebbff0
         "rollup": "^3.20.0",
         "rollup-plugin-cleanup": "^3.2.1",
         "rollup-plugin-sourcemaps": "^0.6.3",
@@ -1503,11 +1390,7 @@
     "node_modules/@rush-temp/applicationinsights-web-basic": {
       "version": "0.0.0",
       "resolved": "file:projects/applicationinsights-web-basic.tgz",
-<<<<<<< HEAD
-      "integrity": "sha512-upx9TYf8qsHhX4V5pQBk4Z7am5sya/ZgH2l3RdfjEf8Dh4PbMpUMUB6BcbMArvNompHBjrH2y6gaM9kGIGG3yQ==",
-=======
       "integrity": "sha512-W23XSRiBpzlEwU/K0BZLznwxTtxnV0l6VPPTwcmIzchKOM+I9y31krsRfabrIIdF/0gxZULVqLFdma491XHY9Q==",
->>>>>>> 76ebbff0
       "dependencies": {
         "@microsoft/api-extractor": "^7.40.0",
         "@microsoft/dynamicproto-js": "^2.0.3",
@@ -1540,11 +1423,7 @@
     "node_modules/@rush-temp/applicationinsights-web-snippet": {
       "version": "0.0.0",
       "resolved": "file:projects/applicationinsights-web-snippet.tgz",
-<<<<<<< HEAD
-      "integrity": "sha512-hzF/FfTwMwweLtzvmwsKw82agST4G28uYZWveJXL2G1hUOJr5PishB40+nD8Z5NAS2jPgKzgwiR8gIvcND6JSQ==",
-=======
       "integrity": "sha512-r0qPI6dsDFKc+eVF1rzHKRrUNdVElC/qun+botGWFjeaoDr2c4NSRpG5m7xQLdS/bhd3kaJ0/CL95eSyQRqiFA==",
->>>>>>> 76ebbff0
       "dependencies": {
         "@microsoft/api-extractor": "^7.40.0",
         "@microsoft/dynamicproto-js": "^2.0.3",
@@ -2428,31 +2307,6 @@
       "optional": true
     },
     "node_modules/bare-fs": {
-<<<<<<< HEAD
-      "version": "2.3.5",
-      "resolved": "https://registry.npmjs.org/bare-fs/-/bare-fs-2.3.5.tgz",
-      "integrity": "sha512-SlE9eTxifPDJrT6YgemQ1WGFleevzwY+XAP1Xqgl56HtcrisC2CHCZ2tq6dBpcH2TnNxwUEUGhweo+lrQtYuiw==",
-      "optional": true,
-      "dependencies": {
-        "bare-events": "^2.0.0",
-        "bare-path": "^2.0.0",
-        "bare-stream": "^2.0.0"
-      }
-    },
-    "node_modules/bare-os": {
-      "version": "2.4.4",
-      "resolved": "https://registry.npmjs.org/bare-os/-/bare-os-2.4.4.tgz",
-      "integrity": "sha512-z3UiI2yi1mK0sXeRdc4O1Kk8aOa/e+FNWZcTiPB/dfTWyLypuE99LibgRaQki914Jq//yAWylcAt+mknKdixRQ==",
-      "optional": true
-    },
-    "node_modules/bare-path": {
-      "version": "2.1.3",
-      "resolved": "https://registry.npmjs.org/bare-path/-/bare-path-2.1.3.tgz",
-      "integrity": "sha512-lh/eITfU8hrj9Ru5quUp0Io1kJWIk1bTjzo7JH1P5dWmQ2EL4hFUlfI8FonAhSlgIfhn63p84CDY/x+PisgcXA==",
-      "optional": true,
-      "dependencies": {
-        "bare-os": "^2.1.0"
-=======
       "version": "4.1.4",
       "resolved": "https://registry.npmjs.org/bare-fs/-/bare-fs-4.1.4.tgz",
       "integrity": "sha512-r8+26Voz8dGX3AYpJdFb1ZPaUSM8XOLCZvy+YGpRTmwPHIxA7Z3Jov/oMPtV7hfRQbOnH8qGlLTzQAbgtdNN0Q==",
@@ -2490,7 +2344,6 @@
       "optional": true,
       "dependencies": {
         "bare-os": "^3.0.1"
->>>>>>> 76ebbff0
       }
     },
     "node_modules/bare-stream": {
@@ -2771,21 +2624,6 @@
         "url": "https://github.com/sponsors/wooorm"
       }
     },
-<<<<<<< HEAD
-    "node_modules/chownr": {
-      "version": "1.1.4",
-      "resolved": "https://registry.npmjs.org/chownr/-/chownr-1.1.4.tgz",
-      "integrity": "sha512-jJ0bqzaylmJtVnNgzTeSOs8DPavpbYgEr/b0YL8/2GO3xJEhInFmhKMUnEJQjZumK7KXGFhUy89PrsJWlakBVg=="
-    },
-    "node_modules/chromium-bidi": {
-      "version": "0.5.24",
-      "resolved": "https://registry.npmjs.org/chromium-bidi/-/chromium-bidi-0.5.24.tgz",
-      "integrity": "sha512-5xQNN2SVBdZv4TxeMLaI+PelrnZsHDhn8h2JtyriLr+0qHcZS8BMuo93qN6J1VmtmrgYP+rmcLHcbpnA8QJh+w==",
-      "dependencies": {
-        "mitt": "3.0.1",
-        "urlpattern-polyfill": "10.0.0",
-        "zod": "3.23.8"
-=======
     "node_modules/chromium-bidi": {
       "version": "5.1.0",
       "resolved": "https://registry.npmjs.org/chromium-bidi/-/chromium-bidi-5.1.0.tgz",
@@ -2793,23 +2631,11 @@
       "dependencies": {
         "mitt": "^3.0.1",
         "zod": "^3.24.1"
->>>>>>> 76ebbff0
       },
       "peerDependencies": {
         "devtools-protocol": "*"
       }
     },
-<<<<<<< HEAD
-    "node_modules/chromium-bidi/node_modules/zod": {
-      "version": "3.23.8",
-      "resolved": "https://registry.npmjs.org/zod/-/zod-3.23.8.tgz",
-      "integrity": "sha512-XBx9AXhXktjUqnepgTiE5flcKIYWi/rme0Eaj+5Y0lftuGBq+jyRu/md4WnuxqgP1ubdpNCsYEYPxrzVHD8d6g==",
-      "funding": {
-        "url": "https://github.com/sponsors/colinhacks"
-      }
-    },
-=======
->>>>>>> 76ebbff0
     "node_modules/cliui": {
       "version": "8.0.1",
       "resolved": "https://registry.npmjs.org/cliui/-/cliui-8.0.1.tgz",
@@ -2942,46 +2768,12 @@
       "resolved": "https://registry.npmjs.org/cors/-/cors-2.8.5.tgz",
       "integrity": "sha512-KIHbLJqu73RGr/hnbrO9uBeixNGuvSQjul/jdFvS/KFSIH1hWVd1ng7zOHx+YrEfInLG7q4n6GHQ9cDtxv/P6g==",
       "peer": true,
-<<<<<<< HEAD
       "dependencies": {
         "object-assign": "^4",
         "vary": "^1"
       },
       "engines": {
         "node": ">= 0.10"
-=======
-      "dependencies": {
-        "object-assign": "^4",
-        "vary": "^1"
-      },
-      "engines": {
-        "node": ">= 0.10"
-      }
-    },
-    "node_modules/cosmiconfig": {
-      "version": "9.0.0",
-      "resolved": "https://registry.npmjs.org/cosmiconfig/-/cosmiconfig-9.0.0.tgz",
-      "integrity": "sha512-itvL5h8RETACmOTFc4UfIyB2RfEHi71Ax6E/PivVxq9NseKbOWpeyHEOIbmAw1rs8Ak0VursQNww7lf7YtUwzg==",
-      "dependencies": {
-        "env-paths": "^2.2.1",
-        "import-fresh": "^3.3.0",
-        "js-yaml": "^4.1.0",
-        "parse-json": "^5.2.0"
-      },
-      "engines": {
-        "node": ">=14"
-      },
-      "funding": {
-        "url": "https://github.com/sponsors/d-fischer"
-      },
-      "peerDependencies": {
-        "typescript": ">=4.9.5"
-      },
-      "peerDependenciesMeta": {
-        "typescript": {
-          "optional": true
-        }
->>>>>>> 76ebbff0
       }
     },
     "node_modules/cosmiconfig": {
@@ -3164,15 +2956,9 @@
       }
     },
     "node_modules/devtools-protocol": {
-<<<<<<< HEAD
-      "version": "0.0.1299070",
-      "resolved": "https://registry.npmjs.org/devtools-protocol/-/devtools-protocol-0.0.1299070.tgz",
-      "integrity": "sha512-+qtL3eX50qsJ7c+qVyagqi7AWMoQCBGNfoyJZMwm/NSXVqLYbuitrWEEIzxfUmTNy7//Xe8yhMmQ+elj3uAqSg=="
-=======
       "version": "0.0.1439962",
       "resolved": "https://registry.npmjs.org/devtools-protocol/-/devtools-protocol-0.0.1439962.tgz",
       "integrity": "sha512-jJF48UdryzKiWhJ1bLKr7BFWUQCEIT5uCNbDLqkQJBtkFxYzILJH44WN0PDKMIlGDN7Utb8vyUY85C3w4R/t2g=="
->>>>>>> 76ebbff0
     },
     "node_modules/diff": {
       "version": "3.5.0",
@@ -3608,15 +3394,9 @@
       "integrity": "sha512-K7J4xq5xAD5jHsGM5ReWXRTFa3JRGofHiMcVgQ8PRwgWxzjHpMWCIzsmyf60+mh8KLsqYPcjUMa0AC4hd6lPyQ=="
     },
     "node_modules/eventsource": {
-<<<<<<< HEAD
-      "version": "3.0.6",
-      "resolved": "https://registry.npmjs.org/eventsource/-/eventsource-3.0.6.tgz",
-      "integrity": "sha512-l19WpE2m9hSuyP06+FbuUUf1G+R0SFLrtQfbRb9PRr+oimOfxQhgGCbVaXg5IvZyyTThJsxh6L/srkMiCeBPDA==",
-=======
       "version": "3.0.7",
       "resolved": "https://registry.npmjs.org/eventsource/-/eventsource-3.0.7.tgz",
       "integrity": "sha512-CRT1WTyuQoD771GW56XEZFQ/ZoSfWid1alKGDYMmkt2yl8UXrVR4pspqWNEcqKvVIzg6PAltWjxcSSPrboA4iA==",
->>>>>>> 76ebbff0
       "peer": true,
       "dependencies": {
         "eventsource-parser": "^3.0.1"
@@ -4327,105 +4107,6 @@
         "node": ">=0.10.0"
       }
     },
-<<<<<<< HEAD
-    "node_modules/grunt-contrib-qunit/node_modules/agent-base": {
-      "version": "6.0.2",
-      "resolved": "https://registry.npmjs.org/agent-base/-/agent-base-6.0.2.tgz",
-      "integrity": "sha512-RZNwNclF7+MS/8bDg70amg32dyeZGZxiDuQmZxKLAlQjr3jGyLx+4Kkk58UO7D2QdgFIQCovuSuZESne6RG6XQ==",
-      "dependencies": {
-        "debug": "4"
-      },
-      "engines": {
-        "node": ">= 6.0.0"
-      }
-    },
-    "node_modules/grunt-contrib-qunit/node_modules/devtools-protocol": {
-      "version": "0.0.869402",
-      "resolved": "https://registry.npmjs.org/devtools-protocol/-/devtools-protocol-0.0.869402.tgz",
-      "integrity": "sha512-VvlVYY+VDJe639yHs5PHISzdWTLL3Aw8rO4cvUtwvoxFd6FHbE4OpHHcde52M6096uYYazAmd4l0o5VuFRO2WA=="
-    },
-    "node_modules/grunt-contrib-qunit/node_modules/eventemitter2": {
-      "version": "6.4.9",
-      "resolved": "https://registry.npmjs.org/eventemitter2/-/eventemitter2-6.4.9.tgz",
-      "integrity": "sha512-JEPTiaOt9f04oa6NOkc4aH+nVp5I3wEjpHbIPqfgCdD5v5bUzy7xQqwcVO2aDQgOWhI28da57HksMrzK9HlRxg=="
-    },
-    "node_modules/grunt-contrib-qunit/node_modules/https-proxy-agent": {
-      "version": "5.0.1",
-      "resolved": "https://registry.npmjs.org/https-proxy-agent/-/https-proxy-agent-5.0.1.tgz",
-      "integrity": "sha512-dFcAjpTQFgoLMzC2VwU+C/CbS7uRL0lWmxDITmqm7C+7F0Odmj6s9l6alZc6AELXhrnggM2CeWSXHGOdX2YtwA==",
-      "dependencies": {
-        "agent-base": "6",
-        "debug": "4"
-      },
-      "engines": {
-        "node": ">= 6"
-      }
-    },
-    "node_modules/grunt-contrib-qunit/node_modules/puppeteer": {
-      "version": "9.1.1",
-      "resolved": "https://registry.npmjs.org/puppeteer/-/puppeteer-9.1.1.tgz",
-      "integrity": "sha512-W+nOulP2tYd/ZG99WuZC/I5ljjQQ7EUw/jQGcIb9eu8mDlZxNY2SgcJXTLG9h5gRvqA3uJOe4hZXYsd3EqioMw==",
-      "deprecated": "< 22.8.2 is no longer supported",
-      "hasInstallScript": true,
-      "dependencies": {
-        "debug": "^4.1.0",
-        "devtools-protocol": "0.0.869402",
-        "extract-zip": "^2.0.0",
-        "https-proxy-agent": "^5.0.0",
-        "node-fetch": "^2.6.1",
-        "pkg-dir": "^4.2.0",
-        "progress": "^2.0.1",
-        "proxy-from-env": "^1.1.0",
-        "rimraf": "^3.0.2",
-        "tar-fs": "^2.0.0",
-        "unbzip2-stream": "^1.3.3",
-        "ws": "^7.2.3"
-      },
-      "engines": {
-        "node": ">=10.18.1"
-      }
-    },
-    "node_modules/grunt-contrib-qunit/node_modules/tar-fs": {
-      "version": "2.1.2",
-      "resolved": "https://registry.npmjs.org/tar-fs/-/tar-fs-2.1.2.tgz",
-      "integrity": "sha512-EsaAXwxmx8UB7FRKqeozqEPop69DXcmYwTQwXvyAPF352HJsPdkVhvTaDPYqfNgruveJIJy3TA2l+2zj8LJIJA==",
-      "dependencies": {
-        "chownr": "^1.1.1",
-        "mkdirp-classic": "^0.5.2",
-        "pump": "^3.0.0",
-        "tar-stream": "^2.1.4"
-      }
-    },
-    "node_modules/grunt-contrib-qunit/node_modules/ws": {
-      "version": "7.5.10",
-      "resolved": "https://registry.npmjs.org/ws/-/ws-7.5.10.tgz",
-      "integrity": "sha512-+dbF1tHwZpXcbOJdVOkzLDxZP1ailvSxM6ZweXTegylPny803bFhA+vqBYw4s31NSAk4S2Qz+AKXK9a4wkdjcQ==",
-      "engines": {
-        "node": ">=8.3.0"
-      },
-      "peerDependencies": {
-        "bufferutil": "^4.0.1",
-        "utf-8-validate": "^5.0.2"
-      },
-      "peerDependenciesMeta": {
-        "bufferutil": {
-          "optional": true
-        },
-        "utf-8-validate": {
-          "optional": true
-        }
-      }
-    },
-    "node_modules/grunt-known-options": {
-      "version": "2.0.0",
-      "resolved": "https://registry.npmjs.org/grunt-known-options/-/grunt-known-options-2.0.0.tgz",
-      "integrity": "sha512-GD7cTz0I4SAede1/+pAbmJRG44zFLPipVtdL9o3vqx9IEyb7b4/Y3s7r6ofI3CchR5GvYJ+8buCSioDv5dQLiA==",
-      "engines": {
-        "node": ">=0.10.0"
-      }
-    },
-=======
->>>>>>> 76ebbff0
     "node_modules/grunt-legacy-log": {
       "version": "3.0.0",
       "resolved": "https://registry.npmjs.org/grunt-legacy-log/-/grunt-legacy-log-3.0.0.tgz",
@@ -5479,14 +5160,6 @@
       "version": "3.0.1",
       "resolved": "https://registry.npmjs.org/mitt/-/mitt-3.0.1.tgz",
       "integrity": "sha512-vKivATfr97l2/QBCYAkXYDbrIWPM2IIKEl7YPhjCvKlG3kE2gm+uBo6nEXK3M5/Ffh/FLpKExzOQ3JJoJGFKBw=="
-<<<<<<< HEAD
-    },
-    "node_modules/mkdirp-classic": {
-      "version": "0.5.3",
-      "resolved": "https://registry.npmjs.org/mkdirp-classic/-/mkdirp-classic-0.5.3.tgz",
-      "integrity": "sha512-gKLcREMhtuZRwRAfqP3RFW+TK4JqApVBtOIftVgjuABpAtpxhPGaDcfvbhNvD0B8iD1oUr/txX35NjcaY6Ns/A=="
-=======
->>>>>>> 76ebbff0
     },
     "node_modules/ms": {
       "version": "2.1.3",
@@ -5545,17 +5218,6 @@
       "version": "1.9.0",
       "resolved": "https://registry.npmjs.org/path-to-regexp/-/path-to-regexp-1.9.0.tgz",
       "integrity": "sha512-xIp7/apCFJuUHdDLWe8O1HIkb0kQrOMb/0u6FXQjemHn/ii5LrIzU6bdECnsiTF/GjZkMEKg1xdiZwNqDYlZ6g==",
-<<<<<<< HEAD
-      "dependencies": {
-        "isarray": "0.0.1"
-      }
-    },
-    "node_modules/node-fetch": {
-      "version": "2.7.0",
-      "resolved": "https://registry.npmjs.org/node-fetch/-/node-fetch-2.7.0.tgz",
-      "integrity": "sha512-c4FRfUm/dbcWZ7U+1Wq0AwCyFL+3nt2bEw05wfxSz+DWpWsitgmSgYmy2dQdWyKC1694ELPqMs/YzUSNozLt8A==",
-=======
->>>>>>> 76ebbff0
       "dependencies": {
         "isarray": "0.0.1"
       }
@@ -5734,20 +5396,6 @@
         "os-tmpdir": "^1.0.0"
       }
     },
-<<<<<<< HEAD
-    "node_modules/p-each-series": {
-      "version": "2.2.0",
-      "resolved": "https://registry.npmjs.org/p-each-series/-/p-each-series-2.2.0.tgz",
-      "integrity": "sha512-ycIL2+1V32th+8scbpTvyHNaHe02z0sjgh91XXjAk+ZeXoPN4Z46DVUnzdso0aX4KckKw0FNNFHdjZ2UsZvxiA==",
-      "engines": {
-        "node": ">=8"
-      },
-      "funding": {
-        "url": "https://github.com/sponsors/sindresorhus"
-      }
-    },
-=======
->>>>>>> 76ebbff0
     "node_modules/p-limit": {
       "version": "3.1.0",
       "resolved": "https://registry.npmjs.org/p-limit/-/p-limit-3.1.0.tgz",
@@ -5808,36 +5456,6 @@
         "node": ">= 14"
       }
     },
-    "node_modules/pac-proxy-agent": {
-      "version": "7.2.0",
-      "resolved": "https://registry.npmjs.org/pac-proxy-agent/-/pac-proxy-agent-7.2.0.tgz",
-      "integrity": "sha512-TEB8ESquiLMc0lV8vcd5Ql/JAKAoyzHFXaStwjkzpOpC5Yv+pIzLfHvjTSdf3vpa2bMiUQrg9i6276yn8666aA==",
-      "dependencies": {
-        "@tootallnate/quickjs-emscripten": "^0.23.0",
-        "agent-base": "^7.1.2",
-        "debug": "^4.3.4",
-        "get-uri": "^6.0.1",
-        "http-proxy-agent": "^7.0.0",
-        "https-proxy-agent": "^7.0.6",
-        "pac-resolver": "^7.0.1",
-        "socks-proxy-agent": "^8.0.5"
-      },
-      "engines": {
-        "node": ">= 14"
-      }
-    },
-    "node_modules/pac-resolver": {
-      "version": "7.0.1",
-      "resolved": "https://registry.npmjs.org/pac-resolver/-/pac-resolver-7.0.1.tgz",
-      "integrity": "sha512-5NPgf87AT2STgwa2ntRMr45jTKrYBGkVU36yT0ig/n/GMAa3oPqhZfIQ2kMEimReg0+t9kZViDVZ83qfVUlckg==",
-      "dependencies": {
-        "degenerator": "^5.0.0",
-        "netmask": "^2.0.2"
-      },
-      "engines": {
-        "node": ">= 14"
-      }
-    },
     "node_modules/pako": {
       "version": "2.1.0",
       "resolved": "https://registry.npmjs.org/pako/-/pako-2.1.0.tgz",
@@ -5997,41 +5615,6 @@
       }
     },
     "node_modules/pkce-challenge": {
-<<<<<<< HEAD
-      "version": "5.0.0",
-      "resolved": "https://registry.npmjs.org/pkce-challenge/-/pkce-challenge-5.0.0.tgz",
-      "integrity": "sha512-ueGLflrrnvwB3xuo/uGob5pd5FN7l0MsLf0Z87o/UQmRtwjvfylfc9MurIxRAWywCYTgrvpXBcqjV4OfCYGCIQ==",
-      "peer": true,
-      "engines": {
-        "node": ">=16.20.0"
-      }
-    },
-    "node_modules/pkg-dir": {
-      "version": "4.2.0",
-      "resolved": "https://registry.npmjs.org/pkg-dir/-/pkg-dir-4.2.0.tgz",
-      "integrity": "sha512-HRDzbaKjC+AOWVXxAU/x54COGeIv9eb+6CkDSQoNTt4XyWoIJvuPsXizxu/Fr23EiekbtZwmh1IcIG/l/a10GQ==",
-      "dependencies": {
-        "find-up": "^4.0.0"
-      },
-      "engines": {
-        "node": ">=8"
-      }
-    },
-    "node_modules/pkg-dir/node_modules/find-up": {
-      "version": "4.1.0",
-      "resolved": "https://registry.npmjs.org/find-up/-/find-up-4.1.0.tgz",
-      "integrity": "sha512-PpOwAdQ/YlXQ2vj8a3h8IipDuYRi3wceVQQGYWxNINccq40Anw7BlsEXCMbt1Zt+OLA6Fq9suIpIWD0OsnISlw==",
-      "dependencies": {
-        "locate-path": "^5.0.0",
-        "path-exists": "^4.0.0"
-      },
-      "engines": {
-        "node": ">=8"
-      }
-    },
-    "node_modules/pkg-dir/node_modules/locate-path": {
-=======
->>>>>>> 76ebbff0
       "version": "5.0.0",
       "resolved": "https://registry.npmjs.org/pkce-challenge/-/pkce-challenge-5.0.0.tgz",
       "integrity": "sha512-ueGLflrrnvwB3xuo/uGob5pd5FN7l0MsLf0Z87o/UQmRtwjvfylfc9MurIxRAWywCYTgrvpXBcqjV4OfCYGCIQ==",
@@ -6111,20 +5694,6 @@
       }
     },
     "node_modules/proxy-agent": {
-<<<<<<< HEAD
-      "version": "6.4.0",
-      "resolved": "https://registry.npmjs.org/proxy-agent/-/proxy-agent-6.4.0.tgz",
-      "integrity": "sha512-u0piLU+nCOHMgGjRbimiXmA9kM/L9EHh3zL81xCdp7m+Y2pHIsnmbdDoEDoAz5geaonNR6q6+yOPQs6n4T6sBQ==",
-      "dependencies": {
-        "agent-base": "^7.0.2",
-        "debug": "^4.3.4",
-        "http-proxy-agent": "^7.0.1",
-        "https-proxy-agent": "^7.0.3",
-        "lru-cache": "^7.14.1",
-        "pac-proxy-agent": "^7.0.1",
-        "proxy-from-env": "^1.1.0",
-        "socks-proxy-agent": "^8.0.2"
-=======
       "version": "6.5.0",
       "resolved": "https://registry.npmjs.org/proxy-agent/-/proxy-agent-6.5.0.tgz",
       "integrity": "sha512-TmatMXdr2KlRiA2CyDu8GqR8EjahTG3aY3nXjdzFyoZbmB8hrBsTyMezhULIXKnC0jpfjlmiZ3+EaCzoInSu/A==",
@@ -6137,7 +5706,6 @@
         "pac-proxy-agent": "^7.1.0",
         "proxy-from-env": "^1.1.0",
         "socks-proxy-agent": "^8.0.5"
->>>>>>> 76ebbff0
       },
       "engines": {
         "node": ">= 14"
@@ -6174,20 +5742,6 @@
       }
     },
     "node_modules/puppeteer": {
-<<<<<<< HEAD
-      "version": "22.12.1",
-      "resolved": "https://registry.npmjs.org/puppeteer/-/puppeteer-22.12.1.tgz",
-      "integrity": "sha512-1GxY8dnEnHr1SLzdSDr0FCjM6JQfAh2E2I/EqzeF8a58DbGVk9oVjj4lFdqNoVbpgFSpAbz7VER9St7S1wDpNg==",
-      "hasInstallScript": true,
-      "dependencies": {
-        "@puppeteer/browsers": "2.2.3",
-        "cosmiconfig": "^9.0.0",
-        "devtools-protocol": "0.0.1299070",
-        "puppeteer-core": "22.12.1"
-      },
-      "bin": {
-        "puppeteer": "lib/esm/puppeteer/node/cli.js"
-=======
       "version": "24.8.2",
       "resolved": "https://registry.npmjs.org/puppeteer/-/puppeteer-24.8.2.tgz",
       "integrity": "sha512-Sn6SBPwJ6ASFvQ7knQkR+yG7pcmr4LfXzmoVp3NR0xXyBbPhJa8a8ybtb6fnw1g/DD/2t34//yirubVczko37w==",
@@ -6202,24 +5756,12 @@
       },
       "bin": {
         "puppeteer": "lib/cjs/puppeteer/node/cli.js"
->>>>>>> 76ebbff0
       },
       "engines": {
         "node": ">=18"
       }
     },
     "node_modules/puppeteer-core": {
-<<<<<<< HEAD
-      "version": "22.12.1",
-      "resolved": "https://registry.npmjs.org/puppeteer-core/-/puppeteer-core-22.12.1.tgz",
-      "integrity": "sha512-XmqeDPVdC5/3nGJys1jbgeoZ02wP0WV1GBlPtr/ULRbGXJFuqgXMcKQ3eeNtFpBzGRbpeoCGWHge1ZWKWl0Exw==",
-      "dependencies": {
-        "@puppeteer/browsers": "2.2.3",
-        "chromium-bidi": "0.5.24",
-        "debug": "^4.3.5",
-        "devtools-protocol": "0.0.1299070",
-        "ws": "^8.17.1"
-=======
       "version": "24.8.2",
       "resolved": "https://registry.npmjs.org/puppeteer-core/-/puppeteer-core-24.8.2.tgz",
       "integrity": "sha512-wNw5cRZOHiFibWc0vdYCYO92QuKTbJ8frXiUfOq/UGJWMqhPoBThTKkV+dJ99YyWfzJ2CfQQ4T1nhhR0h8FlVw==",
@@ -6230,7 +5772,6 @@
         "devtools-protocol": "0.0.1439962",
         "typed-query-selector": "^2.12.0",
         "ws": "^8.18.2"
->>>>>>> 76ebbff0
       },
       "engines": {
         "node": ">=18"
@@ -6494,55 +6035,6 @@
         "node": ">=0.10.0"
       }
     },
-<<<<<<< HEAD
-    "node_modules/rimraf": {
-      "version": "3.0.2",
-      "resolved": "https://registry.npmjs.org/rimraf/-/rimraf-3.0.2.tgz",
-      "integrity": "sha512-JZkJMZkAGFFPP2YqXZXPbMlMBgsxzE8ILs4lMIX/2o0L9UBw9O/Y3o6wFw/i9YLapcUJWwqbi3kdxIPdC62TIA==",
-      "deprecated": "Rimraf versions prior to v4 are no longer supported",
-      "dependencies": {
-        "glob": "^7.1.3"
-      },
-      "bin": {
-        "rimraf": "bin.js"
-      },
-      "funding": {
-        "url": "https://github.com/sponsors/isaacs"
-      }
-    },
-    "node_modules/rimraf/node_modules/glob": {
-      "version": "7.2.3",
-      "resolved": "https://registry.npmjs.org/glob/-/glob-7.2.3.tgz",
-      "integrity": "sha512-nFR0zLpU2YCaRxwoCJvL6UvCH2JFyFVIvwTLsIf21AuHlMskA1hhTdk+LlYJtOlYt9v6dvszD2BGRqBL+iQK9Q==",
-      "deprecated": "Glob versions prior to v9 are no longer supported",
-      "dependencies": {
-        "fs.realpath": "^1.0.0",
-        "inflight": "^1.0.4",
-        "inherits": "2",
-        "minimatch": "^3.1.1",
-        "once": "^1.3.0",
-        "path-is-absolute": "^1.0.0"
-      },
-      "engines": {
-        "node": "*"
-      },
-      "funding": {
-        "url": "https://github.com/sponsors/isaacs"
-      }
-    },
-    "node_modules/rimraf/node_modules/minimatch": {
-      "version": "3.1.2",
-      "resolved": "https://registry.npmjs.org/minimatch/-/minimatch-3.1.2.tgz",
-      "integrity": "sha512-J7p63hRiAjw1NDEww1W7i37+ByIrOWO5XQQAzZ3VOcL0PNybwpfmV/N05zFAzwQ9USyEcX6t3UO+K5aqBQOIHw==",
-      "dependencies": {
-        "brace-expansion": "^1.1.7"
-      },
-      "engines": {
-        "node": "*"
-      }
-    },
-=======
->>>>>>> 76ebbff0
     "node_modules/rollup": {
       "version": "3.29.5",
       "resolved": "https://registry.npmjs.org/rollup/-/rollup-3.29.5.tgz",
@@ -7313,27 +6805,16 @@
       }
     },
     "node_modules/tar-fs": {
-<<<<<<< HEAD
-      "version": "3.0.5",
-      "resolved": "https://registry.npmjs.org/tar-fs/-/tar-fs-3.0.5.tgz",
-      "integrity": "sha512-JOgGAmZyMgbqpLwct7ZV8VzkEB6pxXFBVErLtb+XCOqzc6w1xiWKI9GVd6bwk68EX7eJ4DWmfXVmq8K2ziZTGg==",
-=======
       "version": "3.0.8",
       "resolved": "https://registry.npmjs.org/tar-fs/-/tar-fs-3.0.8.tgz",
       "integrity": "sha512-ZoROL70jptorGAlgAYiLoBLItEKw/fUxg9BSYK/dF/GAGYFJOJJJMvjPAKDJraCXFwadD456FCuvLWgfhMsPwg==",
->>>>>>> 76ebbff0
       "dependencies": {
         "pump": "^3.0.0",
         "tar-stream": "^3.1.5"
       },
       "optionalDependencies": {
-<<<<<<< HEAD
-        "bare-fs": "^2.1.1",
-        "bare-path": "^2.1.0"
-=======
         "bare-fs": "^4.0.1",
         "bare-path": "^3.0.0"
->>>>>>> 76ebbff0
       }
     },
     "node_modules/tar-fs/node_modules/tar-stream": {
@@ -7368,14 +6849,6 @@
       "dependencies": {
         "b4a": "^1.6.4"
       }
-<<<<<<< HEAD
-    },
-    "node_modules/through": {
-      "version": "2.3.8",
-      "resolved": "https://registry.npmjs.org/through/-/through-2.3.8.tgz",
-      "integrity": "sha512-w89qg7PI8wAdvX60bMDP+bFoD5Dvhm9oLheFp5O4a2QF0cSBGsBX4qZmadPMvVqlLJBBci+WqGGOAPvcDeNSVg=="
-=======
->>>>>>> 76ebbff0
     },
     "node_modules/tiny-glob": {
       "version": "0.2.9",
@@ -7464,14 +6937,11 @@
       "engines": {
         "node": ">= 0.6"
       }
-<<<<<<< HEAD
-=======
     },
     "node_modules/typed-query-selector": {
       "version": "2.12.0",
       "resolved": "https://registry.npmjs.org/typed-query-selector/-/typed-query-selector-2.12.0.tgz",
       "integrity": "sha512-SbklCd1F0EiZOyPiW192rrHZzZ5sBijB6xM+cpmrwDqObvdtunOHHIk9fCGsoK5JVIYXoyEp4iEdE3upFH3PAg=="
->>>>>>> 76ebbff0
     },
     "node_modules/typedoc": {
       "version": "0.26.11",
@@ -7706,11 +7176,6 @@
         "punycode": "^2.1.0"
       }
     },
-    "node_modules/urlpattern-polyfill": {
-      "version": "10.0.0",
-      "resolved": "https://registry.npmjs.org/urlpattern-polyfill/-/urlpattern-polyfill-10.0.0.tgz",
-      "integrity": "sha512-H/A06tKD7sS1O1X2SshBVeA5FLycRpjqiBeqGKmBwBDBy28EnRjORxTNe269KSSr5un5qyWi1iL61wLxpd+ZOg=="
-    },
     "node_modules/util-deprecate": {
       "version": "1.0.2",
       "resolved": "https://registry.npmjs.org/util-deprecate/-/util-deprecate-1.0.2.tgz",
@@ -7961,10 +7426,6 @@
       "version": "3.24.4",
       "resolved": "https://registry.npmjs.org/zod/-/zod-3.24.4.tgz",
       "integrity": "sha512-OdqJE9UDRPwWsrHjLN2F8bPxvwJBK22EHLWtanu0LSYr5YqzsaaW3RMgmjwr8Rypg5k+meEJdSPXJZXE/yqOMg==",
-<<<<<<< HEAD
-      "peer": true,
-=======
->>>>>>> 76ebbff0
       "funding": {
         "url": "https://github.com/sponsors/colinhacks"
       }
