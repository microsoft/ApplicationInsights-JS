--- conflicted
+++ resolved
@@ -955,12 +955,7 @@
     "node_modules/@rush-temp/applicationinsights-example-shared-worker": {
       "version": "0.0.0",
       "resolved": "file:projects/applicationinsights-example-shared-worker.tgz",
-<<<<<<< HEAD
-      "integrity": "sha512-1WIWb9JKT+2jv7aMy49AQlvuV173VTi2p4DmZ3BzysoPCNxC3V9tta2RJuKV4mABWMeXcuurRyfH/FpHzaFN+g==",
-      "integrity": "sha512-GAEbICaJKyxSO9N9cpUoebTdQgnWgqvbjDZHYBj8LY6R+6VkKf7UDDBbalyINWe9y1Xh55gvofEww4lm7zhF8w==",
-=======
       "integrity": "sha512-z9KFX7MTT9Nzk0qAd0byLKilhalNrYqZvpUDuAcyGH3VEtz/kCkrz1Ng06H6aAnH3vNOCxGpIGEJ4Di46cNX6g==",
->>>>>>> a20e6891
       "dependencies": {
         "@microsoft/dynamicproto-js": "^2.0.3",
         "@nevware21/grunt-eslint-ts": "^0.2.2",
@@ -7012,12 +7007,7 @@
     },
     "@rush-temp/applicationinsights-example-shared-worker": {
       "version": "file:projects\\applicationinsights-example-shared-worker.tgz",
-<<<<<<< HEAD
-      "integrity": "sha512-1WIWb9JKT+2jv7aMy49AQlvuV173VTi2p4DmZ3BzysoPCNxC3V9tta2RJuKV4mABWMeXcuurRyfH/FpHzaFN+g==",
-      "integrity": "sha512-GAEbICaJKyxSO9N9cpUoebTdQgnWgqvbjDZHYBj8LY6R+6VkKf7UDDBbalyINWe9y1Xh55gvofEww4lm7zhF8w==",
-=======
       "integrity": "sha512-z9KFX7MTT9Nzk0qAd0byLKilhalNrYqZvpUDuAcyGH3VEtz/kCkrz1Ng06H6aAnH3vNOCxGpIGEJ4Di46cNX6g==",
->>>>>>> a20e6891
       "requires": {
         "@microsoft/dynamicproto-js": "^2.0.3",
         "@nevware21/grunt-eslint-ts": "^0.2.2",
