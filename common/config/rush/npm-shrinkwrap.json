--- conflicted
+++ resolved
@@ -9,7 +9,6 @@
       "version": "0.0.0",
       "dependencies": {
         "@microsoft/api-extractor": "^7.18.1",
-        "@microsoft/applicationinsights-shims": "2.0.1",
         "@microsoft/dynamicproto-js": "^1.1.7",
         "@nevware21/grunt-eslint-ts": "^0.2.2",
         "@nevware21/grunt-ts-plugin": "^0.4.3",
@@ -253,11 +252,6 @@
         "@rushstack/node-core-library": "3.53.2"
       }
     },
-    "node_modules/@microsoft/applicationinsights-shims": {
-      "version": "2.0.1",
-      "resolved": "https://registry.npmjs.org/@microsoft/applicationinsights-shims/-/applicationinsights-shims-2.0.1.tgz",
-      "integrity": "sha512-G0MXf6R6HndRbDy9BbEj0zrLeuhwt2nsXk2zKtF0TnYo39KgYqhYC2ayIzKPTm2KAE+xzD7rgyLdZnrcRvt9WQ=="
-    },
     "node_modules/@microsoft/dynamicproto-js": {
       "version": "1.1.7",
       "resolved": "https://registry.npmjs.org/@microsoft/dynamicproto-js/-/dynamicproto-js-1.1.7.tgz",
@@ -473,10 +467,9 @@
     "node_modules/@rush-temp/applicationinsights-analytics-js": {
       "version": "0.0.0",
       "resolved": "file:projects/applicationinsights-analytics-js.tgz",
-      "integrity": "sha512-za/RAs0QzL2kir7wpAmjWPCd9aLgjm2hVhMlWnI4VFpNmXSbcDFu0bYMfEY9Ia0kZP7jNYYTZnpjJvp1YSnIzw==",
+      "integrity": "sha512-E9Lv+zM9iee671H6m5lIG72zFkj5+um2oPoq5pb7NscT/5xlMNBSfApWa2EYx4Q0Yt6IffdIBZ1qYotLCvhlPA==",
       "dependencies": {
         "@microsoft/api-extractor": "^7.18.1",
-        "@microsoft/applicationinsights-shims": "2.0.1",
         "@microsoft/dynamicproto-js": "^1.1.7",
         "@nevware21/grunt-eslint-ts": "^0.2.2",
         "@nevware21/grunt-ts-plugin": "^0.4.3",
@@ -500,10 +493,9 @@
     "node_modules/@rush-temp/applicationinsights-channel-js": {
       "version": "0.0.0",
       "resolved": "file:projects/applicationinsights-channel-js.tgz",
-      "integrity": "sha512-z51Du30rV3mVbgbVWs7qqBZJMP2eqdW/jIphJLRyOlcPwu3Hz95fHoXCg9OLDwuXnURraimljBMejzeKs16P6Q==",
+      "integrity": "sha512-em7r5wFXf1s2btccsBCfHARttP9HGucN0fELNggRERvreWAM/4OaQpzeWID5+g7I2l0V0R3pJMgNshMFXNMLaA==",
       "dependencies": {
         "@microsoft/api-extractor": "^7.18.1",
-        "@microsoft/applicationinsights-shims": "2.0.1",
         "@microsoft/dynamicproto-js": "^1.1.7",
         "@nevware21/grunt-eslint-ts": "^0.2.2",
         "@nevware21/grunt-ts-plugin": "^0.4.3",
@@ -525,9 +517,8 @@
     "node_modules/@rush-temp/applicationinsights-chrome-debug-extension": {
       "version": "0.0.0",
       "resolved": "file:projects/applicationinsights-chrome-debug-extension.tgz",
-      "integrity": "sha512-euEcVGz2q4nUkCTOCvRyGTWKy7vRZK7euRLznwFVB+5SxcUyO3uSOOq3ZZWBnctzdD6OSmmF5xMq23roDmi7NA==",
-      "dependencies": {
-        "@microsoft/applicationinsights-shims": "2.0.1",
+      "integrity": "sha512-sS/ttQ8DAPx7Fh+zxgdNXUGGQKZ0D+nOIk6sMYU64OlbjT7OWX1Htjid5Cf7Ln2dCgVr3+dSOVbkCO6Jv/rVBQ==",
+      "dependencies": {
         "@microsoft/dynamicproto-js": "^1.1.7",
         "@nevware21/grunt-eslint-ts": "^0.2.2",
         "@nevware21/grunt-ts-plugin": "^0.4.3",
@@ -559,10 +550,9 @@
     "node_modules/@rush-temp/applicationinsights-clickanalytics-js": {
       "version": "0.0.0",
       "resolved": "file:projects/applicationinsights-clickanalytics-js.tgz",
-      "integrity": "sha512-TXB1ffrcRjrIJvLv8YzlHkxoraRPe1QvzJSnmmh+F0yZ/PBEsS9Fg1zzbHGvEeT95S47RxzOK0kz8fkJKN38Iw==",
+      "integrity": "sha512-rXkWRTUQuFP0cHwC2yK802XTa5e+60i7OqlFJyijLjIFWLRaNkY+LgqmkTPZqt6ektn85pG9b/AbQuYGz5WR6g==",
       "dependencies": {
         "@microsoft/api-extractor": "^7.18.1",
-        "@microsoft/applicationinsights-shims": "2.0.1",
         "@microsoft/dynamicproto-js": "^1.1.7",
         "@nevware21/grunt-eslint-ts": "^0.2.2",
         "@nevware21/grunt-ts-plugin": "^0.4.3",
@@ -583,14 +573,9 @@
     "node_modules/@rush-temp/applicationinsights-common": {
       "version": "0.0.0",
       "resolved": "file:projects/applicationinsights-common.tgz",
-<<<<<<< HEAD
       "integrity": "sha512-1RaBSXyzWQefs/YF0Ol26DG4C3IO5eBxdITklnQdm8z6bb2s9aJzX3Kk9jjOLdIqUQ0gSSBTQZ6HvtCPxDTNoA==",
-=======
-      "integrity": "sha512-UDe8iJSsFsXErPxwIsKJGtqExe3BQtCM2dbPms+Kh8uvQ71DwfpAH6IS04LtaYD8uVaVxsrL4EKuE5s9Ytt7HA==",
->>>>>>> 86342f35
       "dependencies": {
         "@microsoft/api-extractor": "^7.18.1",
-        "@microsoft/applicationinsights-shims": "2.0.1",
         "@microsoft/dynamicproto-js": "^1.1.7",
         "@nevware21/grunt-eslint-ts": "^0.2.2",
         "@nevware21/grunt-ts-plugin": "^0.4.3",
@@ -612,10 +597,9 @@
     "node_modules/@rush-temp/applicationinsights-core-js": {
       "version": "0.0.0",
       "resolved": "file:projects/applicationinsights-core-js.tgz",
-      "integrity": "sha512-Ks2gHkoeOY06/HPC3DAfag9FVzF/6FvDh7qKEfPZ19Ekto9I+S2+jkuT0qg9ZtZ9e6GMGtlq3Skn25BplQGQwQ==",
+      "integrity": "sha512-KGWbU7LwnOdVANXNLK9t0ExRTbnwgYNLZBParU+R1mK0GJMfRjkrkt0nzIzaKlGjVniZBGQxyw04rIGLH0SvPA==",
       "dependencies": {
         "@microsoft/api-extractor": "^7.18.1",
-        "@microsoft/applicationinsights-shims": "2.0.1",
         "@microsoft/dynamicproto-js": "^1.1.7",
         "@nevware21/grunt-eslint-ts": "^0.2.2",
         "@nevware21/grunt-ts-plugin": "^0.4.3",
@@ -639,10 +623,9 @@
     "node_modules/@rush-temp/applicationinsights-debugplugin-js": {
       "version": "0.0.0",
       "resolved": "file:projects/applicationinsights-debugplugin-js.tgz",
-      "integrity": "sha512-hI9EMWaGzXQitkRx12i0+27trSJlo9dmydZctpDqdI7hzGbK37R5nR4D185r8RZ46Dg5mY91Apz3ox5E5mzdng==",
+      "integrity": "sha512-y4gpElXnzoiLMD4kUF6uhDVHZa4raqA1+SXmlI48gtIzstBAimeSyhC9IZqw0XUzMWoon/rsrLMGGuVVc9gNTQ==",
       "dependencies": {
         "@microsoft/api-extractor": "^7.18.1",
-        "@microsoft/applicationinsights-shims": "2.0.1",
         "@microsoft/dynamicproto-js": "^1.1.7",
         "@nevware21/grunt-eslint-ts": "^0.2.2",
         "@nevware21/grunt-ts-plugin": "^0.4.3",
@@ -663,10 +646,9 @@
     "node_modules/@rush-temp/applicationinsights-dependencies-js": {
       "version": "0.0.0",
       "resolved": "file:projects/applicationinsights-dependencies-js.tgz",
-      "integrity": "sha512-IEmgA+9wJjtl3kHdiBw1HHZVJbhfviZ1F0ocjcLcbHs2hfx6MCwgEZkPSt0f+6LhpwnfxhMkXMwhAX5IGSolSQ==",
+      "integrity": "sha512-gDL1CXIDVLGvDNNVXCGms4R+V/bnWOuHzj6UW+WyW2WRIR8Idkgp6HiDwwDNe+xUmyFxGaF6kAnJ9IrH0EBF8g==",
       "dependencies": {
         "@microsoft/api-extractor": "^7.18.1",
-        "@microsoft/applicationinsights-shims": "2.0.1",
         "@microsoft/dynamicproto-js": "^1.1.7",
         "@nevware21/grunt-eslint-ts": "^0.2.2",
         "@nevware21/grunt-ts-plugin": "^0.4.3",
@@ -698,10 +680,9 @@
     "node_modules/@rush-temp/applicationinsights-perfmarkmeasure-js": {
       "version": "0.0.0",
       "resolved": "file:projects/applicationinsights-perfmarkmeasure-js.tgz",
-      "integrity": "sha512-0EeuF35hv+G1n3Ufbe2FZkMpoCZ87mbJF9AIXxDfdnPBa5XiruKlZ61UNm7n9Ol3HaNkYaMlOIHXnfNCVBGh4g==",
+      "integrity": "sha512-RjvELOoiyOHGZflFv7Jo5UnZqeu35nXIE7FP7dPGK+rdbHf0HQ4o83lvF3DqQR0ZFWIBcbka5/XG8jDOIIDrNQ==",
       "dependencies": {
         "@microsoft/api-extractor": "^7.18.1",
-        "@microsoft/applicationinsights-shims": "2.0.1",
         "@microsoft/dynamicproto-js": "^1.1.7",
         "@nevware21/grunt-eslint-ts": "^0.2.2",
         "@nevware21/grunt-ts-plugin": "^0.4.3",
@@ -722,10 +703,9 @@
     "node_modules/@rush-temp/applicationinsights-properties-js": {
       "version": "0.0.0",
       "resolved": "file:projects/applicationinsights-properties-js.tgz",
-      "integrity": "sha512-EJ28g5oCKrgzKXC9XMbtftF0fmiMVgUEdHu6UOW3wCVK4EqDTkjXDAYcyie93+ZeZb6N0aqCTaOT/0qwrnf91A==",
+      "integrity": "sha512-7fiv57wFm7YmLjMotdTQT4DysKRz/smeCFHafOqu/s7w6251xYX3uX6/siaqmaaT6wKBhTl3XDf+LuCejZ2UoQ==",
       "dependencies": {
         "@microsoft/api-extractor": "^7.18.1",
-        "@microsoft/applicationinsights-shims": "2.0.1",
         "@microsoft/dynamicproto-js": "^1.1.7",
         "@nevware21/grunt-eslint-ts": "^0.2.2",
         "@nevware21/grunt-ts-plugin": "^0.4.3",
@@ -808,10 +788,9 @@
     "node_modules/@rush-temp/applicationinsights-web": {
       "version": "0.0.0",
       "resolved": "file:projects/applicationinsights-web.tgz",
-      "integrity": "sha512-aS9KqXq4jyivtWVchpdEhA/i+GKA917KQDnee0i+plOiraDnZ0K5h824oGQgPcBEc8dZPgT8LuqK0r4cgtVsew==",
+      "integrity": "sha512-7GnVCTjfIQjoYEMwiGHpL+VKJNsi16wcje9NOV+ggZBT9BFFDBEM+CmPP1VKiWvNwXUClfOGgjqLOEnFqT+tBA==",
       "dependencies": {
         "@microsoft/api-extractor": "^7.18.1",
-        "@microsoft/applicationinsights-shims": "2.0.1",
         "@microsoft/dynamicproto-js": "^1.1.7",
         "@nevware21/grunt-eslint-ts": "^0.2.2",
         "@nevware21/grunt-ts-plugin": "^0.4.3",
@@ -837,10 +816,9 @@
     "node_modules/@rush-temp/applicationinsights-web-basic": {
       "version": "0.0.0",
       "resolved": "file:projects/applicationinsights-web-basic.tgz",
-      "integrity": "sha512-y+ROweKg8I85k9rsKy8BtLCi/6SpsEUXVswIpowMqnDWX3nKqBOfA4NxNqQpEDESgPQmTEu3oX5enDNvhODEJA==",
+      "integrity": "sha512-xkzufLzK2UrJynqlC2NJVQz3vsaIFFQZNTPYLrMGLo/5OKdn46CcoEoVCr7NhJFDMuBhBGm8toIP+Ptit5ppXw==",
       "dependencies": {
         "@microsoft/api-extractor": "^7.18.1",
-        "@microsoft/applicationinsights-shims": "2.0.1",
         "@microsoft/dynamicproto-js": "^1.1.7",
         "@nevware21/grunt-eslint-ts": "^0.2.2",
         "@nevware21/grunt-ts-plugin": "^0.4.3",
@@ -1148,14 +1126,14 @@
       }
     },
     "node_modules/@typescript-eslint/eslint-plugin": {
-      "version": "5.41.0",
-      "resolved": "https://registry.npmjs.org/@typescript-eslint/eslint-plugin/-/eslint-plugin-5.41.0.tgz",
-      "integrity": "sha512-DXUS22Y57/LAFSg3x7Vi6RNAuLpTXwxB9S2nIA7msBb/Zt8p7XqMwdpdc1IU7CkOQUPgAqR5fWvxuKCbneKGmA==",
-      "peer": true,
-      "dependencies": {
-        "@typescript-eslint/scope-manager": "5.41.0",
-        "@typescript-eslint/type-utils": "5.41.0",
-        "@typescript-eslint/utils": "5.41.0",
+      "version": "5.40.1",
+      "resolved": "https://registry.npmjs.org/@typescript-eslint/eslint-plugin/-/eslint-plugin-5.40.1.tgz",
+      "integrity": "sha512-FsWboKkWdytGiXT5O1/R9j37YgcjO8MKHSUmWnIEjVaz0krHkplPnYi7mwdb+5+cs0toFNQb0HIrN7zONdIEWg==",
+      "peer": true,
+      "dependencies": {
+        "@typescript-eslint/scope-manager": "5.40.1",
+        "@typescript-eslint/type-utils": "5.40.1",
+        "@typescript-eslint/utils": "5.40.1",
         "debug": "^4.3.4",
         "ignore": "^5.2.0",
         "regexpp": "^3.2.0",
@@ -1180,14 +1158,14 @@
       }
     },
     "node_modules/@typescript-eslint/parser": {
-      "version": "5.41.0",
-      "resolved": "https://registry.npmjs.org/@typescript-eslint/parser/-/parser-5.41.0.tgz",
-      "integrity": "sha512-HQVfix4+RL5YRWZboMD1pUfFN8MpRH4laziWkkAzyO1fvNOY/uinZcvo3QiFJVS/siNHupV8E5+xSwQZrl6PZA==",
-      "peer": true,
-      "dependencies": {
-        "@typescript-eslint/scope-manager": "5.41.0",
-        "@typescript-eslint/types": "5.41.0",
-        "@typescript-eslint/typescript-estree": "5.41.0",
+      "version": "5.40.1",
+      "resolved": "https://registry.npmjs.org/@typescript-eslint/parser/-/parser-5.40.1.tgz",
+      "integrity": "sha512-IK6x55va5w4YvXd4b3VrXQPldV9vQTxi5ov+g4pMANsXPTXOcfjx08CRR1Dfrcc51syPtXHF5bgLlMHYFrvQtg==",
+      "peer": true,
+      "dependencies": {
+        "@typescript-eslint/scope-manager": "5.40.1",
+        "@typescript-eslint/types": "5.40.1",
+        "@typescript-eslint/typescript-estree": "5.40.1",
         "debug": "^4.3.4"
       },
       "engines": {
@@ -1207,13 +1185,13 @@
       }
     },
     "node_modules/@typescript-eslint/scope-manager": {
-      "version": "5.41.0",
-      "resolved": "https://registry.npmjs.org/@typescript-eslint/scope-manager/-/scope-manager-5.41.0.tgz",
-      "integrity": "sha512-xOxPJCnuktUkY2xoEZBKXO5DBCugFzjrVndKdUnyQr3+9aDWZReKq9MhaoVnbL+maVwWJu/N0SEtrtEUNb62QQ==",
-      "peer": true,
-      "dependencies": {
-        "@typescript-eslint/types": "5.41.0",
-        "@typescript-eslint/visitor-keys": "5.41.0"
+      "version": "5.40.1",
+      "resolved": "https://registry.npmjs.org/@typescript-eslint/scope-manager/-/scope-manager-5.40.1.tgz",
+      "integrity": "sha512-jkn4xsJiUQucI16OLCXrLRXDZ3afKhOIqXs4R3O+M00hdQLKR58WuyXPZZjhKLFCEP2g+TXdBRtLQ33UfAdRUg==",
+      "peer": true,
+      "dependencies": {
+        "@typescript-eslint/types": "5.40.1",
+        "@typescript-eslint/visitor-keys": "5.40.1"
       },
       "engines": {
         "node": "^12.22.0 || ^14.17.0 || >=16.0.0"
@@ -1224,13 +1202,13 @@
       }
     },
     "node_modules/@typescript-eslint/type-utils": {
-      "version": "5.41.0",
-      "resolved": "https://registry.npmjs.org/@typescript-eslint/type-utils/-/type-utils-5.41.0.tgz",
-      "integrity": "sha512-L30HNvIG6A1Q0R58e4hu4h+fZqaO909UcnnPbwKiN6Rc3BUEx6ez2wgN7aC0cBfcAjZfwkzE+E2PQQ9nEuoqfA==",
-      "peer": true,
-      "dependencies": {
-        "@typescript-eslint/typescript-estree": "5.41.0",
-        "@typescript-eslint/utils": "5.41.0",
+      "version": "5.40.1",
+      "resolved": "https://registry.npmjs.org/@typescript-eslint/type-utils/-/type-utils-5.40.1.tgz",
+      "integrity": "sha512-DLAs+AHQOe6n5LRraXiv27IYPhleF0ldEmx6yBqBgBLaNRKTkffhV1RPsjoJBhVup2zHxfaRtan8/YRBgYhU9Q==",
+      "peer": true,
+      "dependencies": {
+        "@typescript-eslint/typescript-estree": "5.40.1",
+        "@typescript-eslint/utils": "5.40.1",
         "debug": "^4.3.4",
         "tsutils": "^3.21.0"
       },
@@ -1251,9 +1229,9 @@
       }
     },
     "node_modules/@typescript-eslint/types": {
-      "version": "5.41.0",
-      "resolved": "https://registry.npmjs.org/@typescript-eslint/types/-/types-5.41.0.tgz",
-      "integrity": "sha512-5BejraMXMC+2UjefDvrH0Fo/eLwZRV6859SXRg+FgbhA0R0l6lDqDGAQYhKbXhPN2ofk2kY5sgGyLNL907UXpA==",
+      "version": "5.40.1",
+      "resolved": "https://registry.npmjs.org/@typescript-eslint/types/-/types-5.40.1.tgz",
+      "integrity": "sha512-Icg9kiuVJSwdzSQvtdGspOlWNjVDnF3qVIKXdJ103o36yRprdl3Ge5cABQx+csx960nuMF21v8qvO31v9t3OHw==",
       "peer": true,
       "engines": {
         "node": "^12.22.0 || ^14.17.0 || >=16.0.0"
@@ -1264,13 +1242,13 @@
       }
     },
     "node_modules/@typescript-eslint/typescript-estree": {
-      "version": "5.41.0",
-      "resolved": "https://registry.npmjs.org/@typescript-eslint/typescript-estree/-/typescript-estree-5.41.0.tgz",
-      "integrity": "sha512-SlzFYRwFSvswzDSQ/zPkIWcHv8O5y42YUskko9c4ki+fV6HATsTODUPbRbcGDFYP86gaJL5xohUEytvyNNcXWg==",
-      "peer": true,
-      "dependencies": {
-        "@typescript-eslint/types": "5.41.0",
-        "@typescript-eslint/visitor-keys": "5.41.0",
+      "version": "5.40.1",
+      "resolved": "https://registry.npmjs.org/@typescript-eslint/typescript-estree/-/typescript-estree-5.40.1.tgz",
+      "integrity": "sha512-5QTP/nW5+60jBcEPfXy/EZL01qrl9GZtbgDZtDPlfW5zj/zjNrdI2B5zMUHmOsfvOr2cWqwVdWjobCiHcedmQA==",
+      "peer": true,
+      "dependencies": {
+        "@typescript-eslint/types": "5.40.1",
+        "@typescript-eslint/visitor-keys": "5.40.1",
         "debug": "^4.3.4",
         "globby": "^11.1.0",
         "is-glob": "^4.0.3",
@@ -1291,16 +1269,16 @@
       }
     },
     "node_modules/@typescript-eslint/utils": {
-      "version": "5.41.0",
-      "resolved": "https://registry.npmjs.org/@typescript-eslint/utils/-/utils-5.41.0.tgz",
-      "integrity": "sha512-QlvfwaN9jaMga9EBazQ+5DDx/4sAdqDkcs05AsQHMaopluVCUyu1bTRUVKzXbgjDlrRAQrYVoi/sXJ9fmG+KLQ==",
+      "version": "5.40.1",
+      "resolved": "https://registry.npmjs.org/@typescript-eslint/utils/-/utils-5.40.1.tgz",
+      "integrity": "sha512-a2TAVScoX9fjryNrW6BZRnreDUszxqm9eQ9Esv8n5nXApMW0zeANUYlwh/DED04SC/ifuBvXgZpIK5xeJHQ3aw==",
       "peer": true,
       "dependencies": {
         "@types/json-schema": "^7.0.9",
         "@types/semver": "^7.3.12",
-        "@typescript-eslint/scope-manager": "5.41.0",
-        "@typescript-eslint/types": "5.41.0",
-        "@typescript-eslint/typescript-estree": "5.41.0",
+        "@typescript-eslint/scope-manager": "5.40.1",
+        "@typescript-eslint/types": "5.40.1",
+        "@typescript-eslint/typescript-estree": "5.40.1",
         "eslint-scope": "^5.1.1",
         "eslint-utils": "^3.0.0",
         "semver": "^7.3.7"
@@ -1317,12 +1295,12 @@
       }
     },
     "node_modules/@typescript-eslint/visitor-keys": {
-      "version": "5.41.0",
-      "resolved": "https://registry.npmjs.org/@typescript-eslint/visitor-keys/-/visitor-keys-5.41.0.tgz",
-      "integrity": "sha512-vilqeHj267v8uzzakbm13HkPMl7cbYpKVjgFWZPIOHIJHZtinvypUhJ5xBXfWYg4eFKqztbMMpOgFpT9Gfx4fw==",
-      "peer": true,
-      "dependencies": {
-        "@typescript-eslint/types": "5.41.0",
+      "version": "5.40.1",
+      "resolved": "https://registry.npmjs.org/@typescript-eslint/visitor-keys/-/visitor-keys-5.40.1.tgz",
+      "integrity": "sha512-A2DGmeZ+FMja0geX5rww+DpvILpwo1OsiQs0M+joPWJYsiEFBLsH0y1oFymPNul6Z5okSmHpP4ivkc2N0Cgfkw==",
+      "peer": true,
+      "dependencies": {
+        "@typescript-eslint/types": "5.40.1",
         "eslint-visitor-keys": "^3.3.0"
       },
       "engines": {
@@ -2120,6 +2098,7 @@
         "@eslint/eslintrc": "^1.3.3",
         "@humanwhocodes/config-array": "^0.11.6",
         "@humanwhocodes/module-importer": "^1.0.1",
+        "@nodelib/fs.walk": "^1.2.8",
         "@nodelib/fs.walk": "^1.2.8",
         "ajv": "^6.10.0",
         "chalk": "^4.0.0",
@@ -2144,6 +2123,7 @@
         "imurmurhash": "^0.1.4",
         "is-glob": "^4.0.0",
         "is-path-inside": "^3.0.3",
+        "is-path-inside": "^3.0.3",
         "js-sdsl": "^4.1.4",
         "js-yaml": "^4.1.0",
         "json-stable-stringify-without-jsonify": "^1.0.1",
@@ -3303,6 +3283,15 @@
       "integrity": "sha512-41Cifkg6e8TylSpdtTpeLVMqvSBEVzTttHvERD741+pnZ8ANv0004MRL43QKPDlK9cGvNp6NZWZUBlbGXYxxng==",
       "engines": {
         "node": ">=0.12.0"
+      }
+    },
+    "node_modules/is-path-inside": {
+      "version": "3.0.3",
+      "resolved": "https://registry.npmjs.org/is-path-inside/-/is-path-inside-3.0.3.tgz",
+      "integrity": "sha512-Fd4gABb+ycGAmKou8eMftCupSir5lRxqf4aD/vd0cD2qc4HL07OjCeuHMr8Ro4CoMaeCKDB0/ECBOVWjTwUvPQ==",
+      "peer": true,
+      "engines": {
+        "node": ">=8"
       }
     },
     "node_modules/is-path-inside": {
@@ -5597,11 +5586,6 @@
         "@rushstack/node-core-library": "3.53.2"
       }
     },
-    "@microsoft/applicationinsights-shims": {
-      "version": "2.0.1",
-      "resolved": "https://registry.npmjs.org/@microsoft/applicationinsights-shims/-/applicationinsights-shims-2.0.1.tgz",
-      "integrity": "sha512-G0MXf6R6HndRbDy9BbEj0zrLeuhwt2nsXk2zKtF0TnYo39KgYqhYC2ayIzKPTm2KAE+xzD7rgyLdZnrcRvt9WQ=="
-    },
     "@microsoft/dynamicproto-js": {
       "version": "1.1.7",
       "resolved": "https://registry.npmjs.org/@microsoft/dynamicproto-js/-/dynamicproto-js-1.1.7.tgz",
@@ -5765,10 +5749,9 @@
     },
     "@rush-temp/applicationinsights-analytics-js": {
       "version": "file:projects\\applicationinsights-analytics-js.tgz",
-      "integrity": "sha512-za/RAs0QzL2kir7wpAmjWPCd9aLgjm2hVhMlWnI4VFpNmXSbcDFu0bYMfEY9Ia0kZP7jNYYTZnpjJvp1YSnIzw==",
+      "integrity": "sha512-E9Lv+zM9iee671H6m5lIG72zFkj5+um2oPoq5pb7NscT/5xlMNBSfApWa2EYx4Q0Yt6IffdIBZ1qYotLCvhlPA==",
       "requires": {
         "@microsoft/api-extractor": "^7.18.1",
-        "@microsoft/applicationinsights-shims": "2.0.1",
         "@microsoft/dynamicproto-js": "^1.1.7",
         "@nevware21/grunt-eslint-ts": "^0.2.2",
         "@nevware21/grunt-ts-plugin": "^0.4.3",
@@ -5791,10 +5774,9 @@
     },
     "@rush-temp/applicationinsights-channel-js": {
       "version": "file:projects\\applicationinsights-channel-js.tgz",
-      "integrity": "sha512-z51Du30rV3mVbgbVWs7qqBZJMP2eqdW/jIphJLRyOlcPwu3Hz95fHoXCg9OLDwuXnURraimljBMejzeKs16P6Q==",
+      "integrity": "sha512-em7r5wFXf1s2btccsBCfHARttP9HGucN0fELNggRERvreWAM/4OaQpzeWID5+g7I2l0V0R3pJMgNshMFXNMLaA==",
       "requires": {
         "@microsoft/api-extractor": "^7.18.1",
-        "@microsoft/applicationinsights-shims": "2.0.1",
         "@microsoft/dynamicproto-js": "^1.1.7",
         "@nevware21/grunt-eslint-ts": "^0.2.2",
         "@nevware21/grunt-ts-plugin": "^0.4.3",
@@ -5815,9 +5797,8 @@
     },
     "@rush-temp/applicationinsights-chrome-debug-extension": {
       "version": "file:projects\\applicationinsights-chrome-debug-extension.tgz",
-      "integrity": "sha512-euEcVGz2q4nUkCTOCvRyGTWKy7vRZK7euRLznwFVB+5SxcUyO3uSOOq3ZZWBnctzdD6OSmmF5xMq23roDmi7NA==",
-      "requires": {
-        "@microsoft/applicationinsights-shims": "2.0.1",
+      "integrity": "sha512-sS/ttQ8DAPx7Fh+zxgdNXUGGQKZ0D+nOIk6sMYU64OlbjT7OWX1Htjid5Cf7Ln2dCgVr3+dSOVbkCO6Jv/rVBQ==",
+      "requires": {
         "@microsoft/dynamicproto-js": "^1.1.7",
         "@nevware21/grunt-eslint-ts": "^0.2.2",
         "@nevware21/grunt-ts-plugin": "^0.4.3",
@@ -5848,10 +5829,9 @@
     },
     "@rush-temp/applicationinsights-clickanalytics-js": {
       "version": "file:projects\\applicationinsights-clickanalytics-js.tgz",
-      "integrity": "sha512-TXB1ffrcRjrIJvLv8YzlHkxoraRPe1QvzJSnmmh+F0yZ/PBEsS9Fg1zzbHGvEeT95S47RxzOK0kz8fkJKN38Iw==",
+      "integrity": "sha512-rXkWRTUQuFP0cHwC2yK802XTa5e+60i7OqlFJyijLjIFWLRaNkY+LgqmkTPZqt6ektn85pG9b/AbQuYGz5WR6g==",
       "requires": {
         "@microsoft/api-extractor": "^7.18.1",
-        "@microsoft/applicationinsights-shims": "2.0.1",
         "@microsoft/dynamicproto-js": "^1.1.7",
         "@nevware21/grunt-eslint-ts": "^0.2.2",
         "@nevware21/grunt-ts-plugin": "^0.4.3",
@@ -5871,14 +5851,9 @@
     },
     "@rush-temp/applicationinsights-common": {
       "version": "file:projects\\applicationinsights-common.tgz",
-<<<<<<< HEAD
       "integrity": "sha512-1RaBSXyzWQefs/YF0Ol26DG4C3IO5eBxdITklnQdm8z6bb2s9aJzX3Kk9jjOLdIqUQ0gSSBTQZ6HvtCPxDTNoA==",
-=======
-      "integrity": "sha512-UDe8iJSsFsXErPxwIsKJGtqExe3BQtCM2dbPms+Kh8uvQ71DwfpAH6IS04LtaYD8uVaVxsrL4EKuE5s9Ytt7HA==",
->>>>>>> 86342f35
       "requires": {
         "@microsoft/api-extractor": "^7.18.1",
-        "@microsoft/applicationinsights-shims": "2.0.1",
         "@microsoft/dynamicproto-js": "^1.1.7",
         "@nevware21/grunt-eslint-ts": "^0.2.2",
         "@nevware21/grunt-ts-plugin": "^0.4.3",
@@ -5899,10 +5874,9 @@
     },
     "@rush-temp/applicationinsights-core-js": {
       "version": "file:projects\\applicationinsights-core-js.tgz",
-      "integrity": "sha512-Ks2gHkoeOY06/HPC3DAfag9FVzF/6FvDh7qKEfPZ19Ekto9I+S2+jkuT0qg9ZtZ9e6GMGtlq3Skn25BplQGQwQ==",
+      "integrity": "sha512-KGWbU7LwnOdVANXNLK9t0ExRTbnwgYNLZBParU+R1mK0GJMfRjkrkt0nzIzaKlGjVniZBGQxyw04rIGLH0SvPA==",
       "requires": {
         "@microsoft/api-extractor": "^7.18.1",
-        "@microsoft/applicationinsights-shims": "2.0.1",
         "@microsoft/dynamicproto-js": "^1.1.7",
         "@nevware21/grunt-eslint-ts": "^0.2.2",
         "@nevware21/grunt-ts-plugin": "^0.4.3",
@@ -5925,10 +5899,9 @@
     },
     "@rush-temp/applicationinsights-debugplugin-js": {
       "version": "file:projects\\applicationinsights-debugplugin-js.tgz",
-      "integrity": "sha512-hI9EMWaGzXQitkRx12i0+27trSJlo9dmydZctpDqdI7hzGbK37R5nR4D185r8RZ46Dg5mY91Apz3ox5E5mzdng==",
+      "integrity": "sha512-y4gpElXnzoiLMD4kUF6uhDVHZa4raqA1+SXmlI48gtIzstBAimeSyhC9IZqw0XUzMWoon/rsrLMGGuVVc9gNTQ==",
       "requires": {
         "@microsoft/api-extractor": "^7.18.1",
-        "@microsoft/applicationinsights-shims": "2.0.1",
         "@microsoft/dynamicproto-js": "^1.1.7",
         "@nevware21/grunt-eslint-ts": "^0.2.2",
         "@nevware21/grunt-ts-plugin": "^0.4.3",
@@ -5948,10 +5921,9 @@
     },
     "@rush-temp/applicationinsights-dependencies-js": {
       "version": "file:projects\\applicationinsights-dependencies-js.tgz",
-      "integrity": "sha512-IEmgA+9wJjtl3kHdiBw1HHZVJbhfviZ1F0ocjcLcbHs2hfx6MCwgEZkPSt0f+6LhpwnfxhMkXMwhAX5IGSolSQ==",
+      "integrity": "sha512-gDL1CXIDVLGvDNNVXCGms4R+V/bnWOuHzj6UW+WyW2WRIR8Idkgp6HiDwwDNe+xUmyFxGaF6kAnJ9IrH0EBF8g==",
       "requires": {
         "@microsoft/api-extractor": "^7.18.1",
-        "@microsoft/applicationinsights-shims": "2.0.1",
         "@microsoft/dynamicproto-js": "^1.1.7",
         "@nevware21/grunt-eslint-ts": "^0.2.2",
         "@nevware21/grunt-ts-plugin": "^0.4.3",
@@ -5981,10 +5953,9 @@
     },
     "@rush-temp/applicationinsights-perfmarkmeasure-js": {
       "version": "file:projects\\applicationinsights-perfmarkmeasure-js.tgz",
-      "integrity": "sha512-0EeuF35hv+G1n3Ufbe2FZkMpoCZ87mbJF9AIXxDfdnPBa5XiruKlZ61UNm7n9Ol3HaNkYaMlOIHXnfNCVBGh4g==",
+      "integrity": "sha512-RjvELOoiyOHGZflFv7Jo5UnZqeu35nXIE7FP7dPGK+rdbHf0HQ4o83lvF3DqQR0ZFWIBcbka5/XG8jDOIIDrNQ==",
       "requires": {
         "@microsoft/api-extractor": "^7.18.1",
-        "@microsoft/applicationinsights-shims": "2.0.1",
         "@microsoft/dynamicproto-js": "^1.1.7",
         "@nevware21/grunt-eslint-ts": "^0.2.2",
         "@nevware21/grunt-ts-plugin": "^0.4.3",
@@ -6004,10 +5975,9 @@
     },
     "@rush-temp/applicationinsights-properties-js": {
       "version": "file:projects\\applicationinsights-properties-js.tgz",
-      "integrity": "sha512-EJ28g5oCKrgzKXC9XMbtftF0fmiMVgUEdHu6UOW3wCVK4EqDTkjXDAYcyie93+ZeZb6N0aqCTaOT/0qwrnf91A==",
+      "integrity": "sha512-7fiv57wFm7YmLjMotdTQT4DysKRz/smeCFHafOqu/s7w6251xYX3uX6/siaqmaaT6wKBhTl3XDf+LuCejZ2UoQ==",
       "requires": {
         "@microsoft/api-extractor": "^7.18.1",
-        "@microsoft/applicationinsights-shims": "2.0.1",
         "@microsoft/dynamicproto-js": "^1.1.7",
         "@nevware21/grunt-eslint-ts": "^0.2.2",
         "@nevware21/grunt-ts-plugin": "^0.4.3",
@@ -6086,10 +6056,9 @@
     },
     "@rush-temp/applicationinsights-web": {
       "version": "file:projects\\applicationinsights-web.tgz",
-      "integrity": "sha512-aS9KqXq4jyivtWVchpdEhA/i+GKA917KQDnee0i+plOiraDnZ0K5h824oGQgPcBEc8dZPgT8LuqK0r4cgtVsew==",
+      "integrity": "sha512-7GnVCTjfIQjoYEMwiGHpL+VKJNsi16wcje9NOV+ggZBT9BFFDBEM+CmPP1VKiWvNwXUClfOGgjqLOEnFqT+tBA==",
       "requires": {
         "@microsoft/api-extractor": "^7.18.1",
-        "@microsoft/applicationinsights-shims": "2.0.1",
         "@microsoft/dynamicproto-js": "^1.1.7",
         "@nevware21/grunt-eslint-ts": "^0.2.2",
         "@nevware21/grunt-ts-plugin": "^0.4.3",
@@ -6114,10 +6083,9 @@
     },
     "@rush-temp/applicationinsights-web-basic": {
       "version": "file:projects\\applicationinsights-web-basic.tgz",
-      "integrity": "sha512-y+ROweKg8I85k9rsKy8BtLCi/6SpsEUXVswIpowMqnDWX3nKqBOfA4NxNqQpEDESgPQmTEu3oX5enDNvhODEJA==",
+      "integrity": "sha512-xkzufLzK2UrJynqlC2NJVQz3vsaIFFQZNTPYLrMGLo/5OKdn46CcoEoVCr7NhJFDMuBhBGm8toIP+Ptit5ppXw==",
       "requires": {
         "@microsoft/api-extractor": "^7.18.1",
-        "@microsoft/applicationinsights-shims": "2.0.1",
         "@microsoft/dynamicproto-js": "^1.1.7",
         "@nevware21/grunt-eslint-ts": "^0.2.2",
         "@nevware21/grunt-ts-plugin": "^0.4.3",
@@ -6416,14 +6384,14 @@
       }
     },
     "@typescript-eslint/eslint-plugin": {
-      "version": "5.41.0",
-      "resolved": "https://registry.npmjs.org/@typescript-eslint/eslint-plugin/-/eslint-plugin-5.41.0.tgz",
-      "integrity": "sha512-DXUS22Y57/LAFSg3x7Vi6RNAuLpTXwxB9S2nIA7msBb/Zt8p7XqMwdpdc1IU7CkOQUPgAqR5fWvxuKCbneKGmA==",
-      "peer": true,
-      "requires": {
-        "@typescript-eslint/scope-manager": "5.41.0",
-        "@typescript-eslint/type-utils": "5.41.0",
-        "@typescript-eslint/utils": "5.41.0",
+      "version": "5.40.1",
+      "resolved": "https://registry.npmjs.org/@typescript-eslint/eslint-plugin/-/eslint-plugin-5.40.1.tgz",
+      "integrity": "sha512-FsWboKkWdytGiXT5O1/R9j37YgcjO8MKHSUmWnIEjVaz0krHkplPnYi7mwdb+5+cs0toFNQb0HIrN7zONdIEWg==",
+      "peer": true,
+      "requires": {
+        "@typescript-eslint/scope-manager": "5.40.1",
+        "@typescript-eslint/type-utils": "5.40.1",
+        "@typescript-eslint/utils": "5.40.1",
         "debug": "^4.3.4",
         "ignore": "^5.2.0",
         "regexpp": "^3.2.0",
@@ -6432,53 +6400,53 @@
       }
     },
     "@typescript-eslint/parser": {
-      "version": "5.41.0",
-      "resolved": "https://registry.npmjs.org/@typescript-eslint/parser/-/parser-5.41.0.tgz",
-      "integrity": "sha512-HQVfix4+RL5YRWZboMD1pUfFN8MpRH4laziWkkAzyO1fvNOY/uinZcvo3QiFJVS/siNHupV8E5+xSwQZrl6PZA==",
-      "peer": true,
-      "requires": {
-        "@typescript-eslint/scope-manager": "5.41.0",
-        "@typescript-eslint/types": "5.41.0",
-        "@typescript-eslint/typescript-estree": "5.41.0",
+      "version": "5.40.1",
+      "resolved": "https://registry.npmjs.org/@typescript-eslint/parser/-/parser-5.40.1.tgz",
+      "integrity": "sha512-IK6x55va5w4YvXd4b3VrXQPldV9vQTxi5ov+g4pMANsXPTXOcfjx08CRR1Dfrcc51syPtXHF5bgLlMHYFrvQtg==",
+      "peer": true,
+      "requires": {
+        "@typescript-eslint/scope-manager": "5.40.1",
+        "@typescript-eslint/types": "5.40.1",
+        "@typescript-eslint/typescript-estree": "5.40.1",
         "debug": "^4.3.4"
       }
     },
     "@typescript-eslint/scope-manager": {
-      "version": "5.41.0",
-      "resolved": "https://registry.npmjs.org/@typescript-eslint/scope-manager/-/scope-manager-5.41.0.tgz",
-      "integrity": "sha512-xOxPJCnuktUkY2xoEZBKXO5DBCugFzjrVndKdUnyQr3+9aDWZReKq9MhaoVnbL+maVwWJu/N0SEtrtEUNb62QQ==",
-      "peer": true,
-      "requires": {
-        "@typescript-eslint/types": "5.41.0",
-        "@typescript-eslint/visitor-keys": "5.41.0"
+      "version": "5.40.1",
+      "resolved": "https://registry.npmjs.org/@typescript-eslint/scope-manager/-/scope-manager-5.40.1.tgz",
+      "integrity": "sha512-jkn4xsJiUQucI16OLCXrLRXDZ3afKhOIqXs4R3O+M00hdQLKR58WuyXPZZjhKLFCEP2g+TXdBRtLQ33UfAdRUg==",
+      "peer": true,
+      "requires": {
+        "@typescript-eslint/types": "5.40.1",
+        "@typescript-eslint/visitor-keys": "5.40.1"
       }
     },
     "@typescript-eslint/type-utils": {
-      "version": "5.41.0",
-      "resolved": "https://registry.npmjs.org/@typescript-eslint/type-utils/-/type-utils-5.41.0.tgz",
-      "integrity": "sha512-L30HNvIG6A1Q0R58e4hu4h+fZqaO909UcnnPbwKiN6Rc3BUEx6ez2wgN7aC0cBfcAjZfwkzE+E2PQQ9nEuoqfA==",
-      "peer": true,
-      "requires": {
-        "@typescript-eslint/typescript-estree": "5.41.0",
-        "@typescript-eslint/utils": "5.41.0",
+      "version": "5.40.1",
+      "resolved": "https://registry.npmjs.org/@typescript-eslint/type-utils/-/type-utils-5.40.1.tgz",
+      "integrity": "sha512-DLAs+AHQOe6n5LRraXiv27IYPhleF0ldEmx6yBqBgBLaNRKTkffhV1RPsjoJBhVup2zHxfaRtan8/YRBgYhU9Q==",
+      "peer": true,
+      "requires": {
+        "@typescript-eslint/typescript-estree": "5.40.1",
+        "@typescript-eslint/utils": "5.40.1",
         "debug": "^4.3.4",
         "tsutils": "^3.21.0"
       }
     },
     "@typescript-eslint/types": {
-      "version": "5.41.0",
-      "resolved": "https://registry.npmjs.org/@typescript-eslint/types/-/types-5.41.0.tgz",
-      "integrity": "sha512-5BejraMXMC+2UjefDvrH0Fo/eLwZRV6859SXRg+FgbhA0R0l6lDqDGAQYhKbXhPN2ofk2kY5sgGyLNL907UXpA==",
+      "version": "5.40.1",
+      "resolved": "https://registry.npmjs.org/@typescript-eslint/types/-/types-5.40.1.tgz",
+      "integrity": "sha512-Icg9kiuVJSwdzSQvtdGspOlWNjVDnF3qVIKXdJ103o36yRprdl3Ge5cABQx+csx960nuMF21v8qvO31v9t3OHw==",
       "peer": true
     },
     "@typescript-eslint/typescript-estree": {
-      "version": "5.41.0",
-      "resolved": "https://registry.npmjs.org/@typescript-eslint/typescript-estree/-/typescript-estree-5.41.0.tgz",
-      "integrity": "sha512-SlzFYRwFSvswzDSQ/zPkIWcHv8O5y42YUskko9c4ki+fV6HATsTODUPbRbcGDFYP86gaJL5xohUEytvyNNcXWg==",
-      "peer": true,
-      "requires": {
-        "@typescript-eslint/types": "5.41.0",
-        "@typescript-eslint/visitor-keys": "5.41.0",
+      "version": "5.40.1",
+      "resolved": "https://registry.npmjs.org/@typescript-eslint/typescript-estree/-/typescript-estree-5.40.1.tgz",
+      "integrity": "sha512-5QTP/nW5+60jBcEPfXy/EZL01qrl9GZtbgDZtDPlfW5zj/zjNrdI2B5zMUHmOsfvOr2cWqwVdWjobCiHcedmQA==",
+      "peer": true,
+      "requires": {
+        "@typescript-eslint/types": "5.40.1",
+        "@typescript-eslint/visitor-keys": "5.40.1",
         "debug": "^4.3.4",
         "globby": "^11.1.0",
         "is-glob": "^4.0.3",
@@ -6487,28 +6455,28 @@
       }
     },
     "@typescript-eslint/utils": {
-      "version": "5.41.0",
-      "resolved": "https://registry.npmjs.org/@typescript-eslint/utils/-/utils-5.41.0.tgz",
-      "integrity": "sha512-QlvfwaN9jaMga9EBazQ+5DDx/4sAdqDkcs05AsQHMaopluVCUyu1bTRUVKzXbgjDlrRAQrYVoi/sXJ9fmG+KLQ==",
+      "version": "5.40.1",
+      "resolved": "https://registry.npmjs.org/@typescript-eslint/utils/-/utils-5.40.1.tgz",
+      "integrity": "sha512-a2TAVScoX9fjryNrW6BZRnreDUszxqm9eQ9Esv8n5nXApMW0zeANUYlwh/DED04SC/ifuBvXgZpIK5xeJHQ3aw==",
       "peer": true,
       "requires": {
         "@types/json-schema": "^7.0.9",
         "@types/semver": "^7.3.12",
-        "@typescript-eslint/scope-manager": "5.41.0",
-        "@typescript-eslint/types": "5.41.0",
-        "@typescript-eslint/typescript-estree": "5.41.0",
+        "@typescript-eslint/scope-manager": "5.40.1",
+        "@typescript-eslint/types": "5.40.1",
+        "@typescript-eslint/typescript-estree": "5.40.1",
         "eslint-scope": "^5.1.1",
         "eslint-utils": "^3.0.0",
         "semver": "^7.3.7"
       }
     },
     "@typescript-eslint/visitor-keys": {
-      "version": "5.41.0",
-      "resolved": "https://registry.npmjs.org/@typescript-eslint/visitor-keys/-/visitor-keys-5.41.0.tgz",
-      "integrity": "sha512-vilqeHj267v8uzzakbm13HkPMl7cbYpKVjgFWZPIOHIJHZtinvypUhJ5xBXfWYg4eFKqztbMMpOgFpT9Gfx4fw==",
-      "peer": true,
-      "requires": {
-        "@typescript-eslint/types": "5.41.0",
+      "version": "5.40.1",
+      "resolved": "https://registry.npmjs.org/@typescript-eslint/visitor-keys/-/visitor-keys-5.40.1.tgz",
+      "integrity": "sha512-A2DGmeZ+FMja0geX5rww+DpvILpwo1OsiQs0M+joPWJYsiEFBLsH0y1oFymPNul6Z5okSmHpP4ivkc2N0Cgfkw==",
+      "peer": true,
+      "requires": {
+        "@typescript-eslint/types": "5.40.1",
         "eslint-visitor-keys": "^3.3.0"
       }
     },
@@ -7078,6 +7046,7 @@
         "@humanwhocodes/config-array": "^0.11.6",
         "@humanwhocodes/module-importer": "^1.0.1",
         "@nodelib/fs.walk": "^1.2.8",
+        "@nodelib/fs.walk": "^1.2.8",
         "ajv": "^6.10.0",
         "chalk": "^4.0.0",
         "cross-spawn": "^7.0.2",
@@ -7100,6 +7069,7 @@
         "import-fresh": "^3.0.0",
         "imurmurhash": "^0.1.4",
         "is-glob": "^4.0.0",
+        "is-path-inside": "^3.0.3",
         "is-path-inside": "^3.0.3",
         "js-sdsl": "^4.1.4",
         "js-yaml": "^4.1.0",
@@ -7986,6 +7956,12 @@
       "integrity": "sha512-Fd4gABb+ycGAmKou8eMftCupSir5lRxqf4aD/vd0cD2qc4HL07OjCeuHMr8Ro4CoMaeCKDB0/ECBOVWjTwUvPQ==",
       "peer": true
     },
+    "is-path-inside": {
+      "version": "3.0.3",
+      "resolved": "https://registry.npmjs.org/is-path-inside/-/is-path-inside-3.0.3.tgz",
+      "integrity": "sha512-Fd4gABb+ycGAmKou8eMftCupSir5lRxqf4aD/vd0cD2qc4HL07OjCeuHMr8Ro4CoMaeCKDB0/ECBOVWjTwUvPQ==",
+      "peer": true
+    },
     "is-plain-object": {
       "version": "2.0.4",
       "resolved": "https://registry.npmjs.org/is-plain-object/-/is-plain-object-2.0.4.tgz",
