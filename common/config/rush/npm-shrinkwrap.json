--- conflicted
+++ resolved
@@ -594,7 +594,6 @@
     },
     "@types/prop-types": {
       "version": "15.7.3",
-<<<<<<< HEAD
       "from": "@types/prop-types@^15.7.3",
       "resolved": "https://registry.npmjs.org/@types/prop-types/-/prop-types-15.7.3.tgz"
     },
@@ -607,27 +606,6 @@
       "version": "16.9.8",
       "from": "@types/react-dom@^16.9.4",
       "resolved": "https://registry.npmjs.org/@types/react-dom/-/react-dom-16.9.8.tgz"
-=======
-      "from": "@types/react@~15.7.3",
-      "resolved": "https://registry.npmjs.org/@types/prop-types/-/prop-types-15.7.3.tgz"
-    },
-    "@types/react": {
-      "version": "16.9.11",
-      "from": "@types/react@~16.9.11",
-      "resolved": "https://registry.npmjs.org/@types/react/-/react-16.9.11.tgz",
-      "requires": {
-        "@types/prop-types": "*",
-        "csstype": "^2.2.0"
-      }
-    },
-    "@types/react-dom": {
-      "version": "16.9.4",
-      "from": "@types/react-dom@~16.9.4",
-      "resolved": "https://registry.npmjs.org/@types/react-dom/-/react-dom-16.9.4.tgz",
-      "requires": {
-        "@types/react": "*"
-      }
->>>>>>> 5d5eb14e
     },
     "@types/stack-utils": {
       "version": "1.0.1",
