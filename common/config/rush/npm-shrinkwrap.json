--- conflicted
+++ resolved
@@ -1401,7 +1401,6 @@
       }
     },
     "node_modules/@shikijs/core": {
-<<<<<<< HEAD
       "version": "1.17.6",
       "resolved": "https://registry.npmjs.org/@shikijs/core/-/core-1.17.6.tgz",
       "integrity": "sha512-9ztslig6/YmCg/XwESAXbKjAjOhaq6HVced9NY6qcbDz1X5g/S90Wco2vMjBNX/6V71ASkzri76JewSGPa7kiQ==",
@@ -1438,26 +1437,13 @@
       "integrity": "sha512-ndTFa2TJi2w51ddKQDn3Jy8f6K4E5Q2x3dA3Hmsd3+YmxDQ10UWHjcw7VbVbKzv3VcUvYPLy+z9neqytSzUMUg==",
       "dependencies": {
         "@shikijs/vscode-textmate": "^9.2.2",
-=======
-      "version": "1.16.1",
-      "resolved": "https://registry.npmjs.org/@shikijs/core/-/core-1.16.1.tgz",
-      "integrity": "sha512-aI0hBtw+a6KsJp2jcD4YuQqKpeCbURMZbhHVozDknJpm+KJqeMRkEnfBC8BaKE/5XC+uofPgCLsa/TkTk0Ba0w==",
-      "dependencies": {
-        "@shikijs/vscode-textmate": "^9.2.0",
->>>>>>> 3a1fdb18
         "@types/hast": "^3.0.4"
       }
     },
     "node_modules/@shikijs/vscode-textmate": {
-<<<<<<< HEAD
       "version": "9.2.2",
       "resolved": "https://registry.npmjs.org/@shikijs/vscode-textmate/-/vscode-textmate-9.2.2.tgz",
       "integrity": "sha512-TMp15K+GGYrWlZM8+Lnj9EaHEFmOen0WJBrfa17hF7taDOYthuPPV0GWzfd/9iMij0akS/8Yw2ikquH7uVi/fg=="
-=======
-      "version": "9.2.0",
-      "resolved": "https://registry.npmjs.org/@shikijs/vscode-textmate/-/vscode-textmate-9.2.0.tgz",
-      "integrity": "sha512-5FinaOp6Vdh/dl4/yaOTh0ZeKch+rYS8DUb38V3GMKYVkdqzxw53lViRKUYkVILRiVQT7dcPC7VvAKOR73zVtQ=="
->>>>>>> 3a1fdb18
     },
     "node_modules/@sindresorhus/is": {
       "version": "4.6.0",
@@ -1698,7 +1684,6 @@
       }
     },
     "node_modules/@typescript-eslint/eslint-plugin": {
-<<<<<<< HEAD
       "version": "8.5.0",
       "resolved": "https://registry.npmjs.org/@typescript-eslint/eslint-plugin/-/eslint-plugin-8.5.0.tgz",
       "integrity": "sha512-lHS5hvz33iUFQKuPFGheAB84LwcJ60G8vKnEhnfcK1l8kGVLro2SFYW6K0/tj8FUhRJ0VHyg1oAfg50QGbPPHw==",
@@ -1709,18 +1694,6 @@
         "@typescript-eslint/type-utils": "8.5.0",
         "@typescript-eslint/utils": "8.5.0",
         "@typescript-eslint/visitor-keys": "8.5.0",
-=======
-      "version": "8.4.0",
-      "resolved": "https://registry.npmjs.org/@typescript-eslint/eslint-plugin/-/eslint-plugin-8.4.0.tgz",
-      "integrity": "sha512-rg8LGdv7ri3oAlenMACk9e+AR4wUV0yrrG+XKsGKOK0EVgeEDqurkXMPILG2836fW4ibokTB5v4b6Z9+GYQDEw==",
-      "peer": true,
-      "dependencies": {
-        "@eslint-community/regexpp": "^4.10.0",
-        "@typescript-eslint/scope-manager": "8.4.0",
-        "@typescript-eslint/type-utils": "8.4.0",
-        "@typescript-eslint/utils": "8.4.0",
-        "@typescript-eslint/visitor-keys": "8.4.0",
->>>>>>> 3a1fdb18
         "graphemer": "^1.4.0",
         "ignore": "^5.3.1",
         "natural-compare": "^1.4.0",
@@ -1744,7 +1717,6 @@
       }
     },
     "node_modules/@typescript-eslint/parser": {
-<<<<<<< HEAD
       "version": "8.5.0",
       "resolved": "https://registry.npmjs.org/@typescript-eslint/parser/-/parser-8.5.0.tgz",
       "integrity": "sha512-gF77eNv0Xz2UJg/NbpWJ0kqAm35UMsvZf1GHj8D9MRFTj/V3tAciIWXfmPLsAAF/vUlpWPvUDyH1jjsr0cMVWw==",
@@ -1754,17 +1726,6 @@
         "@typescript-eslint/types": "8.5.0",
         "@typescript-eslint/typescript-estree": "8.5.0",
         "@typescript-eslint/visitor-keys": "8.5.0",
-=======
-      "version": "8.4.0",
-      "resolved": "https://registry.npmjs.org/@typescript-eslint/parser/-/parser-8.4.0.tgz",
-      "integrity": "sha512-NHgWmKSgJk5K9N16GIhQ4jSobBoJwrmURaLErad0qlLjrpP5bECYg+wxVTGlGZmJbU03jj/dfnb6V9bw+5icsA==",
-      "peer": true,
-      "dependencies": {
-        "@typescript-eslint/scope-manager": "8.4.0",
-        "@typescript-eslint/types": "8.4.0",
-        "@typescript-eslint/typescript-estree": "8.4.0",
-        "@typescript-eslint/visitor-keys": "8.4.0",
->>>>>>> 3a1fdb18
         "debug": "^4.3.4"
       },
       "engines": {
@@ -1784,7 +1745,6 @@
       }
     },
     "node_modules/@typescript-eslint/scope-manager": {
-<<<<<<< HEAD
       "version": "8.5.0",
       "resolved": "https://registry.npmjs.org/@typescript-eslint/scope-manager/-/scope-manager-8.5.0.tgz",
       "integrity": "sha512-06JOQ9Qgj33yvBEx6tpC8ecP9o860rsR22hWMEd12WcTRrfaFgHr2RB/CA/B+7BMhHkXT4chg2MyboGdFGawYg==",
@@ -1792,15 +1752,6 @@
       "dependencies": {
         "@typescript-eslint/types": "8.5.0",
         "@typescript-eslint/visitor-keys": "8.5.0"
-=======
-      "version": "8.4.0",
-      "resolved": "https://registry.npmjs.org/@typescript-eslint/scope-manager/-/scope-manager-8.4.0.tgz",
-      "integrity": "sha512-n2jFxLeY0JmKfUqy3P70rs6vdoPjHK8P/w+zJcV3fk0b0BwRXC/zxRTEnAsgYT7MwdQDt/ZEbtdzdVC+hcpF0A==",
-      "peer": true,
-      "dependencies": {
-        "@typescript-eslint/types": "8.4.0",
-        "@typescript-eslint/visitor-keys": "8.4.0"
->>>>>>> 3a1fdb18
       },
       "engines": {
         "node": "^18.18.0 || ^20.9.0 || >=21.1.0"
@@ -1811,7 +1762,6 @@
       }
     },
     "node_modules/@typescript-eslint/type-utils": {
-<<<<<<< HEAD
       "version": "8.5.0",
       "resolved": "https://registry.npmjs.org/@typescript-eslint/type-utils/-/type-utils-8.5.0.tgz",
       "integrity": "sha512-N1K8Ix+lUM+cIDhL2uekVn/ZD7TZW+9/rwz8DclQpcQ9rk4sIL5CAlBC0CugWKREmDjBzI/kQqU4wkg46jWLYA==",
@@ -1819,15 +1769,6 @@
       "dependencies": {
         "@typescript-eslint/typescript-estree": "8.5.0",
         "@typescript-eslint/utils": "8.5.0",
-=======
-      "version": "8.4.0",
-      "resolved": "https://registry.npmjs.org/@typescript-eslint/type-utils/-/type-utils-8.4.0.tgz",
-      "integrity": "sha512-pu2PAmNrl9KX6TtirVOrbLPLwDmASpZhK/XU7WvoKoCUkdtq9zF7qQ7gna0GBZFN0hci0vHaSusiL2WpsQk37A==",
-      "peer": true,
-      "dependencies": {
-        "@typescript-eslint/typescript-estree": "8.4.0",
-        "@typescript-eslint/utils": "8.4.0",
->>>>>>> 3a1fdb18
         "debug": "^4.3.4",
         "ts-api-utils": "^1.3.0"
       },
@@ -1845,15 +1786,9 @@
       }
     },
     "node_modules/@typescript-eslint/types": {
-<<<<<<< HEAD
       "version": "8.5.0",
       "resolved": "https://registry.npmjs.org/@typescript-eslint/types/-/types-8.5.0.tgz",
       "integrity": "sha512-qjkormnQS5wF9pjSi6q60bKUHH44j2APxfh9TQRXK8wbYVeDYYdYJGIROL87LGZZ2gz3Rbmjc736qyL8deVtdw==",
-=======
-      "version": "8.4.0",
-      "resolved": "https://registry.npmjs.org/@typescript-eslint/types/-/types-8.4.0.tgz",
-      "integrity": "sha512-T1RB3KQdskh9t3v/qv7niK6P8yvn7ja1mS7QK7XfRVL6wtZ8/mFs/FHf4fKvTA0rKnqnYxl/uHFNbnEt0phgbw==",
->>>>>>> 3a1fdb18
       "peer": true,
       "engines": {
         "node": "^18.18.0 || ^20.9.0 || >=21.1.0"
@@ -1864,7 +1799,6 @@
       }
     },
     "node_modules/@typescript-eslint/typescript-estree": {
-<<<<<<< HEAD
       "version": "8.5.0",
       "resolved": "https://registry.npmjs.org/@typescript-eslint/typescript-estree/-/typescript-estree-8.5.0.tgz",
       "integrity": "sha512-vEG2Sf9P8BPQ+d0pxdfndw3xIXaoSjliG0/Ejk7UggByZPKXmJmw3GW5jV2gHNQNawBUyfahoSiCFVov0Ruf7Q==",
@@ -1872,15 +1806,6 @@
       "dependencies": {
         "@typescript-eslint/types": "8.5.0",
         "@typescript-eslint/visitor-keys": "8.5.0",
-=======
-      "version": "8.4.0",
-      "resolved": "https://registry.npmjs.org/@typescript-eslint/typescript-estree/-/typescript-estree-8.4.0.tgz",
-      "integrity": "sha512-kJ2OIP4dQw5gdI4uXsaxUZHRwWAGpREJ9Zq6D5L0BweyOrWsL6Sz0YcAZGWhvKnH7fm1J5YFE1JrQL0c9dd53A==",
-      "peer": true,
-      "dependencies": {
-        "@typescript-eslint/types": "8.4.0",
-        "@typescript-eslint/visitor-keys": "8.4.0",
->>>>>>> 3a1fdb18
         "debug": "^4.3.4",
         "fast-glob": "^3.3.2",
         "is-glob": "^4.0.3",
@@ -1938,7 +1863,6 @@
       }
     },
     "node_modules/@typescript-eslint/utils": {
-<<<<<<< HEAD
       "version": "8.5.0",
       "resolved": "https://registry.npmjs.org/@typescript-eslint/utils/-/utils-8.5.0.tgz",
       "integrity": "sha512-6yyGYVL0e+VzGYp60wvkBHiqDWOpT63pdMV2CVG4LVDd5uR6q1qQN/7LafBZtAtNIn/mqXjsSeS5ggv/P0iECw==",
@@ -1948,17 +1872,6 @@
         "@typescript-eslint/scope-manager": "8.5.0",
         "@typescript-eslint/types": "8.5.0",
         "@typescript-eslint/typescript-estree": "8.5.0"
-=======
-      "version": "8.4.0",
-      "resolved": "https://registry.npmjs.org/@typescript-eslint/utils/-/utils-8.4.0.tgz",
-      "integrity": "sha512-swULW8n1IKLjRAgciCkTCafyTHHfwVQFt8DovmaF69sKbOxTSFMmIZaSHjqO9i/RV0wIblaawhzvtva8Nmm7lQ==",
-      "peer": true,
-      "dependencies": {
-        "@eslint-community/eslint-utils": "^4.4.0",
-        "@typescript-eslint/scope-manager": "8.4.0",
-        "@typescript-eslint/types": "8.4.0",
-        "@typescript-eslint/typescript-estree": "8.4.0"
->>>>>>> 3a1fdb18
       },
       "engines": {
         "node": "^18.18.0 || ^20.9.0 || >=21.1.0"
@@ -1972,21 +1885,12 @@
       }
     },
     "node_modules/@typescript-eslint/visitor-keys": {
-<<<<<<< HEAD
       "version": "8.5.0",
       "resolved": "https://registry.npmjs.org/@typescript-eslint/visitor-keys/-/visitor-keys-8.5.0.tgz",
       "integrity": "sha512-yTPqMnbAZJNy2Xq2XU8AdtOW9tJIr+UQb64aXB9f3B1498Zx9JorVgFJcZpEc9UBuCCrdzKID2RGAMkYcDtZOw==",
       "peer": true,
       "dependencies": {
         "@typescript-eslint/types": "8.5.0",
-=======
-      "version": "8.4.0",
-      "resolved": "https://registry.npmjs.org/@typescript-eslint/visitor-keys/-/visitor-keys-8.4.0.tgz",
-      "integrity": "sha512-zTQD6WLNTre1hj5wp09nBIDiOc2U5r/qmzo7wxPn4ZgAjHql09EofqhF9WF+fZHzL5aCyaIpPcT2hyxl73kr9A==",
-      "peer": true,
-      "dependencies": {
-        "@typescript-eslint/types": "8.4.0",
->>>>>>> 3a1fdb18
         "eslint-visitor-keys": "^3.4.3"
       },
       "engines": {
@@ -2883,9 +2787,9 @@
       "integrity": "sha512-WMwm9LhRUo+WUaRN+vRuETqG89IgZphVSNkdFgeb6sS/E4OrDIN7t48CAewSHXc6C8lefD8KKfr5vY61brQlow=="
     },
     "node_modules/electron-to-chromium": {
-      "version": "1.5.22",
-      "resolved": "https://registry.npmjs.org/electron-to-chromium/-/electron-to-chromium-1.5.22.tgz",
-      "integrity": "sha512-tKYm5YHPU1djz0O+CGJ+oJIvimtsCcwR2Z9w7Skh08lUdyzXY5djods3q+z2JkWdb7tCcmM//eVavSRAiaPRNg=="
+      "version": "1.5.23",
+      "resolved": "https://registry.npmjs.org/electron-to-chromium/-/electron-to-chromium-1.5.23.tgz",
+      "integrity": "sha512-mBhODedOXg4v5QWwl21DjM5amzjmI1zw9EPrPK/5Wx7C8jt33bpZNrC7OhHUG3pxRtbLpr3W2dXT+Ph1SsfRZA=="
     },
     "node_modules/encodeurl": {
       "version": "2.0.0",
@@ -3347,15 +3251,9 @@
       }
     },
     "node_modules/finalhandler": {
-<<<<<<< HEAD
       "version": "1.3.1",
       "resolved": "https://registry.npmjs.org/finalhandler/-/finalhandler-1.3.1.tgz",
       "integrity": "sha512-6BN9trH7bp3qvnrRyzsBz+g3lZxTNZTbVO2EV1CS0WIcDbawYVdYvGflME/9QP0h0pYlCDBCTjYa9nZzMDpyxQ==",
-=======
-      "version": "1.3.0",
-      "resolved": "https://registry.npmjs.org/finalhandler/-/finalhandler-1.3.0.tgz",
-      "integrity": "sha512-bmwQPHFq/qiWp9CbNbCQU73klT+i5qwP/0tah3MGHp26vUt2YV4WkdtXRqOZo+H+4m38k8epFHOvO4BRuAuohw==",
->>>>>>> 3a1fdb18
       "dependencies": {
         "debug": "2.6.9",
         "encodeurl": "~2.0.0",
@@ -6202,7 +6100,6 @@
       }
     },
     "node_modules/shiki": {
-<<<<<<< HEAD
       "version": "1.17.6",
       "resolved": "https://registry.npmjs.org/shiki/-/shiki-1.17.6.tgz",
       "integrity": "sha512-RejGugKpDM75vh6YtF9R771acxHRDikC/01kxsUGW+Pnaz3pTY+c8aZB5CnD7p0vuFPs1HaoAIU/4E+NCfS+mQ==",
@@ -6212,14 +6109,6 @@
         "@shikijs/engine-oniguruma": "1.17.6",
         "@shikijs/types": "1.17.6",
         "@shikijs/vscode-textmate": "^9.2.2",
-=======
-      "version": "1.16.1",
-      "resolved": "https://registry.npmjs.org/shiki/-/shiki-1.16.1.tgz",
-      "integrity": "sha512-tCJIMaxDVB1mEIJ5TvfZU7kCPB5eo9fli5+21Olc/bmyv+w8kye3JOp+LZRmGkAyT71hrkefQhTiY+o9mBikRQ==",
-      "dependencies": {
-        "@shikijs/core": "1.16.1",
-        "@shikijs/vscode-textmate": "^9.2.0",
->>>>>>> 3a1fdb18
         "@types/hast": "^3.0.4"
       }
     },
@@ -8120,7 +8009,6 @@
       }
     },
     "@shikijs/core": {
-<<<<<<< HEAD
       "version": "1.17.6",
       "resolved": "https://registry.npmjs.org/@shikijs/core/-/core-1.17.6.tgz",
       "integrity": "sha512-9ztslig6/YmCg/XwESAXbKjAjOhaq6HVced9NY6qcbDz1X5g/S90Wco2vMjBNX/6V71ASkzri76JewSGPa7kiQ==",
@@ -8157,26 +8045,13 @@
       "integrity": "sha512-ndTFa2TJi2w51ddKQDn3Jy8f6K4E5Q2x3dA3Hmsd3+YmxDQ10UWHjcw7VbVbKzv3VcUvYPLy+z9neqytSzUMUg==",
       "requires": {
         "@shikijs/vscode-textmate": "^9.2.2",
-=======
-      "version": "1.16.1",
-      "resolved": "https://registry.npmjs.org/@shikijs/core/-/core-1.16.1.tgz",
-      "integrity": "sha512-aI0hBtw+a6KsJp2jcD4YuQqKpeCbURMZbhHVozDknJpm+KJqeMRkEnfBC8BaKE/5XC+uofPgCLsa/TkTk0Ba0w==",
-      "requires": {
-        "@shikijs/vscode-textmate": "^9.2.0",
->>>>>>> 3a1fdb18
         "@types/hast": "^3.0.4"
       }
     },
     "@shikijs/vscode-textmate": {
-<<<<<<< HEAD
       "version": "9.2.2",
       "resolved": "https://registry.npmjs.org/@shikijs/vscode-textmate/-/vscode-textmate-9.2.2.tgz",
       "integrity": "sha512-TMp15K+GGYrWlZM8+Lnj9EaHEFmOen0WJBrfa17hF7taDOYthuPPV0GWzfd/9iMij0akS/8Yw2ikquH7uVi/fg=="
-=======
-      "version": "9.2.0",
-      "resolved": "https://registry.npmjs.org/@shikijs/vscode-textmate/-/vscode-textmate-9.2.0.tgz",
-      "integrity": "sha512-5FinaOp6Vdh/dl4/yaOTh0ZeKch+rYS8DUb38V3GMKYVkdqzxw53lViRKUYkVILRiVQT7dcPC7VvAKOR73zVtQ=="
->>>>>>> 3a1fdb18
     },
     "@sindresorhus/is": {
       "version": "4.6.0",
@@ -8408,7 +8283,6 @@
       }
     },
     "@typescript-eslint/eslint-plugin": {
-<<<<<<< HEAD
       "version": "8.5.0",
       "resolved": "https://registry.npmjs.org/@typescript-eslint/eslint-plugin/-/eslint-plugin-8.5.0.tgz",
       "integrity": "sha512-lHS5hvz33iUFQKuPFGheAB84LwcJ60G8vKnEhnfcK1l8kGVLro2SFYW6K0/tj8FUhRJ0VHyg1oAfg50QGbPPHw==",
@@ -8419,18 +8293,6 @@
         "@typescript-eslint/type-utils": "8.5.0",
         "@typescript-eslint/utils": "8.5.0",
         "@typescript-eslint/visitor-keys": "8.5.0",
-=======
-      "version": "8.4.0",
-      "resolved": "https://registry.npmjs.org/@typescript-eslint/eslint-plugin/-/eslint-plugin-8.4.0.tgz",
-      "integrity": "sha512-rg8LGdv7ri3oAlenMACk9e+AR4wUV0yrrG+XKsGKOK0EVgeEDqurkXMPILG2836fW4ibokTB5v4b6Z9+GYQDEw==",
-      "peer": true,
-      "requires": {
-        "@eslint-community/regexpp": "^4.10.0",
-        "@typescript-eslint/scope-manager": "8.4.0",
-        "@typescript-eslint/type-utils": "8.4.0",
-        "@typescript-eslint/utils": "8.4.0",
-        "@typescript-eslint/visitor-keys": "8.4.0",
->>>>>>> 3a1fdb18
         "graphemer": "^1.4.0",
         "ignore": "^5.3.1",
         "natural-compare": "^1.4.0",
@@ -8438,7 +8300,6 @@
       }
     },
     "@typescript-eslint/parser": {
-<<<<<<< HEAD
       "version": "8.5.0",
       "resolved": "https://registry.npmjs.org/@typescript-eslint/parser/-/parser-8.5.0.tgz",
       "integrity": "sha512-gF77eNv0Xz2UJg/NbpWJ0kqAm35UMsvZf1GHj8D9MRFTj/V3tAciIWXfmPLsAAF/vUlpWPvUDyH1jjsr0cMVWw==",
@@ -8448,22 +8309,10 @@
         "@typescript-eslint/types": "8.5.0",
         "@typescript-eslint/typescript-estree": "8.5.0",
         "@typescript-eslint/visitor-keys": "8.5.0",
-=======
-      "version": "8.4.0",
-      "resolved": "https://registry.npmjs.org/@typescript-eslint/parser/-/parser-8.4.0.tgz",
-      "integrity": "sha512-NHgWmKSgJk5K9N16GIhQ4jSobBoJwrmURaLErad0qlLjrpP5bECYg+wxVTGlGZmJbU03jj/dfnb6V9bw+5icsA==",
-      "peer": true,
-      "requires": {
-        "@typescript-eslint/scope-manager": "8.4.0",
-        "@typescript-eslint/types": "8.4.0",
-        "@typescript-eslint/typescript-estree": "8.4.0",
-        "@typescript-eslint/visitor-keys": "8.4.0",
->>>>>>> 3a1fdb18
         "debug": "^4.3.4"
       }
     },
     "@typescript-eslint/scope-manager": {
-<<<<<<< HEAD
       "version": "8.5.0",
       "resolved": "https://registry.npmjs.org/@typescript-eslint/scope-manager/-/scope-manager-8.5.0.tgz",
       "integrity": "sha512-06JOQ9Qgj33yvBEx6tpC8ecP9o860rsR22hWMEd12WcTRrfaFgHr2RB/CA/B+7BMhHkXT4chg2MyboGdFGawYg==",
@@ -8481,31 +8330,11 @@
       "requires": {
         "@typescript-eslint/typescript-estree": "8.5.0",
         "@typescript-eslint/utils": "8.5.0",
-=======
-      "version": "8.4.0",
-      "resolved": "https://registry.npmjs.org/@typescript-eslint/scope-manager/-/scope-manager-8.4.0.tgz",
-      "integrity": "sha512-n2jFxLeY0JmKfUqy3P70rs6vdoPjHK8P/w+zJcV3fk0b0BwRXC/zxRTEnAsgYT7MwdQDt/ZEbtdzdVC+hcpF0A==",
-      "peer": true,
-      "requires": {
-        "@typescript-eslint/types": "8.4.0",
-        "@typescript-eslint/visitor-keys": "8.4.0"
-      }
-    },
-    "@typescript-eslint/type-utils": {
-      "version": "8.4.0",
-      "resolved": "https://registry.npmjs.org/@typescript-eslint/type-utils/-/type-utils-8.4.0.tgz",
-      "integrity": "sha512-pu2PAmNrl9KX6TtirVOrbLPLwDmASpZhK/XU7WvoKoCUkdtq9zF7qQ7gna0GBZFN0hci0vHaSusiL2WpsQk37A==",
-      "peer": true,
-      "requires": {
-        "@typescript-eslint/typescript-estree": "8.4.0",
-        "@typescript-eslint/utils": "8.4.0",
->>>>>>> 3a1fdb18
         "debug": "^4.3.4",
         "ts-api-utils": "^1.3.0"
       }
     },
     "@typescript-eslint/types": {
-<<<<<<< HEAD
       "version": "8.5.0",
       "resolved": "https://registry.npmjs.org/@typescript-eslint/types/-/types-8.5.0.tgz",
       "integrity": "sha512-qjkormnQS5wF9pjSi6q60bKUHH44j2APxfh9TQRXK8wbYVeDYYdYJGIROL87LGZZ2gz3Rbmjc736qyL8deVtdw==",
@@ -8519,21 +8348,6 @@
       "requires": {
         "@typescript-eslint/types": "8.5.0",
         "@typescript-eslint/visitor-keys": "8.5.0",
-=======
-      "version": "8.4.0",
-      "resolved": "https://registry.npmjs.org/@typescript-eslint/types/-/types-8.4.0.tgz",
-      "integrity": "sha512-T1RB3KQdskh9t3v/qv7niK6P8yvn7ja1mS7QK7XfRVL6wtZ8/mFs/FHf4fKvTA0rKnqnYxl/uHFNbnEt0phgbw==",
-      "peer": true
-    },
-    "@typescript-eslint/typescript-estree": {
-      "version": "8.4.0",
-      "resolved": "https://registry.npmjs.org/@typescript-eslint/typescript-estree/-/typescript-estree-8.4.0.tgz",
-      "integrity": "sha512-kJ2OIP4dQw5gdI4uXsaxUZHRwWAGpREJ9Zq6D5L0BweyOrWsL6Sz0YcAZGWhvKnH7fm1J5YFE1JrQL0c9dd53A==",
-      "peer": true,
-      "requires": {
-        "@typescript-eslint/types": "8.4.0",
-        "@typescript-eslint/visitor-keys": "8.4.0",
->>>>>>> 3a1fdb18
         "debug": "^4.3.4",
         "fast-glob": "^3.3.2",
         "is-glob": "^4.0.3",
@@ -8569,7 +8383,6 @@
       }
     },
     "@typescript-eslint/utils": {
-<<<<<<< HEAD
       "version": "8.5.0",
       "resolved": "https://registry.npmjs.org/@typescript-eslint/utils/-/utils-8.5.0.tgz",
       "integrity": "sha512-6yyGYVL0e+VzGYp60wvkBHiqDWOpT63pdMV2CVG4LVDd5uR6q1qQN/7LafBZtAtNIn/mqXjsSeS5ggv/P0iECw==",
@@ -8588,26 +8401,6 @@
       "peer": true,
       "requires": {
         "@typescript-eslint/types": "8.5.0",
-=======
-      "version": "8.4.0",
-      "resolved": "https://registry.npmjs.org/@typescript-eslint/utils/-/utils-8.4.0.tgz",
-      "integrity": "sha512-swULW8n1IKLjRAgciCkTCafyTHHfwVQFt8DovmaF69sKbOxTSFMmIZaSHjqO9i/RV0wIblaawhzvtva8Nmm7lQ==",
-      "peer": true,
-      "requires": {
-        "@eslint-community/eslint-utils": "^4.4.0",
-        "@typescript-eslint/scope-manager": "8.4.0",
-        "@typescript-eslint/types": "8.4.0",
-        "@typescript-eslint/typescript-estree": "8.4.0"
-      }
-    },
-    "@typescript-eslint/visitor-keys": {
-      "version": "8.4.0",
-      "resolved": "https://registry.npmjs.org/@typescript-eslint/visitor-keys/-/visitor-keys-8.4.0.tgz",
-      "integrity": "sha512-zTQD6WLNTre1hj5wp09nBIDiOc2U5r/qmzo7wxPn4ZgAjHql09EofqhF9WF+fZHzL5aCyaIpPcT2hyxl73kr9A==",
-      "peer": true,
-      "requires": {
-        "@typescript-eslint/types": "8.4.0",
->>>>>>> 3a1fdb18
         "eslint-visitor-keys": "^3.4.3"
       }
     },
@@ -9230,9 +9023,9 @@
       "integrity": "sha512-WMwm9LhRUo+WUaRN+vRuETqG89IgZphVSNkdFgeb6sS/E4OrDIN7t48CAewSHXc6C8lefD8KKfr5vY61brQlow=="
     },
     "electron-to-chromium": {
-      "version": "1.5.22",
-      "resolved": "https://registry.npmjs.org/electron-to-chromium/-/electron-to-chromium-1.5.22.tgz",
-      "integrity": "sha512-tKYm5YHPU1djz0O+CGJ+oJIvimtsCcwR2Z9w7Skh08lUdyzXY5djods3q+z2JkWdb7tCcmM//eVavSRAiaPRNg=="
+      "version": "1.5.23",
+      "resolved": "https://registry.npmjs.org/electron-to-chromium/-/electron-to-chromium-1.5.23.tgz",
+      "integrity": "sha512-mBhODedOXg4v5QWwl21DjM5amzjmI1zw9EPrPK/5Wx7C8jt33bpZNrC7OhHUG3pxRtbLpr3W2dXT+Ph1SsfRZA=="
     },
     "encodeurl": {
       "version": "2.0.0",
@@ -9578,15 +9371,9 @@
       }
     },
     "finalhandler": {
-<<<<<<< HEAD
       "version": "1.3.1",
       "resolved": "https://registry.npmjs.org/finalhandler/-/finalhandler-1.3.1.tgz",
       "integrity": "sha512-6BN9trH7bp3qvnrRyzsBz+g3lZxTNZTbVO2EV1CS0WIcDbawYVdYvGflME/9QP0h0pYlCDBCTjYa9nZzMDpyxQ==",
-=======
-      "version": "1.3.0",
-      "resolved": "https://registry.npmjs.org/finalhandler/-/finalhandler-1.3.0.tgz",
-      "integrity": "sha512-bmwQPHFq/qiWp9CbNbCQU73klT+i5qwP/0tah3MGHp26vUt2YV4WkdtXRqOZo+H+4m38k8epFHOvO4BRuAuohw==",
->>>>>>> 3a1fdb18
       "requires": {
         "debug": "2.6.9",
         "encodeurl": "~2.0.0",
@@ -11678,7 +11465,6 @@
       "peer": true
     },
     "shiki": {
-<<<<<<< HEAD
       "version": "1.17.6",
       "resolved": "https://registry.npmjs.org/shiki/-/shiki-1.17.6.tgz",
       "integrity": "sha512-RejGugKpDM75vh6YtF9R771acxHRDikC/01kxsUGW+Pnaz3pTY+c8aZB5CnD7p0vuFPs1HaoAIU/4E+NCfS+mQ==",
@@ -11688,14 +11474,6 @@
         "@shikijs/engine-oniguruma": "1.17.6",
         "@shikijs/types": "1.17.6",
         "@shikijs/vscode-textmate": "^9.2.2",
-=======
-      "version": "1.16.1",
-      "resolved": "https://registry.npmjs.org/shiki/-/shiki-1.16.1.tgz",
-      "integrity": "sha512-tCJIMaxDVB1mEIJ5TvfZU7kCPB5eo9fli5+21Olc/bmyv+w8kye3JOp+LZRmGkAyT71hrkefQhTiY+o9mBikRQ==",
-      "requires": {
-        "@shikijs/core": "1.16.1",
-        "@shikijs/vscode-textmate": "^9.2.0",
->>>>>>> 3a1fdb18
         "@types/hast": "^3.0.4"
       }
     },
