--- conflicted
+++ resolved
@@ -12,11 +12,8 @@
         "@microsoft/dynamicproto-js": "^1.1.7",
         "@nevware21/grunt-eslint-ts": "^0.2.2",
         "@nevware21/grunt-ts-plugin": "^0.4.3",
-<<<<<<< HEAD
-        "@nevware21/ts-utils": "^0.6.0",
-=======
         "@nevware21/ts-async": "^0.1.0",
->>>>>>> c920fb78
+        "@nevware21/ts-utils": "^0.7.0",
         "@rollup/plugin-commonjs": "^18.0.0",
         "@rollup/plugin-node-resolve": "^11.2.1",
         "@rollup/plugin-replace": "^2.3.3",
@@ -419,12 +416,6 @@
         "typescript": ">=1"
       }
     },
-<<<<<<< HEAD
-    "node_modules/@nevware21/ts-utils": {
-      "version": "0.6.0",
-      "resolved": "https://registry.npmjs.org/@nevware21/ts-utils/-/ts-utils-0.6.0.tgz",
-      "integrity": "sha512-uBa9PUfsxLib97RIsRTuQzkh9Er27ZWG5nvhbroU5qon307ddpP9AIWRfUcZQO55Rb5QKmcmrty/+RMZgCP2aQ==",
-=======
     "node_modules/@nevware21/ts-async": {
       "version": "0.1.0",
       "resolved": "https://registry.npmjs.org/@nevware21/ts-async/-/ts-async-0.1.0.tgz",
@@ -438,8 +429,6 @@
       "version": "0.7.0",
       "resolved": "https://registry.npmjs.org/@nevware21/ts-utils/-/ts-utils-0.7.0.tgz",
       "integrity": "sha512-IUAjuaIekPVnLlzprfOnppE8vPTtstI4ESHz6JEzboX+BlI8WLc76PhNtxAzhkBs1glGQ5zot4L8sA8tMNgmTQ==",
-      "peer": true,
->>>>>>> c920fb78
       "peerDependencies": {
         "typescript": ">=1"
       }
@@ -551,19 +540,12 @@
     "node_modules/@rush-temp/ai-test-framework": {
       "version": "0.0.0",
       "resolved": "file:projects/ai-test-framework.tgz",
-<<<<<<< HEAD
-      "integrity": "sha512-2Cs4LgWh/MfYuNJuI0p0nk2M/zZbLbfJWn/yNLRa1msSbrTGtXqIESIB6Besx6TkLWqNbDQSIPF/bwT3fVPMsw==",
-      "dependencies": {
-        "@microsoft/dynamicproto-js": "^1.1.7",
-        "@nevware21/grunt-ts-plugin": "^0.4.3",
-        "@nevware21/ts-utils": "^0.6.0",
-=======
-      "integrity": "sha512-/46+N6gn1YXvalhor8Js+EEHD3ufhqYVwwHIEJVeSRAHMtWZZC36yHWPC4ihKXsJsGo4T6UuU2lgi5AK+SjalQ==",
+      "integrity": "sha512-FM8aKiud9l/fHZEbi3vEQ/XOfpPe7HKfizpJquwf0lMeEA7dwV/NZYgl9quL1RhJB75JHcR+5bmwoMpIv0A2Gg==",
       "dependencies": {
         "@microsoft/dynamicproto-js": "^1.1.7",
         "@nevware21/grunt-ts-plugin": "^0.4.3",
         "@nevware21/ts-async": "^0.1.0",
->>>>>>> c920fb78
+        "@nevware21/ts-utils": "^0.7.0",
         "@rollup/plugin-commonjs": "^18.0.0",
         "@rollup/plugin-node-resolve": "^11.2.1",
         "@rollup/plugin-replace": "^2.3.3",
@@ -583,17 +565,13 @@
     "node_modules/@rush-temp/applicationinsights-analytics-js": {
       "version": "0.0.0",
       "resolved": "file:projects/applicationinsights-analytics-js.tgz",
-<<<<<<< HEAD
-      "integrity": "sha512-oOjPxAe+fyq1SpsohOBfCwOs1QzlLS6ndzvcjGypgFFQflQk+eaBOvm7voppwOgBcWvFT7iWKGJtgNAxwvMJaQ==",
-=======
-      "integrity": "sha512-g4WDDPur0kwXH5HHVEFpLyaVi9ctct7eUmYhp3iBpfuSlWv3ZU7Ue+mCTr2qAWyvZjV5XGmLAlB+3t3+wsptbw==",
->>>>>>> c920fb78
+      "integrity": "sha512-lFrby/36gl/0dHZxx7B9/BGAoc4p2o5du1YCAdTH8y59oxk4LVQQiL0bR1xM0VOt2K0eJ8TPV9bBklTanxvTjA==",
       "dependencies": {
         "@microsoft/api-extractor": "^7.18.1",
         "@microsoft/dynamicproto-js": "^1.1.7",
         "@nevware21/grunt-eslint-ts": "^0.2.2",
         "@nevware21/grunt-ts-plugin": "^0.4.3",
-        "@nevware21/ts-utils": "^0.6.0",
+        "@nevware21/ts-utils": "^0.7.0",
         "@rollup/plugin-commonjs": "^18.0.0",
         "@rollup/plugin-node-resolve": "^11.2.1",
         "@rollup/plugin-replace": "^2.3.3",
@@ -614,17 +592,13 @@
     "node_modules/@rush-temp/applicationinsights-channel-js": {
       "version": "0.0.0",
       "resolved": "file:projects/applicationinsights-channel-js.tgz",
-<<<<<<< HEAD
-      "integrity": "sha512-acZwV3QCQzHA+AcLYKSjP13dvM8UeOE/JcMxTT+0U7L6gpiHNjfTOi0GjIVPyOJcuF6XqnmrUZNxWPnsVgfLkA==",
-=======
-      "integrity": "sha512-uzi1U9Ieb2fku/hmrWwLUqQw8C1WbTB0KY8i3No2vUYaATRg11iN7wN1mYRsXKT67usFh5jioXwJoRGeu0CxnA==",
->>>>>>> c920fb78
+      "integrity": "sha512-ZK+2gK59yyF5bW0qGlsLj+roitV9QautokwQ8EO7V/j/5JdByT8zPoTbiuj4xhRpRX46EAVH5Rqv9B4HAW/AMQ==",
       "dependencies": {
         "@microsoft/api-extractor": "^7.18.1",
         "@microsoft/dynamicproto-js": "^1.1.7",
         "@nevware21/grunt-eslint-ts": "^0.2.2",
         "@nevware21/grunt-ts-plugin": "^0.4.3",
-        "@nevware21/ts-utils": "^0.6.0",
+        "@nevware21/ts-utils": "^0.7.0",
         "@rollup/plugin-commonjs": "^18.0.0",
         "@rollup/plugin-node-resolve": "^11.2.1",
         "@rollup/plugin-replace": "^2.3.3",
@@ -643,16 +617,12 @@
     "node_modules/@rush-temp/applicationinsights-chrome-debug-extension": {
       "version": "0.0.0",
       "resolved": "file:projects/applicationinsights-chrome-debug-extension.tgz",
-<<<<<<< HEAD
-      "integrity": "sha512-TRg1DfZyKsvTmeIo1lr1XLAcXHRb52+6vAZ38AJQmDsqekx3CCKb8SS+AXxGLjNWsgHTGFKHEaobkPgjJ4BYSQ==",
-=======
-      "integrity": "sha512-DZll85eyJN0rHbUHBjXwL4sgjwumBjqT4VLvnyps68mNz+puMd60YKqYSXGv5D/UHP/j5uX5p+mG528ofboxuQ==",
->>>>>>> c920fb78
+      "integrity": "sha512-Qv/L9ulWELSoZXcavYZGC7I1DMJBd/iQvDJBXZRuYmdqfGkexycQzG9Fhds2Ip1WL8VJNI4CBUYxwoKvyip/DA==",
       "dependencies": {
         "@microsoft/dynamicproto-js": "^1.1.7",
         "@nevware21/grunt-eslint-ts": "^0.2.2",
         "@nevware21/grunt-ts-plugin": "^0.4.3",
-        "@nevware21/ts-utils": "^0.6.0",
+        "@nevware21/ts-utils": "^0.7.0",
         "@rollup/plugin-commonjs": "^18.0.0",
         "@rollup/plugin-node-resolve": "^11.2.1",
         "@rollup/plugin-replace": "^2.3.3",
@@ -681,17 +651,13 @@
     "node_modules/@rush-temp/applicationinsights-clickanalytics-js": {
       "version": "0.0.0",
       "resolved": "file:projects/applicationinsights-clickanalytics-js.tgz",
-<<<<<<< HEAD
-      "integrity": "sha512-sIUPzi1rmiiSPhUs6iLon4H8YCAuO/5PBx1rNQ+iVlf1BVqXe2Jt1Gne6HzlzbgL0oPU04ofJd9izBd0LDd8Bw==",
-=======
-      "integrity": "sha512-h+f6IHQ2i9nS7CHBqx7LkKwDErwmk8psIKDkFMYj8XhpqgoDVwE5b89ubieBeuxH7Xw7dcBmX9LDaFPAX5q8yQ==",
->>>>>>> c920fb78
+      "integrity": "sha512-rkeCbwn1vXPD5szvf10UDa2hZoF6cD+XsxIP9SsTiOCELTSfFPLSAHFgGWNhE8wGYIVGM9HktaLTKjtU2a05pQ==",
       "dependencies": {
         "@microsoft/api-extractor": "^7.18.1",
         "@microsoft/dynamicproto-js": "^1.1.7",
         "@nevware21/grunt-eslint-ts": "^0.2.2",
         "@nevware21/grunt-ts-plugin": "^0.4.3",
-        "@nevware21/ts-utils": "^0.6.0",
+        "@nevware21/ts-utils": "^0.7.0",
         "@rollup/plugin-commonjs": "^18.0.0",
         "@rollup/plugin-node-resolve": "^11.2.1",
         "@rollup/plugin-replace": "^2.3.3",
@@ -709,17 +675,13 @@
     "node_modules/@rush-temp/applicationinsights-common": {
       "version": "0.0.0",
       "resolved": "file:projects/applicationinsights-common.tgz",
-<<<<<<< HEAD
-      "integrity": "sha512-AYs4yaMzf/fgHDJIffS61BkIQAAx3iGh5M83Fnk47umc7nOWtWw9x/EcsE/dtdPphMVdD3s1sF2/jNT671H80g==",
-=======
-      "integrity": "sha512-U86Awn5V6JqBdMNCi0727pJPcnG48k0dME83sH6qpn4YxFI2xpNcrwv8HFiuybPVkRgqDsHNOGmhH9SXh/BjAg==",
->>>>>>> c920fb78
+      "integrity": "sha512-+nR95Gp4/Dqs3h2HKY8jD0mxltiwn01gy6tzgymzpCxp64G1T8p5ope5t55Ufz+Mcxbpp+hka5zal/uG/umuAQ==",
       "dependencies": {
         "@microsoft/api-extractor": "^7.18.1",
         "@microsoft/dynamicproto-js": "^1.1.7",
         "@nevware21/grunt-eslint-ts": "^0.2.2",
         "@nevware21/grunt-ts-plugin": "^0.4.3",
-        "@nevware21/ts-utils": "^0.6.0",
+        "@nevware21/ts-utils": "^0.7.0",
         "@rollup/plugin-commonjs": "^18.0.0",
         "@rollup/plugin-node-resolve": "^11.2.1",
         "@rollup/plugin-replace": "^2.3.3",
@@ -738,17 +700,13 @@
     "node_modules/@rush-temp/applicationinsights-core-js": {
       "version": "0.0.0",
       "resolved": "file:projects/applicationinsights-core-js.tgz",
-<<<<<<< HEAD
-      "integrity": "sha512-0DVqYCL6tGe1olxfV+niRfVkIqqOjallPYPijHhMXmZyYAWeJDOO2WFGzN5JtS74FrYIEd0Ade6JQmSQcGPfqQ==",
-=======
-      "integrity": "sha512-5HWypKznSjUb7IBPZrxcf+y2T0iK8KbBCBEWp/Pmb8t+SPgdNL8tTxDWm84AZWr06zF7odEVADPcVdUiIavFLA==",
->>>>>>> c920fb78
+      "integrity": "sha512-gWQ/H8BbXMxRqeYMJcUpIYyD6n70La7O4R3RjjdinD6RDIcnphNZazQ909o3iX7xyHwXTIzkVO76LfYH2VCKwg==",
       "dependencies": {
         "@microsoft/api-extractor": "^7.18.1",
         "@microsoft/dynamicproto-js": "^1.1.7",
         "@nevware21/grunt-eslint-ts": "^0.2.2",
         "@nevware21/grunt-ts-plugin": "^0.4.3",
-        "@nevware21/ts-utils": "^0.6.0",
+        "@nevware21/ts-utils": "^0.7.0",
         "@rollup/plugin-commonjs": "^18.0.0",
         "@rollup/plugin-node-resolve": "^11.2.1",
         "@rollup/plugin-replace": "^2.3.3",
@@ -769,17 +727,13 @@
     "node_modules/@rush-temp/applicationinsights-debugplugin-js": {
       "version": "0.0.0",
       "resolved": "file:projects/applicationinsights-debugplugin-js.tgz",
-<<<<<<< HEAD
-      "integrity": "sha512-OVRs/lpHRB5pnq2PXi7vvrCCy9+9xcUp15CL32szQ/eNaw/mY8cRm9bS6qJavi9I54g9z5ELqjzTNttSFUek6g==",
-=======
-      "integrity": "sha512-/1t5+/SXpLoJGFjkL7x6lNAAATFiNaR0BKKsngMfTq5vzf4oGGUgjilMfnzY/K9VHJI7fX2CnPgfFzK/olYndA==",
->>>>>>> c920fb78
+      "integrity": "sha512-vW2ic5ocQkiIsl6QXWHXAjAug3o+SJ/0CRFPF+QqIPBMb1lVd5GnBU2PRe/bzINwWDXttjQEGNI7R6ZoE+rzaQ==",
       "dependencies": {
         "@microsoft/api-extractor": "^7.18.1",
         "@microsoft/dynamicproto-js": "^1.1.7",
         "@nevware21/grunt-eslint-ts": "^0.2.2",
         "@nevware21/grunt-ts-plugin": "^0.4.3",
-        "@nevware21/ts-utils": "^0.6.0",
+        "@nevware21/ts-utils": "^0.7.0",
         "@rollup/plugin-commonjs": "^18.0.0",
         "@rollup/plugin-node-resolve": "^11.2.1",
         "@rollup/plugin-replace": "^2.3.3",
@@ -797,21 +751,14 @@
     "node_modules/@rush-temp/applicationinsights-dependencies-js": {
       "version": "0.0.0",
       "resolved": "file:projects/applicationinsights-dependencies-js.tgz",
-<<<<<<< HEAD
-      "integrity": "sha512-TXz3u4vDRC2BK+//kyhkA//rASbe2XFiXFZ7vYIEPQTRiPq+xSK8gOkF2LfDb4FWcKFzzY9zRo3F/+wzsFynNQ==",
-=======
-      "integrity": "sha512-GqQkRS6fd2dkwogUPMVrv8MzUzhnR+VyUuJCmujommkykbmlF65Z5v+VJfuOjS5SwMRyg+CShqpOvvHIaQXxBg==",
->>>>>>> c920fb78
+      "integrity": "sha512-7cJIkDMglQ2clWpihJlGUdsVAkIYpiIFokq97N6x2xAzfM/y3DXJksx0ynOtM+iF27VhMmifCHmVp2aovXQ6cQ==",
       "dependencies": {
         "@microsoft/api-extractor": "^7.18.1",
         "@microsoft/dynamicproto-js": "^1.1.7",
         "@nevware21/grunt-eslint-ts": "^0.2.2",
         "@nevware21/grunt-ts-plugin": "^0.4.3",
-<<<<<<< HEAD
-        "@nevware21/ts-utils": "^0.6.0",
-=======
         "@nevware21/ts-async": "^0.1.0",
->>>>>>> c920fb78
+        "@nevware21/ts-utils": "^0.7.0",
         "@rollup/plugin-commonjs": "^18.0.0",
         "@rollup/plugin-node-resolve": "^11.2.1",
         "@rollup/plugin-replace": "^2.3.3",
@@ -840,17 +787,13 @@
     "node_modules/@rush-temp/applicationinsights-perfmarkmeasure-js": {
       "version": "0.0.0",
       "resolved": "file:projects/applicationinsights-perfmarkmeasure-js.tgz",
-<<<<<<< HEAD
-      "integrity": "sha512-RnxaJh7luugCyf5WRJ7Ig8OUbqTghbfQnFC6gr2UHCcGAEszfG76oVGTz4UA21Un7v22c9z8I7wC0qO1S76rhQ==",
-=======
-      "integrity": "sha512-eTmt+B2pRisFXt4nhrNyZGLjDIMOMolNJ8upU2R8SQq0GtG8JdVNxuXAZU+cc9bp45jBruKmdLESsGMq7GSm9Q==",
->>>>>>> c920fb78
+      "integrity": "sha512-KAWtPwXOkV+JcpwsvpMWOCbZW5x8OiFef1HuPcqUHT2h6udCYvPjS1zPKT6q51ay8mX0+aJ9nJTvZyniHUHgbw==",
       "dependencies": {
         "@microsoft/api-extractor": "^7.18.1",
         "@microsoft/dynamicproto-js": "^1.1.7",
         "@nevware21/grunt-eslint-ts": "^0.2.2",
         "@nevware21/grunt-ts-plugin": "^0.4.3",
-        "@nevware21/ts-utils": "^0.6.0",
+        "@nevware21/ts-utils": "^0.7.0",
         "@rollup/plugin-commonjs": "^18.0.0",
         "@rollup/plugin-node-resolve": "^11.2.1",
         "@rollup/plugin-replace": "^2.3.3",
@@ -868,17 +811,13 @@
     "node_modules/@rush-temp/applicationinsights-properties-js": {
       "version": "0.0.0",
       "resolved": "file:projects/applicationinsights-properties-js.tgz",
-<<<<<<< HEAD
-      "integrity": "sha512-IgFpo3qdzCqHsg+Dsww9LQ/n+7c2D7n5DlyiNf9MMPPrAds30Fx47PmEZ50Mv+2lSLWg7hgJBX0d5O5cQ6FnRA==",
-=======
-      "integrity": "sha512-tl8Lk94KGHQ5Cahkr+EtulpQnlJS6PG5HeZUYSEKiv0Src5OyV1hhYVnTYEYVdfojifQfXTT22CORzP86Fd2Pw==",
->>>>>>> c920fb78
+      "integrity": "sha512-fgqRTf5EWL7yb4ZglMdzDwjgWWxGMYoguBorcfjdVMj1E1VoVmMIxC1kMvSUqSWxCs6LuUJXbd7isVBAQEKMhg==",
       "dependencies": {
         "@microsoft/api-extractor": "^7.18.1",
         "@microsoft/dynamicproto-js": "^1.1.7",
         "@nevware21/grunt-eslint-ts": "^0.2.2",
         "@nevware21/grunt-ts-plugin": "^0.4.3",
-        "@nevware21/ts-utils": "^0.6.0",
+        "@nevware21/ts-utils": "^0.7.0",
         "@rollup/plugin-commonjs": "^18.0.0",
         "@rollup/plugin-node-resolve": "^11.2.1",
         "@rollup/plugin-replace": "^2.3.3",
@@ -898,13 +837,8 @@
     },
     "node_modules/@rush-temp/applicationinsights-rollup-es5": {
       "version": "0.0.0",
-<<<<<<< HEAD
       "resolved": "file:projects/applicationinsights-rollup-es5.tgz",
-      "integrity": "sha512-YHKm8PzgPPT18YRyhBsOEDqNV9KXJTh++RqbCY5vy9PVVPQoR9Zxv+oAy7paEx5WLGMKcQZpf2+nKuSQl5mzHA==",
-=======
-      "resolved": "file:projects/applicationinsights-rollup-es3.tgz",
-      "integrity": "sha512-SqjFwtvWHCzocJJklyODf44fxZ+ghTcbnsZHw1zooOBPW85UnokkXY+FZqPvORnCxUVvIOpYvtoRvdl7A9wPLA==",
->>>>>>> c920fb78
+      "integrity": "sha512-wDKGynDh2Sct270t6VMn0qqOb0U2RDS4aApnl7+LSaK6lPJ8lKOlvdq7xv/fe+avYR/343pJ/bvVRaa7yOa5zg==",
       "dependencies": {
         "@nevware21/grunt-eslint-ts": "^0.2.2",
         "@nevware21/grunt-ts-plugin": "^0.4.3",
@@ -946,11 +880,7 @@
     "node_modules/@rush-temp/applicationinsights-shims": {
       "version": "0.0.0",
       "resolved": "file:projects/applicationinsights-shims.tgz",
-<<<<<<< HEAD
-      "integrity": "sha512-5WZvcytfCP3WCp0Xk67itDYh2d+5Ecn1qYingby3i2vrXMEE1UeSYmHh5qCfr1NvoC6ZsEHWT7HbYIhEEZb8RA==",
-=======
-      "integrity": "sha512-4Gbiv1Obfp+hOEZ/p5eeJNf+dK2xZNoC1v3tnYfd74NGUTMcu+/ZMv1n+Ny6J+GbvqpKJizjwK4Ga8qhwDC39A==",
->>>>>>> c920fb78
+      "integrity": "sha512-Ly9v4q6m8Wh091D7CwJtbAVOPOMuUt7Ewh5xsGwNzF0Cw5IqSc6EJsU33i8sqx98u4Aia6bk376KMG+C2Ff/Sg==",
       "dependencies": {
         "@nevware21/grunt-eslint-ts": "^0.2.2",
         "@nevware21/grunt-ts-plugin": "^0.4.3",
@@ -969,13 +899,13 @@
     "node_modules/@rush-temp/applicationinsights-teechannel-js": {
       "version": "0.0.0",
       "resolved": "file:projects/applicationinsights-teechannel-js.tgz",
-      "integrity": "sha512-MYEJ1n4f+PddAHR2gU4SgW8C8Jd+YMpDhqONn7QePpue8r4WhI6dUrkLu9ExG7OAqc47oox6NmFCruVkd6vKNA==",
+      "integrity": "sha512-/huPU9xMAZIYov7baWvwAR8hAodqPPd/orFRoInGaM/pu253M7LsBIdS7UsEC3dGNE+SDrL9LQ/0v+HejlmYOg==",
       "dependencies": {
         "@microsoft/api-extractor": "^7.18.1",
         "@microsoft/dynamicproto-js": "^1.1.7",
         "@nevware21/grunt-eslint-ts": "^0.2.2",
         "@nevware21/grunt-ts-plugin": "^0.4.3",
-        "@nevware21/ts-utils": "^0.6.0",
+        "@nevware21/ts-utils": "^0.7.0",
         "@rollup/plugin-commonjs": "^18.0.0",
         "@rollup/plugin-node-resolve": "^11.2.1",
         "@rollup/plugin-replace": "^2.3.3",
@@ -988,23 +918,19 @@
         "rollup-plugin-cleanup": "^3.2.1",
         "sinon": "^7.3.1",
         "tslib": "^2.0.0",
-        "typescript": "^4.3.4"
+        "typescript": "^4.9.3"
       }
     },
     "node_modules/@rush-temp/applicationinsights-web": {
       "version": "0.0.0",
       "resolved": "file:projects/applicationinsights-web.tgz",
-<<<<<<< HEAD
-      "integrity": "sha512-WVlRGhvzpIRE28/WBgYaq/ki6SYgi4MqIrG22EafzvoI3SexjClDQuwbb3SE70sJdKcPc3vpQlbs6XN8mZSZUg==",
-=======
-      "integrity": "sha512-gbGGNVBbKRRbNwOD/hzhRzytMtplm7fU48LdazN20YsOuUIMsXwgWO0HbnyIkfkOiTVyx3Qwo3VE/S2uekNBCA==",
->>>>>>> c920fb78
+      "integrity": "sha512-clKRtUagg3XKbtY2FuCPZBV6U1vv2g5IG1wWMebzLAJJH4yB8rx8Kd+GWfHKcEZLhYI+REL/wj0V6mHABt1ukQ==",
       "dependencies": {
         "@microsoft/api-extractor": "^7.18.1",
         "@microsoft/dynamicproto-js": "^1.1.7",
         "@nevware21/grunt-eslint-ts": "^0.2.2",
         "@nevware21/grunt-ts-plugin": "^0.4.3",
-        "@nevware21/ts-utils": "^0.6.0",
+        "@nevware21/ts-utils": "^0.7.0",
         "@rollup/plugin-commonjs": "^18.0.0",
         "@rollup/plugin-node-resolve": "^11.2.1",
         "@rollup/plugin-replace": "^2.3.3",
@@ -1027,17 +953,13 @@
     "node_modules/@rush-temp/applicationinsights-web-basic": {
       "version": "0.0.0",
       "resolved": "file:projects/applicationinsights-web-basic.tgz",
-<<<<<<< HEAD
-      "integrity": "sha512-RNJ5G686U5jar4qQqRguyJP7pcnnuUMIvRg+vVQNGgrW6Y3HtDfWFtBipziY+WI+vlnLx5k8GZHjm3xMqL6iTA==",
-=======
-      "integrity": "sha512-t9h2zhlCv83YoRC4jaZstldgYJ13bi9yHwzwe/iJK7R9iDrQ+mroZ9PBsKuyAVW/fwQuQk1vRbABXxovtxdRlQ==",
->>>>>>> c920fb78
+      "integrity": "sha512-dzhDaZSVUp5IUCoRIVlx3aG4ixrfowJbExeLZbxrIeJQWaMueIEgGbwxrP2KD3YTrzIBjVG7N1/Of4x4gB/yDA==",
       "dependencies": {
         "@microsoft/api-extractor": "^7.18.1",
         "@microsoft/dynamicproto-js": "^1.1.7",
         "@nevware21/grunt-eslint-ts": "^0.2.2",
         "@nevware21/grunt-ts-plugin": "^0.4.3",
-        "@nevware21/ts-utils": "^0.6.0",
+        "@nevware21/ts-utils": "^0.7.0",
         "@rollup/plugin-commonjs": "^18.0.0",
         "@rollup/plugin-node-resolve": "^11.2.1",
         "@rollup/plugin-replace": "^2.3.3",
@@ -1061,11 +983,7 @@
     "node_modules/@rush-temp/applicationinsights-web-snippet": {
       "version": "0.0.0",
       "resolved": "file:projects/applicationinsights-web-snippet.tgz",
-<<<<<<< HEAD
-      "integrity": "sha512-Zd16+VCs3dpwRQ642STeuQcXiGZq8iImSuPGQHniP0iEKsJoKWGSK95UoB2XElbJu/Hc22wA1sK5wUJULJpTiQ==",
-=======
-      "integrity": "sha512-KfpibUBvopMng15NNtuEfvmUiS7ArCSmqIwZPpjk0A12E+ztMS32GtnABX/OsPKgFnjBFwsqsMhOMQWa2yRMlQ==",
->>>>>>> c920fb78
+      "integrity": "sha512-/4svI/xcr6ALKvHASlLVhCYh1ytlJgdxVRmSg3zYggmED6f3nihAIWyGgdu7Do0t+aVr3MvUoQL3YdIqok/Ppw==",
       "dependencies": {
         "@nevware21/grunt-eslint-ts": "^0.2.2",
         "@nevware21/grunt-ts-plugin": "^0.4.3",
@@ -4461,15 +4379,9 @@
       }
     },
     "node_modules/puppeteer": {
-<<<<<<< HEAD
-      "version": "5.5.0",
-      "resolved": "https://registry.npmjs.org/puppeteer/-/puppeteer-5.5.0.tgz",
-      "integrity": "sha512-OM8ZvTXAhfgFA7wBIIGlPQzvyEETzDjeRa4mZRCRHxYL+GNH5WAuYUQdja3rpWZvkX/JKqmuVgbsxDNsDFjMEg==",
-=======
       "version": "9.1.1",
       "resolved": "https://registry.npmjs.org/puppeteer/-/puppeteer-9.1.1.tgz",
       "integrity": "sha512-W+nOulP2tYd/ZG99WuZC/I5ljjQQ7EUw/jQGcIb9eu8mDlZxNY2SgcJXTLG9h5gRvqA3uJOe4hZXYsd3EqioMw==",
->>>>>>> c920fb78
       "deprecated": "< 18.1.0 is no longer supported",
       "hasInstallScript": true,
       "dependencies": {
@@ -5869,12 +5781,6 @@
       "integrity": "sha512-4ALgho4uvEBMFu5jiN+bVzGMbpCGPrKjb47jus8T3zlBpi+k/swe6lKb5j6HGQ7EBSN7C41mLU02GMo9ZSgX3Q==",
       "requires": {}
     },
-<<<<<<< HEAD
-    "@nevware21/ts-utils": {
-      "version": "0.6.0",
-      "resolved": "https://registry.npmjs.org/@nevware21/ts-utils/-/ts-utils-0.6.0.tgz",
-      "integrity": "sha512-uBa9PUfsxLib97RIsRTuQzkh9Er27ZWG5nvhbroU5qon307ddpP9AIWRfUcZQO55Rb5QKmcmrty/+RMZgCP2aQ==",
-=======
     "@nevware21/ts-async": {
       "version": "0.1.0",
       "resolved": "https://registry.npmjs.org/@nevware21/ts-async/-/ts-async-0.1.0.tgz",
@@ -5885,8 +5791,6 @@
       "version": "0.7.0",
       "resolved": "https://registry.npmjs.org/@nevware21/ts-utils/-/ts-utils-0.7.0.tgz",
       "integrity": "sha512-IUAjuaIekPVnLlzprfOnppE8vPTtstI4ESHz6JEzboX+BlI8WLc76PhNtxAzhkBs1glGQ5zot4L8sA8tMNgmTQ==",
-      "peer": true,
->>>>>>> c920fb78
       "requires": {}
     },
     "@nodelib/fs.scandir": {
@@ -5967,19 +5871,12 @@
     },
     "@rush-temp/ai-test-framework": {
       "version": "file:projects\\ai-test-framework.tgz",
-<<<<<<< HEAD
-      "integrity": "sha512-2Cs4LgWh/MfYuNJuI0p0nk2M/zZbLbfJWn/yNLRa1msSbrTGtXqIESIB6Besx6TkLWqNbDQSIPF/bwT3fVPMsw==",
-      "requires": {
-        "@microsoft/dynamicproto-js": "^1.1.7",
-        "@nevware21/grunt-ts-plugin": "^0.4.3",
-        "@nevware21/ts-utils": "^0.6.0",
-=======
-      "integrity": "sha512-/46+N6gn1YXvalhor8Js+EEHD3ufhqYVwwHIEJVeSRAHMtWZZC36yHWPC4ihKXsJsGo4T6UuU2lgi5AK+SjalQ==",
+      "integrity": "sha512-FM8aKiud9l/fHZEbi3vEQ/XOfpPe7HKfizpJquwf0lMeEA7dwV/NZYgl9quL1RhJB75JHcR+5bmwoMpIv0A2Gg==",
       "requires": {
         "@microsoft/dynamicproto-js": "^1.1.7",
         "@nevware21/grunt-ts-plugin": "^0.4.3",
         "@nevware21/ts-async": "^0.1.0",
->>>>>>> c920fb78
+        "@nevware21/ts-utils": "^0.7.0",
         "@rollup/plugin-commonjs": "^18.0.0",
         "@rollup/plugin-node-resolve": "^11.2.1",
         "@rollup/plugin-replace": "^2.3.3",
@@ -5998,17 +5895,13 @@
     },
     "@rush-temp/applicationinsights-analytics-js": {
       "version": "file:projects\\applicationinsights-analytics-js.tgz",
-<<<<<<< HEAD
-      "integrity": "sha512-oOjPxAe+fyq1SpsohOBfCwOs1QzlLS6ndzvcjGypgFFQflQk+eaBOvm7voppwOgBcWvFT7iWKGJtgNAxwvMJaQ==",
-=======
-      "integrity": "sha512-g4WDDPur0kwXH5HHVEFpLyaVi9ctct7eUmYhp3iBpfuSlWv3ZU7Ue+mCTr2qAWyvZjV5XGmLAlB+3t3+wsptbw==",
->>>>>>> c920fb78
+      "integrity": "sha512-lFrby/36gl/0dHZxx7B9/BGAoc4p2o5du1YCAdTH8y59oxk4LVQQiL0bR1xM0VOt2K0eJ8TPV9bBklTanxvTjA==",
       "requires": {
         "@microsoft/api-extractor": "^7.18.1",
         "@microsoft/dynamicproto-js": "^1.1.7",
         "@nevware21/grunt-eslint-ts": "^0.2.2",
         "@nevware21/grunt-ts-plugin": "^0.4.3",
-        "@nevware21/ts-utils": "^0.6.0",
+        "@nevware21/ts-utils": "^0.7.0",
         "@rollup/plugin-commonjs": "^18.0.0",
         "@rollup/plugin-node-resolve": "^11.2.1",
         "@rollup/plugin-replace": "^2.3.3",
@@ -6028,17 +5921,13 @@
     },
     "@rush-temp/applicationinsights-channel-js": {
       "version": "file:projects\\applicationinsights-channel-js.tgz",
-<<<<<<< HEAD
-      "integrity": "sha512-acZwV3QCQzHA+AcLYKSjP13dvM8UeOE/JcMxTT+0U7L6gpiHNjfTOi0GjIVPyOJcuF6XqnmrUZNxWPnsVgfLkA==",
-=======
-      "integrity": "sha512-uzi1U9Ieb2fku/hmrWwLUqQw8C1WbTB0KY8i3No2vUYaATRg11iN7wN1mYRsXKT67usFh5jioXwJoRGeu0CxnA==",
->>>>>>> c920fb78
+      "integrity": "sha512-ZK+2gK59yyF5bW0qGlsLj+roitV9QautokwQ8EO7V/j/5JdByT8zPoTbiuj4xhRpRX46EAVH5Rqv9B4HAW/AMQ==",
       "requires": {
         "@microsoft/api-extractor": "^7.18.1",
         "@microsoft/dynamicproto-js": "^1.1.7",
         "@nevware21/grunt-eslint-ts": "^0.2.2",
         "@nevware21/grunt-ts-plugin": "^0.4.3",
-        "@nevware21/ts-utils": "^0.6.0",
+        "@nevware21/ts-utils": "^0.7.0",
         "@rollup/plugin-commonjs": "^18.0.0",
         "@rollup/plugin-node-resolve": "^11.2.1",
         "@rollup/plugin-replace": "^2.3.3",
@@ -6056,16 +5945,12 @@
     },
     "@rush-temp/applicationinsights-chrome-debug-extension": {
       "version": "file:projects\\applicationinsights-chrome-debug-extension.tgz",
-<<<<<<< HEAD
-      "integrity": "sha512-TRg1DfZyKsvTmeIo1lr1XLAcXHRb52+6vAZ38AJQmDsqekx3CCKb8SS+AXxGLjNWsgHTGFKHEaobkPgjJ4BYSQ==",
-=======
-      "integrity": "sha512-DZll85eyJN0rHbUHBjXwL4sgjwumBjqT4VLvnyps68mNz+puMd60YKqYSXGv5D/UHP/j5uX5p+mG528ofboxuQ==",
->>>>>>> c920fb78
+      "integrity": "sha512-Qv/L9ulWELSoZXcavYZGC7I1DMJBd/iQvDJBXZRuYmdqfGkexycQzG9Fhds2Ip1WL8VJNI4CBUYxwoKvyip/DA==",
       "requires": {
         "@microsoft/dynamicproto-js": "^1.1.7",
         "@nevware21/grunt-eslint-ts": "^0.2.2",
         "@nevware21/grunt-ts-plugin": "^0.4.3",
-        "@nevware21/ts-utils": "^0.6.0",
+        "@nevware21/ts-utils": "^0.7.0",
         "@rollup/plugin-commonjs": "^18.0.0",
         "@rollup/plugin-node-resolve": "^11.2.1",
         "@rollup/plugin-replace": "^2.3.3",
@@ -6093,17 +5978,13 @@
     },
     "@rush-temp/applicationinsights-clickanalytics-js": {
       "version": "file:projects\\applicationinsights-clickanalytics-js.tgz",
-<<<<<<< HEAD
-      "integrity": "sha512-sIUPzi1rmiiSPhUs6iLon4H8YCAuO/5PBx1rNQ+iVlf1BVqXe2Jt1Gne6HzlzbgL0oPU04ofJd9izBd0LDd8Bw==",
-=======
-      "integrity": "sha512-h+f6IHQ2i9nS7CHBqx7LkKwDErwmk8psIKDkFMYj8XhpqgoDVwE5b89ubieBeuxH7Xw7dcBmX9LDaFPAX5q8yQ==",
->>>>>>> c920fb78
+      "integrity": "sha512-rkeCbwn1vXPD5szvf10UDa2hZoF6cD+XsxIP9SsTiOCELTSfFPLSAHFgGWNhE8wGYIVGM9HktaLTKjtU2a05pQ==",
       "requires": {
         "@microsoft/api-extractor": "^7.18.1",
         "@microsoft/dynamicproto-js": "^1.1.7",
         "@nevware21/grunt-eslint-ts": "^0.2.2",
         "@nevware21/grunt-ts-plugin": "^0.4.3",
-        "@nevware21/ts-utils": "^0.6.0",
+        "@nevware21/ts-utils": "^0.7.0",
         "@rollup/plugin-commonjs": "^18.0.0",
         "@rollup/plugin-node-resolve": "^11.2.1",
         "@rollup/plugin-replace": "^2.3.3",
@@ -6120,17 +6001,13 @@
     },
     "@rush-temp/applicationinsights-common": {
       "version": "file:projects\\applicationinsights-common.tgz",
-<<<<<<< HEAD
-      "integrity": "sha512-AYs4yaMzf/fgHDJIffS61BkIQAAx3iGh5M83Fnk47umc7nOWtWw9x/EcsE/dtdPphMVdD3s1sF2/jNT671H80g==",
-=======
-      "integrity": "sha512-U86Awn5V6JqBdMNCi0727pJPcnG48k0dME83sH6qpn4YxFI2xpNcrwv8HFiuybPVkRgqDsHNOGmhH9SXh/BjAg==",
->>>>>>> c920fb78
+      "integrity": "sha512-+nR95Gp4/Dqs3h2HKY8jD0mxltiwn01gy6tzgymzpCxp64G1T8p5ope5t55Ufz+Mcxbpp+hka5zal/uG/umuAQ==",
       "requires": {
         "@microsoft/api-extractor": "^7.18.1",
         "@microsoft/dynamicproto-js": "^1.1.7",
         "@nevware21/grunt-eslint-ts": "^0.2.2",
         "@nevware21/grunt-ts-plugin": "^0.4.3",
-        "@nevware21/ts-utils": "^0.6.0",
+        "@nevware21/ts-utils": "^0.7.0",
         "@rollup/plugin-commonjs": "^18.0.0",
         "@rollup/plugin-node-resolve": "^11.2.1",
         "@rollup/plugin-replace": "^2.3.3",
@@ -6148,17 +6025,13 @@
     },
     "@rush-temp/applicationinsights-core-js": {
       "version": "file:projects\\applicationinsights-core-js.tgz",
-<<<<<<< HEAD
-      "integrity": "sha512-0DVqYCL6tGe1olxfV+niRfVkIqqOjallPYPijHhMXmZyYAWeJDOO2WFGzN5JtS74FrYIEd0Ade6JQmSQcGPfqQ==",
-=======
-      "integrity": "sha512-5HWypKznSjUb7IBPZrxcf+y2T0iK8KbBCBEWp/Pmb8t+SPgdNL8tTxDWm84AZWr06zF7odEVADPcVdUiIavFLA==",
->>>>>>> c920fb78
+      "integrity": "sha512-gWQ/H8BbXMxRqeYMJcUpIYyD6n70La7O4R3RjjdinD6RDIcnphNZazQ909o3iX7xyHwXTIzkVO76LfYH2VCKwg==",
       "requires": {
         "@microsoft/api-extractor": "^7.18.1",
         "@microsoft/dynamicproto-js": "^1.1.7",
         "@nevware21/grunt-eslint-ts": "^0.2.2",
         "@nevware21/grunt-ts-plugin": "^0.4.3",
-        "@nevware21/ts-utils": "^0.6.0",
+        "@nevware21/ts-utils": "^0.7.0",
         "@rollup/plugin-commonjs": "^18.0.0",
         "@rollup/plugin-node-resolve": "^11.2.1",
         "@rollup/plugin-replace": "^2.3.3",
@@ -6178,17 +6051,13 @@
     },
     "@rush-temp/applicationinsights-debugplugin-js": {
       "version": "file:projects\\applicationinsights-debugplugin-js.tgz",
-<<<<<<< HEAD
-      "integrity": "sha512-OVRs/lpHRB5pnq2PXi7vvrCCy9+9xcUp15CL32szQ/eNaw/mY8cRm9bS6qJavi9I54g9z5ELqjzTNttSFUek6g==",
-=======
-      "integrity": "sha512-/1t5+/SXpLoJGFjkL7x6lNAAATFiNaR0BKKsngMfTq5vzf4oGGUgjilMfnzY/K9VHJI7fX2CnPgfFzK/olYndA==",
->>>>>>> c920fb78
+      "integrity": "sha512-vW2ic5ocQkiIsl6QXWHXAjAug3o+SJ/0CRFPF+QqIPBMb1lVd5GnBU2PRe/bzINwWDXttjQEGNI7R6ZoE+rzaQ==",
       "requires": {
         "@microsoft/api-extractor": "^7.18.1",
         "@microsoft/dynamicproto-js": "^1.1.7",
         "@nevware21/grunt-eslint-ts": "^0.2.2",
         "@nevware21/grunt-ts-plugin": "^0.4.3",
-        "@nevware21/ts-utils": "^0.6.0",
+        "@nevware21/ts-utils": "^0.7.0",
         "@rollup/plugin-commonjs": "^18.0.0",
         "@rollup/plugin-node-resolve": "^11.2.1",
         "@rollup/plugin-replace": "^2.3.3",
@@ -6205,21 +6074,14 @@
     },
     "@rush-temp/applicationinsights-dependencies-js": {
       "version": "file:projects\\applicationinsights-dependencies-js.tgz",
-<<<<<<< HEAD
-      "integrity": "sha512-TXz3u4vDRC2BK+//kyhkA//rASbe2XFiXFZ7vYIEPQTRiPq+xSK8gOkF2LfDb4FWcKFzzY9zRo3F/+wzsFynNQ==",
-=======
-      "integrity": "sha512-GqQkRS6fd2dkwogUPMVrv8MzUzhnR+VyUuJCmujommkykbmlF65Z5v+VJfuOjS5SwMRyg+CShqpOvvHIaQXxBg==",
->>>>>>> c920fb78
+      "integrity": "sha512-7cJIkDMglQ2clWpihJlGUdsVAkIYpiIFokq97N6x2xAzfM/y3DXJksx0ynOtM+iF27VhMmifCHmVp2aovXQ6cQ==",
       "requires": {
         "@microsoft/api-extractor": "^7.18.1",
         "@microsoft/dynamicproto-js": "^1.1.7",
         "@nevware21/grunt-eslint-ts": "^0.2.2",
         "@nevware21/grunt-ts-plugin": "^0.4.3",
-<<<<<<< HEAD
-        "@nevware21/ts-utils": "^0.6.0",
-=======
         "@nevware21/ts-async": "^0.1.0",
->>>>>>> c920fb78
+        "@nevware21/ts-utils": "^0.7.0",
         "@rollup/plugin-commonjs": "^18.0.0",
         "@rollup/plugin-node-resolve": "^11.2.1",
         "@rollup/plugin-replace": "^2.3.3",
@@ -6246,17 +6108,13 @@
     },
     "@rush-temp/applicationinsights-perfmarkmeasure-js": {
       "version": "file:projects\\applicationinsights-perfmarkmeasure-js.tgz",
-<<<<<<< HEAD
-      "integrity": "sha512-RnxaJh7luugCyf5WRJ7Ig8OUbqTghbfQnFC6gr2UHCcGAEszfG76oVGTz4UA21Un7v22c9z8I7wC0qO1S76rhQ==",
-=======
-      "integrity": "sha512-eTmt+B2pRisFXt4nhrNyZGLjDIMOMolNJ8upU2R8SQq0GtG8JdVNxuXAZU+cc9bp45jBruKmdLESsGMq7GSm9Q==",
->>>>>>> c920fb78
+      "integrity": "sha512-KAWtPwXOkV+JcpwsvpMWOCbZW5x8OiFef1HuPcqUHT2h6udCYvPjS1zPKT6q51ay8mX0+aJ9nJTvZyniHUHgbw==",
       "requires": {
         "@microsoft/api-extractor": "^7.18.1",
         "@microsoft/dynamicproto-js": "^1.1.7",
         "@nevware21/grunt-eslint-ts": "^0.2.2",
         "@nevware21/grunt-ts-plugin": "^0.4.3",
-        "@nevware21/ts-utils": "^0.6.0",
+        "@nevware21/ts-utils": "^0.7.0",
         "@rollup/plugin-commonjs": "^18.0.0",
         "@rollup/plugin-node-resolve": "^11.2.1",
         "@rollup/plugin-replace": "^2.3.3",
@@ -6273,17 +6131,13 @@
     },
     "@rush-temp/applicationinsights-properties-js": {
       "version": "file:projects\\applicationinsights-properties-js.tgz",
-<<<<<<< HEAD
-      "integrity": "sha512-IgFpo3qdzCqHsg+Dsww9LQ/n+7c2D7n5DlyiNf9MMPPrAds30Fx47PmEZ50Mv+2lSLWg7hgJBX0d5O5cQ6FnRA==",
-=======
-      "integrity": "sha512-tl8Lk94KGHQ5Cahkr+EtulpQnlJS6PG5HeZUYSEKiv0Src5OyV1hhYVnTYEYVdfojifQfXTT22CORzP86Fd2Pw==",
->>>>>>> c920fb78
+      "integrity": "sha512-fgqRTf5EWL7yb4ZglMdzDwjgWWxGMYoguBorcfjdVMj1E1VoVmMIxC1kMvSUqSWxCs6LuUJXbd7isVBAQEKMhg==",
       "requires": {
         "@microsoft/api-extractor": "^7.18.1",
         "@microsoft/dynamicproto-js": "^1.1.7",
         "@nevware21/grunt-eslint-ts": "^0.2.2",
         "@nevware21/grunt-ts-plugin": "^0.4.3",
-        "@nevware21/ts-utils": "^0.6.0",
+        "@nevware21/ts-utils": "^0.7.0",
         "@rollup/plugin-commonjs": "^18.0.0",
         "@rollup/plugin-node-resolve": "^11.2.1",
         "@rollup/plugin-replace": "^2.3.3",
@@ -6301,15 +6155,9 @@
         "typescript": "^4.9.3"
       }
     },
-<<<<<<< HEAD
     "@rush-temp/applicationinsights-rollup-es5": {
       "version": "file:projects\\applicationinsights-rollup-es5.tgz",
-      "integrity": "sha512-YHKm8PzgPPT18YRyhBsOEDqNV9KXJTh++RqbCY5vy9PVVPQoR9Zxv+oAy7paEx5WLGMKcQZpf2+nKuSQl5mzHA==",
-=======
-    "@rush-temp/applicationinsights-rollup-es3": {
-      "version": "file:projects\\applicationinsights-rollup-es3.tgz",
-      "integrity": "sha512-SqjFwtvWHCzocJJklyODf44fxZ+ghTcbnsZHw1zooOBPW85UnokkXY+FZqPvORnCxUVvIOpYvtoRvdl7A9wPLA==",
->>>>>>> c920fb78
+      "integrity": "sha512-wDKGynDh2Sct270t6VMn0qqOb0U2RDS4aApnl7+LSaK6lPJ8lKOlvdq7xv/fe+avYR/343pJ/bvVRaa7yOa5zg==",
       "requires": {
         "@nevware21/grunt-eslint-ts": "^0.2.2",
         "@nevware21/grunt-ts-plugin": "^0.4.3",
@@ -6349,11 +6197,7 @@
     },
     "@rush-temp/applicationinsights-shims": {
       "version": "file:projects\\applicationinsights-shims.tgz",
-<<<<<<< HEAD
-      "integrity": "sha512-5WZvcytfCP3WCp0Xk67itDYh2d+5Ecn1qYingby3i2vrXMEE1UeSYmHh5qCfr1NvoC6ZsEHWT7HbYIhEEZb8RA==",
-=======
-      "integrity": "sha512-4Gbiv1Obfp+hOEZ/p5eeJNf+dK2xZNoC1v3tnYfd74NGUTMcu+/ZMv1n+Ny6J+GbvqpKJizjwK4Ga8qhwDC39A==",
->>>>>>> c920fb78
+      "integrity": "sha512-Ly9v4q6m8Wh091D7CwJtbAVOPOMuUt7Ewh5xsGwNzF0Cw5IqSc6EJsU33i8sqx98u4Aia6bk376KMG+C2Ff/Sg==",
       "requires": {
         "@nevware21/grunt-eslint-ts": "^0.2.2",
         "@nevware21/grunt-ts-plugin": "^0.4.3",
@@ -6371,13 +6215,13 @@
     },
     "@rush-temp/applicationinsights-teechannel-js": {
       "version": "file:projects\\applicationinsights-teechannel-js.tgz",
-      "integrity": "sha512-MYEJ1n4f+PddAHR2gU4SgW8C8Jd+YMpDhqONn7QePpue8r4WhI6dUrkLu9ExG7OAqc47oox6NmFCruVkd6vKNA==",
+      "integrity": "sha512-/huPU9xMAZIYov7baWvwAR8hAodqPPd/orFRoInGaM/pu253M7LsBIdS7UsEC3dGNE+SDrL9LQ/0v+HejlmYOg==",
       "requires": {
         "@microsoft/api-extractor": "^7.18.1",
         "@microsoft/dynamicproto-js": "^1.1.7",
         "@nevware21/grunt-eslint-ts": "^0.2.2",
         "@nevware21/grunt-ts-plugin": "^0.4.3",
-        "@nevware21/ts-utils": "^0.6.0",
+        "@nevware21/ts-utils": "^0.7.0",
         "@rollup/plugin-commonjs": "^18.0.0",
         "@rollup/plugin-node-resolve": "^11.2.1",
         "@rollup/plugin-replace": "^2.3.3",
@@ -6390,22 +6234,18 @@
         "rollup-plugin-cleanup": "^3.2.1",
         "sinon": "^7.3.1",
         "tslib": "^2.0.0",
-        "typescript": "^4.3.4"
+        "typescript": "^4.9.3"
       }
     },
     "@rush-temp/applicationinsights-web": {
       "version": "file:projects\\applicationinsights-web.tgz",
-<<<<<<< HEAD
-      "integrity": "sha512-WVlRGhvzpIRE28/WBgYaq/ki6SYgi4MqIrG22EafzvoI3SexjClDQuwbb3SE70sJdKcPc3vpQlbs6XN8mZSZUg==",
-=======
-      "integrity": "sha512-gbGGNVBbKRRbNwOD/hzhRzytMtplm7fU48LdazN20YsOuUIMsXwgWO0HbnyIkfkOiTVyx3Qwo3VE/S2uekNBCA==",
->>>>>>> c920fb78
+      "integrity": "sha512-clKRtUagg3XKbtY2FuCPZBV6U1vv2g5IG1wWMebzLAJJH4yB8rx8Kd+GWfHKcEZLhYI+REL/wj0V6mHABt1ukQ==",
       "requires": {
         "@microsoft/api-extractor": "^7.18.1",
         "@microsoft/dynamicproto-js": "^1.1.7",
         "@nevware21/grunt-eslint-ts": "^0.2.2",
         "@nevware21/grunt-ts-plugin": "^0.4.3",
-        "@nevware21/ts-utils": "^0.6.0",
+        "@nevware21/ts-utils": "^0.7.0",
         "@rollup/plugin-commonjs": "^18.0.0",
         "@rollup/plugin-node-resolve": "^11.2.1",
         "@rollup/plugin-replace": "^2.3.3",
@@ -6427,17 +6267,13 @@
     },
     "@rush-temp/applicationinsights-web-basic": {
       "version": "file:projects\\applicationinsights-web-basic.tgz",
-<<<<<<< HEAD
-      "integrity": "sha512-RNJ5G686U5jar4qQqRguyJP7pcnnuUMIvRg+vVQNGgrW6Y3HtDfWFtBipziY+WI+vlnLx5k8GZHjm3xMqL6iTA==",
-=======
-      "integrity": "sha512-t9h2zhlCv83YoRC4jaZstldgYJ13bi9yHwzwe/iJK7R9iDrQ+mroZ9PBsKuyAVW/fwQuQk1vRbABXxovtxdRlQ==",
->>>>>>> c920fb78
+      "integrity": "sha512-dzhDaZSVUp5IUCoRIVlx3aG4ixrfowJbExeLZbxrIeJQWaMueIEgGbwxrP2KD3YTrzIBjVG7N1/Of4x4gB/yDA==",
       "requires": {
         "@microsoft/api-extractor": "^7.18.1",
         "@microsoft/dynamicproto-js": "^1.1.7",
         "@nevware21/grunt-eslint-ts": "^0.2.2",
         "@nevware21/grunt-ts-plugin": "^0.4.3",
-        "@nevware21/ts-utils": "^0.6.0",
+        "@nevware21/ts-utils": "^0.7.0",
         "@rollup/plugin-commonjs": "^18.0.0",
         "@rollup/plugin-node-resolve": "^11.2.1",
         "@rollup/plugin-replace": "^2.3.3",
@@ -6459,11 +6295,7 @@
     },
     "@rush-temp/applicationinsights-web-snippet": {
       "version": "file:projects\\applicationinsights-web-snippet.tgz",
-<<<<<<< HEAD
-      "integrity": "sha512-Zd16+VCs3dpwRQ642STeuQcXiGZq8iImSuPGQHniP0iEKsJoKWGSK95UoB2XElbJu/Hc22wA1sK5wUJULJpTiQ==",
-=======
-      "integrity": "sha512-KfpibUBvopMng15NNtuEfvmUiS7ArCSmqIwZPpjk0A12E+ztMS32GtnABX/OsPKgFnjBFwsqsMhOMQWa2yRMlQ==",
->>>>>>> c920fb78
+      "integrity": "sha512-/4svI/xcr6ALKvHASlLVhCYh1ytlJgdxVRmSg3zYggmED6f3nihAIWyGgdu7Do0t+aVr3MvUoQL3YdIqok/Ppw==",
       "requires": {
         "@nevware21/grunt-eslint-ts": "^0.2.2",
         "@nevware21/grunt-ts-plugin": "^0.4.3",
@@ -6477,11 +6309,7 @@
         "rollup": "^2.32.0",
         "rollup-plugin-cleanup": "^3.2.1",
         "tslib": "^2.0.0",
-<<<<<<< HEAD
-        "typescript": "^4.3.4"
-=======
         "typescript": "^4.9.3"
->>>>>>> c920fb78
       }
     },
     "@rushstack/rig-package": {
