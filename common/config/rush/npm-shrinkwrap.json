{
  "name": "rush-common",
  "version": "0.0.0",
  "lockfileVersion": 2,
  "requires": true,
  "packages": {
    "": {
      "name": "rush-common",
      "version": "0.0.0",
      "dependencies": {
        "@microsoft/api-extractor": "^7.18.1",
        "@microsoft/dynamicproto-js": "^1.1.7",
        "@nevware21/grunt-eslint-ts": "^0.2.2",
        "@nevware21/grunt-ts-plugin": "^0.4.3",
        "@nevware21/ts-async": "^0.1.0",
        "@nevware21/ts-utils": ">= 0.8.1 < 2.x",
        "@rollup/plugin-commonjs": "^18.0.0",
        "@rollup/plugin-node-resolve": "^11.2.1",
        "@rollup/plugin-replace": "^2.3.3",
        "@rush-temp/ai-test-framework": "file:./projects/ai-test-framework.tgz",
        "@rush-temp/applicationinsights-analytics-js": "file:./projects/applicationinsights-analytics-js.tgz",
        "@rush-temp/applicationinsights-channel-js": "file:./projects/applicationinsights-channel-js.tgz",
        "@rush-temp/applicationinsights-chrome-debug-extension": "file:./projects/applicationinsights-chrome-debug-extension.tgz",
        "@rush-temp/applicationinsights-clickanalytics-js": "file:./projects/applicationinsights-clickanalytics-js.tgz",
        "@rush-temp/applicationinsights-common": "file:./projects/applicationinsights-common.tgz",
        "@rush-temp/applicationinsights-core-js": "file:./projects/applicationinsights-core-js.tgz",
        "@rush-temp/applicationinsights-debugplugin-js": "file:./projects/applicationinsights-debugplugin-js.tgz",
        "@rush-temp/applicationinsights-dependencies-js": "file:./projects/applicationinsights-dependencies-js.tgz",
        "@rush-temp/applicationinsights-example-aisku": "file:./projects/applicationinsights-example-aisku.tgz",
        "@rush-temp/applicationinsights-example-dependencies": "file:./projects/applicationinsights-example-dependencies.tgz",
        "@rush-temp/applicationinsights-example-shared-worker": "file:./projects/applicationinsights-example-shared-worker.tgz",
        "@rush-temp/applicationinsights-js-release-tools": "file:./projects/applicationinsights-js-release-tools.tgz",
        "@rush-temp/applicationinsights-perfmarkmeasure-js": "file:./projects/applicationinsights-perfmarkmeasure-js.tgz",
        "@rush-temp/applicationinsights-properties-js": "file:./projects/applicationinsights-properties-js.tgz",
        "@rush-temp/applicationinsights-rollup-es5": "file:./projects/applicationinsights-rollup-es5.tgz",
        "@rush-temp/applicationinsights-rollup-plugin-uglify3-js": "file:./projects/applicationinsights-rollup-plugin-uglify3-js.tgz",
        "@rush-temp/applicationinsights-shims": "file:./projects/applicationinsights-shims.tgz",
        "@rush-temp/applicationinsights-teechannel-js": "file:./projects/applicationinsights-teechannel-js.tgz",
        "@rush-temp/applicationinsights-web": "file:./projects/applicationinsights-web.tgz",
        "@rush-temp/applicationinsights-web-basic": "file:./projects/applicationinsights-web-basic.tgz",
        "@rush-temp/applicationinsights-web-config": "file:./projects/applicationinsights-web-config.tgz",
        "@rush-temp/applicationinsights-web-snippet": "file:./projects/applicationinsights-web-snippet.tgz",
        "@types/chrome": "^0.0.181",
        "@types/file-saver": "~2.0.1",
        "@types/lodash": "^4.14.181",
        "@types/node": "11.13.2",
        "@types/qunit": "^2.19.3",
        "@types/react": "^16.9.11",
        "@types/react-dom": "^16.9.4",
        "@types/sinon": "4.3.3",
        "ansi-regex": ">=5.0.1",
        "archiver": "^5.3.0",
        "autoprefixer": "9.4.5",
        "chromium": "^3.0.2",
        "file-saver": "^2.0.0",
        "finalhandler": "^1.1.1",
        "globby": "^11.0.0",
        "grunt": "^1.5.3",
        "grunt-cli": "^1.4.3",
        "grunt-contrib-qunit": "^6.2.1",
        "magic-string": "^0.25.7",
        "pako": "^2.0.3",
        "qunit": "^2.11.2",
        "react": "^17.0.2",
        "react-dom": "^17.0.2",
        "react-is": "16.13.1",
        "rollup": "^2.32.0",
        "rollup-plugin-cleanup": "^3.2.1",
        "rollup-plugin-copy": "^3.4.0",
        "rollup-plugin-minify-es": "^1.1.1",
        "rollup-plugin-peer-deps-external": "^2.2.4",
        "scheduler": "~0.11.2",
        "selenium-server-standalone-jar": "^3.141.5",
        "serve-static": "^1.13.2",
        "sinon": "^7.3.1",
        "tslib": "^2.0.0",
        "typescript": "^4.9.3",
        "uglify-js": "3.16.0"
      }
    },
    "node_modules/@babel/code-frame": {
      "version": "7.12.11",
      "resolved": "https://registry.npmjs.org/@babel/code-frame/-/code-frame-7.12.11.tgz",
      "integrity": "sha512-Zt1yodBx1UcyiePMSkWnU4hPqhwq7hGi2nFL1LeA3EUl+q2LQx16MISgJ0+z7dnmgvP9QtIleuETGOiOH1RcIw==",
      "dependencies": {
        "@babel/highlight": "^7.10.4"
      }
    },
    "node_modules/@babel/helper-validator-identifier": {
      "version": "7.19.1",
      "resolved": "https://registry.npmjs.org/@babel/helper-validator-identifier/-/helper-validator-identifier-7.19.1.tgz",
      "integrity": "sha512-awrNfaMtnHUr653GgGEs++LlAvW6w+DcPrOliSMXWCKo597CwL5Acf/wWdNkf/tfEQE3mjkeD1YOVZOUV/od1w==",
      "engines": {
        "node": ">=6.9.0"
      }
    },
    "node_modules/@babel/highlight": {
      "version": "7.18.6",
      "resolved": "https://registry.npmjs.org/@babel/highlight/-/highlight-7.18.6.tgz",
      "integrity": "sha512-u7stbOuYjaPezCuLj29hNW1v64M2Md2qupEKP1fHc7WdOA3DgLh37suiSrZYY7haUB7iBeQZ9P1uiRF359do3g==",
      "dependencies": {
        "@babel/helper-validator-identifier": "^7.18.6",
        "chalk": "^2.0.0",
        "js-tokens": "^4.0.0"
      },
      "engines": {
        "node": ">=6.9.0"
      }
    },
    "node_modules/@babel/highlight/node_modules/ansi-styles": {
      "version": "3.2.1",
      "resolved": "https://registry.npmjs.org/ansi-styles/-/ansi-styles-3.2.1.tgz",
      "integrity": "sha512-VT0ZI6kZRdTh8YyJw3SMbYm/u+NqfsAxEpWO0Pf9sq8/e94WxxOpPKx9FR1FlyCtOVDNOQ+8ntlqFxiRc+r5qA==",
      "dependencies": {
        "color-convert": "^1.9.0"
      },
      "engines": {
        "node": ">=4"
      }
    },
    "node_modules/@babel/highlight/node_modules/chalk": {
      "version": "2.4.2",
      "resolved": "https://registry.npmjs.org/chalk/-/chalk-2.4.2.tgz",
      "integrity": "sha512-Mti+f9lpJNcwF4tWV8/OrTTtF1gZi+f8FqlyAdouralcFWFQWF2+NgCHShjkCb+IFBLq9buZwE1xckQU4peSuQ==",
      "dependencies": {
        "ansi-styles": "^3.2.1",
        "escape-string-regexp": "^1.0.5",
        "supports-color": "^5.3.0"
      },
      "engines": {
        "node": ">=4"
      }
    },
    "node_modules/@babel/highlight/node_modules/color-convert": {
      "version": "1.9.3",
      "resolved": "https://registry.npmjs.org/color-convert/-/color-convert-1.9.3.tgz",
      "integrity": "sha512-QfAUtd+vFdAtFQcC8CCyYt1fYWxSqAiK2cSD6zDB8N3cpsEBAvRxp9zOGg6G/SHHJYAT88/az/IuDGALsNVbGg==",
      "dependencies": {
        "color-name": "1.1.3"
      }
    },
    "node_modules/@babel/highlight/node_modules/color-name": {
      "version": "1.1.3",
      "resolved": "https://registry.npmjs.org/color-name/-/color-name-1.1.3.tgz",
      "integrity": "sha512-72fSenhMw2HZMTVHeCA9KCmpEIbzWiQsjN+BHcBbS9vr1mtt+vJjPdksIBNUmKAW8TFUDPJK5SUU3QhE9NEXDw=="
    },
    "node_modules/@babel/highlight/node_modules/escape-string-regexp": {
      "version": "1.0.5",
      "resolved": "https://registry.npmjs.org/escape-string-regexp/-/escape-string-regexp-1.0.5.tgz",
      "integrity": "sha512-vbRorB5FUQWvla16U8R/qgaFIya2qGzwDrNmCZuYKrbdSUMG6I1ZCGQRefkRVhuOkIGVne7BQ35DSfo1qvJqFg==",
      "engines": {
        "node": ">=0.8.0"
      }
    },
    "node_modules/@babel/highlight/node_modules/has-flag": {
      "version": "3.0.0",
      "resolved": "https://registry.npmjs.org/has-flag/-/has-flag-3.0.0.tgz",
      "integrity": "sha512-sKJf1+ceQBr4SMkvQnBDNDtf4TXpVhVGateu0t918bl30FnbE2m4vNLX+VWe/dpjlb+HugGYzW7uQXH98HPEYw==",
      "engines": {
        "node": ">=4"
      }
    },
    "node_modules/@babel/highlight/node_modules/supports-color": {
      "version": "5.5.0",
      "resolved": "https://registry.npmjs.org/supports-color/-/supports-color-5.5.0.tgz",
      "integrity": "sha512-QjVjwdXIt408MIiAqCX4oUKsgU2EqAGzs2Ppkm4aQYbjm+ZEWEcW4SfFNTr4uMNZma0ey4f5lgLrkB0aX0QMow==",
      "dependencies": {
        "has-flag": "^3.0.0"
      },
      "engines": {
        "node": ">=4"
      }
    },
    "node_modules/@eslint/eslintrc": {
      "version": "2.0.0",
      "resolved": "https://registry.npmjs.org/@eslint/eslintrc/-/eslintrc-2.0.0.tgz",
      "integrity": "sha512-fluIaaV+GyV24CCu/ggiHdV+j4RNh85yQnAYS/G2mZODZgGmmlrgCydjUcV3YvxCm9x8nMAfThsqTni4KiXT4A==",
      "peer": true,
      "dependencies": {
        "ajv": "^6.12.4",
        "debug": "^4.3.2",
        "espree": "^9.4.0",
        "globals": "^13.19.0",
        "ignore": "^5.2.0",
        "import-fresh": "^3.2.1",
        "js-yaml": "^4.1.0",
        "minimatch": "^3.1.2",
        "strip-json-comments": "^3.1.1"
      },
      "engines": {
        "node": "^12.22.0 || ^14.17.0 || >=16.0.0"
      },
      "funding": {
        "url": "https://opencollective.com/eslint"
      }
    },
    "node_modules/@eslint/js": {
      "version": "8.35.0",
      "resolved": "https://registry.npmjs.org/@eslint/js/-/js-8.35.0.tgz",
      "integrity": "sha512-JXdzbRiWclLVoD8sNUjR443VVlYqiYmDVT6rGUEIEHU5YJW0gaVZwV2xgM7D4arkvASqD0IlLUVjHiFuxaftRw==",
      "peer": true,
      "engines": {
        "node": "^12.22.0 || ^14.17.0 || >=16.0.0"
      }
    },
    "node_modules/@humanwhocodes/config-array": {
      "version": "0.11.8",
      "resolved": "https://registry.npmjs.org/@humanwhocodes/config-array/-/config-array-0.11.8.tgz",
      "integrity": "sha512-UybHIJzJnR5Qc/MsD9Kr+RpO2h+/P1GhOwdiLPXK5TWk5sgTdu88bTD9UP+CKbPPh5Rni1u0GjAdYQLemG8g+g==",
      "peer": true,
      "dependencies": {
        "@humanwhocodes/object-schema": "^1.2.1",
        "debug": "^4.1.1",
        "minimatch": "^3.0.5"
      },
      "engines": {
        "node": ">=10.10.0"
      }
    },
    "node_modules/@humanwhocodes/module-importer": {
      "version": "1.0.1",
      "resolved": "https://registry.npmjs.org/@humanwhocodes/module-importer/-/module-importer-1.0.1.tgz",
      "integrity": "sha512-bxveV4V8v5Yb4ncFTT3rPSgZBOpCkjfK0y4oVVVJwIuDVBRMDXrPyXRL988i5ap9m9bnyEEjWfm5WkBmtffLfA==",
      "peer": true,
      "engines": {
        "node": ">=12.22"
      },
      "funding": {
        "type": "github",
        "url": "https://github.com/sponsors/nzakas"
      }
    },
    "node_modules/@humanwhocodes/object-schema": {
      "version": "1.2.1",
      "resolved": "https://registry.npmjs.org/@humanwhocodes/object-schema/-/object-schema-1.2.1.tgz",
      "integrity": "sha512-ZnQMnLV4e7hDlUvw8H+U8ASL02SS2Gn6+9Ac3wGGLIe7+je2AeAOxPY+izIPJDfFDb7eDjev0Us8MO1iFRN8hA==",
      "peer": true
    },
    "node_modules/@microsoft/api-extractor": {
      "version": "7.34.4",
      "resolved": "https://registry.npmjs.org/@microsoft/api-extractor/-/api-extractor-7.34.4.tgz",
      "integrity": "sha512-HOdcci2nT40ejhwPC3Xja9G+WSJmWhCUKKryRfQYsmE9cD+pxmBaKBKCbuS9jUcl6bLLb4Gz+h7xEN5r0QiXnQ==",
      "dependencies": {
        "@microsoft/api-extractor-model": "7.26.4",
        "@microsoft/tsdoc": "0.14.2",
        "@microsoft/tsdoc-config": "~0.16.1",
        "@rushstack/node-core-library": "3.55.2",
        "@rushstack/rig-package": "0.3.18",
        "@rushstack/ts-command-line": "4.13.2",
        "colors": "~1.2.1",
        "lodash": "~4.17.15",
        "resolve": "~1.22.1",
        "semver": "~7.3.0",
        "source-map": "~0.6.1",
        "typescript": "~4.8.4"
      },
      "bin": {
        "api-extractor": "bin/api-extractor"
      }
    },
    "node_modules/@microsoft/api-extractor-model": {
      "version": "7.26.4",
      "resolved": "https://registry.npmjs.org/@microsoft/api-extractor-model/-/api-extractor-model-7.26.4.tgz",
      "integrity": "sha512-PDCgCzXDo+SLY5bsfl4bS7hxaeEtnXj7XtuzEE+BtALp7B5mK/NrS2kHWU69pohgsRmEALycQdaQPXoyT2i5MQ==",
      "dependencies": {
        "@microsoft/tsdoc": "0.14.2",
        "@microsoft/tsdoc-config": "~0.16.1",
        "@rushstack/node-core-library": "3.55.2"
      }
    },
    "node_modules/@microsoft/api-extractor/node_modules/typescript": {
      "version": "4.8.4",
      "resolved": "https://registry.npmjs.org/typescript/-/typescript-4.8.4.tgz",
      "integrity": "sha512-QCh+85mCy+h0IGff8r5XWzOVSbBO+KfeYrMQh7NJ58QujwcE22u+NUSmUxqF+un70P9GXKxa2HCNiTTMJknyjQ==",
      "bin": {
        "tsc": "bin/tsc",
        "tsserver": "bin/tsserver"
      },
      "engines": {
        "node": ">=4.2.0"
      }
    },
    "node_modules/@microsoft/dynamicproto-js": {
      "version": "1.1.8",
      "resolved": "https://registry.npmjs.org/@microsoft/dynamicproto-js/-/dynamicproto-js-1.1.8.tgz",
      "integrity": "sha512-j4ZgOZRtX0LTUgKq+4tRQotgwH03HH/mLkYbcgFBBJ9XKTDc4NIGzZeam2UQMzwz+5IVN0SXexNbbsz5B0b/og=="
    },
    "node_modules/@microsoft/tsdoc": {
      "version": "0.14.2",
      "resolved": "https://registry.npmjs.org/@microsoft/tsdoc/-/tsdoc-0.14.2.tgz",
      "integrity": "sha512-9b8mPpKrfeGRuhFH5iO1iwCLeIIsV6+H1sRfxbkoGXIyQE2BTsPd9zqSqQJ+pv5sJ/hT5M1zvOFL02MnEezFug=="
    },
    "node_modules/@microsoft/tsdoc-config": {
      "version": "0.16.2",
      "resolved": "https://registry.npmjs.org/@microsoft/tsdoc-config/-/tsdoc-config-0.16.2.tgz",
      "integrity": "sha512-OGiIzzoBLgWWR0UdRJX98oYO+XKGf7tiK4Zk6tQ/E4IJqGCe7dvkTvgDZV5cFJUzLGDOjeAXrnZoA6QkVySuxw==",
      "dependencies": {
        "@microsoft/tsdoc": "0.14.2",
        "ajv": "~6.12.6",
        "jju": "~1.4.0",
        "resolve": "~1.19.0"
      }
    },
    "node_modules/@microsoft/tsdoc-config/node_modules/resolve": {
      "version": "1.19.0",
      "resolved": "https://registry.npmjs.org/resolve/-/resolve-1.19.0.tgz",
      "integrity": "sha512-rArEXAgsBG4UgRGcynxWIWKFvh/XZCcS8UJdHhwy91zwAvCZIbcs+vAbflgBnNjYMs/i/i+/Ux6IZhML1yPvxg==",
      "dependencies": {
        "is-core-module": "^2.1.0",
        "path-parse": "^1.0.6"
      },
      "funding": {
        "url": "https://github.com/sponsors/ljharb"
      }
    },
    "node_modules/@nevware21/grunt-eslint-ts": {
      "version": "0.2.4",
      "resolved": "https://registry.npmjs.org/@nevware21/grunt-eslint-ts/-/grunt-eslint-ts-0.2.4.tgz",
      "integrity": "sha512-SpuoSgAw84+LzUlkB6Z6FbOdR8SPukUPiSbxnKA6NUAPMfzD97MFn2ly6j4uiqjvTr5wUME3h1+1VKS2rDBC9w==",
      "dependencies": {
        "eslint-formatter-codeframe": "^7.32.1"
      },
      "engines": {
        "node": ">= 0.8.0"
      },
      "peerDependencies": {
        "@typescript-eslint/eslint-plugin": "*",
        "@typescript-eslint/parser": "*",
        "eslint": ">=7",
        "eslint-plugin-security": "*",
        "grunt": ">=1",
        "typescript": ">=1"
      }
    },
    "node_modules/@nevware21/grunt-ts-plugin": {
      "version": "0.4.5",
      "resolved": "https://registry.npmjs.org/@nevware21/grunt-ts-plugin/-/grunt-ts-plugin-0.4.5.tgz",
      "integrity": "sha512-4ALgho4uvEBMFu5jiN+bVzGMbpCGPrKjb47jus8T3zlBpi+k/swe6lKb5j6HGQ7EBSN7C41mLU02GMo9ZSgX3Q==",
      "engines": {
        "node": ">= 0.8.0"
      },
      "peerDependencies": {
        "grunt": ">=1",
        "typescript": ">=1"
      }
    },
    "node_modules/@nevware21/ts-async": {
      "version": "0.1.2",
      "resolved": "https://registry.npmjs.org/@nevware21/ts-async/-/ts-async-0.1.2.tgz",
      "integrity": "sha512-NCXzmG+HnkvyduMypWjMn1nZcQLMp3b2nZdt3RJuKZgRrcwCI2ZWcNt3XAfTEMiT+FbZx6htTs/JgWu3m0yZAw==",
      "dependencies": {
        "@nevware21/ts-utils": ">= 0.7 < 2.x"
      },
      "peerDependencies": {
        "typescript": ">=1"
      }
    },
    "node_modules/@nevware21/ts-utils": {
      "version": "0.8.1",
      "resolved": "https://registry.npmjs.org/@nevware21/ts-utils/-/ts-utils-0.8.1.tgz",
      "integrity": "sha512-PqXolj9HaTP33hS1gKhLhBZXiyrTl1jmWL39iiKQMoKEeItnEmWQnTpJRQa1pSCu91MzLxeS+sJotkiPiaKPKw==",
      "peerDependencies": {
        "typescript": ">=1"
      }
    },
    "node_modules/@nodelib/fs.scandir": {
      "version": "2.1.5",
      "resolved": "https://registry.npmjs.org/@nodelib/fs.scandir/-/fs.scandir-2.1.5.tgz",
      "integrity": "sha512-vq24Bq3ym5HEQm2NKCr3yXDwjc7vTsEThRDnkp2DK9p1uqLR+DHurm/NOTo0KG7HYHU7eppKZj3MyqYuMBf62g==",
      "dependencies": {
        "@nodelib/fs.stat": "2.0.5",
        "run-parallel": "^1.1.9"
      },
      "engines": {
        "node": ">= 8"
      }
    },
    "node_modules/@nodelib/fs.stat": {
      "version": "2.0.5",
      "resolved": "https://registry.npmjs.org/@nodelib/fs.stat/-/fs.stat-2.0.5.tgz",
      "integrity": "sha512-RkhPPp2zrqDAQA/2jNhnztcPAlv64XdhIp7a7454A5ovI7Bukxgt7MX7udwAu3zg1DcpPU0rz3VV1SeaqvY4+A==",
      "engines": {
        "node": ">= 8"
      }
    },
    "node_modules/@nodelib/fs.walk": {
      "version": "1.2.8",
      "resolved": "https://registry.npmjs.org/@nodelib/fs.walk/-/fs.walk-1.2.8.tgz",
      "integrity": "sha512-oGB+UxlgWcgQkgwo8GcEGwemoTFt3FIO9ababBmaGwXIoBKZ+GTy0pP185beGg7Llih/NSHSV2XAs1lnznocSg==",
      "dependencies": {
        "@nodelib/fs.scandir": "2.1.5",
        "fastq": "^1.6.0"
      },
      "engines": {
        "node": ">= 8"
      }
    },
    "node_modules/@rollup/plugin-commonjs": {
      "version": "18.1.0",
      "resolved": "https://registry.npmjs.org/@rollup/plugin-commonjs/-/plugin-commonjs-18.1.0.tgz",
      "integrity": "sha512-h3e6T9rUxVMAQswpDIobfUHn/doMzM9sgkMrsMWCFLmB84PSoC8mV8tOloAJjSRwdqhXBqstlX2BwBpHJvbhxg==",
      "dependencies": {
        "@rollup/pluginutils": "^3.1.0",
        "commondir": "^1.0.1",
        "estree-walker": "^2.0.1",
        "glob": "^7.1.6",
        "is-reference": "^1.2.1",
        "magic-string": "^0.25.7",
        "resolve": "^1.17.0"
      },
      "engines": {
        "node": ">= 8.0.0"
      },
      "peerDependencies": {
        "rollup": "^2.30.0"
      }
    },
    "node_modules/@rollup/plugin-node-resolve": {
      "version": "11.2.1",
      "resolved": "https://registry.npmjs.org/@rollup/plugin-node-resolve/-/plugin-node-resolve-11.2.1.tgz",
      "integrity": "sha512-yc2n43jcqVyGE2sqV5/YCmocy9ArjVAP/BeXyTtADTBBX6V0e5UMqwO8CdQ0kzjb6zu5P1qMzsScCMRvE9OlVg==",
      "dependencies": {
        "@rollup/pluginutils": "^3.1.0",
        "@types/resolve": "1.17.1",
        "builtin-modules": "^3.1.0",
        "deepmerge": "^4.2.2",
        "is-module": "^1.0.0",
        "resolve": "^1.19.0"
      },
      "engines": {
        "node": ">= 10.0.0"
      },
      "peerDependencies": {
        "rollup": "^1.20.0||^2.0.0"
      }
    },
    "node_modules/@rollup/plugin-replace": {
      "version": "2.4.2",
      "resolved": "https://registry.npmjs.org/@rollup/plugin-replace/-/plugin-replace-2.4.2.tgz",
      "integrity": "sha512-IGcu+cydlUMZ5En85jxHH4qj2hta/11BHq95iHEyb2sbgiN0eCdzvUcHw5gt9pBL5lTi4JDYJ1acCoMGpTvEZg==",
      "dependencies": {
        "@rollup/pluginutils": "^3.1.0",
        "magic-string": "^0.25.7"
      },
      "peerDependencies": {
        "rollup": "^1.20.0 || ^2.0.0"
      }
    },
    "node_modules/@rollup/pluginutils": {
      "version": "3.1.0",
      "resolved": "https://registry.npmjs.org/@rollup/pluginutils/-/pluginutils-3.1.0.tgz",
      "integrity": "sha512-GksZ6pr6TpIjHm8h9lSQ8pi8BE9VeubNT0OMJ3B5uZJ8pz73NPiqOtCog/x2/QzM1ENChPKxMDhiQuRHsqc+lg==",
      "dependencies": {
        "@types/estree": "0.0.39",
        "estree-walker": "^1.0.1",
        "picomatch": "^2.2.2"
      },
      "engines": {
        "node": ">= 8.0.0"
      },
      "peerDependencies": {
        "rollup": "^1.20.0||^2.0.0"
      }
    },
    "node_modules/@rollup/pluginutils/node_modules/estree-walker": {
      "version": "1.0.1",
      "resolved": "https://registry.npmjs.org/estree-walker/-/estree-walker-1.0.1.tgz",
      "integrity": "sha512-1fMXF3YP4pZZVozF8j/ZLfvnR8NSIljt56UhbZ5PeeDmmGHpgpdwQt7ITlGvYaQukCvuBRMLEiKiYC+oeIg4cg=="
    },
    "node_modules/@rush-temp/ai-test-framework": {
      "version": "0.0.0",
      "resolved": "file:projects/ai-test-framework.tgz",
      "integrity": "sha512-zYhBBkpQo7oy4/SFIQ9CLX7RxHIeXfjdM3q24aIsPoE+csMe+Qg8p47Sv7EFVoHzO5RxcK3lEhWgkbDHcYluKg==",
      "dependencies": {
        "@microsoft/dynamicproto-js": "^1.1.7",
        "@nevware21/grunt-ts-plugin": "^0.4.3",
        "@nevware21/ts-async": "^0.1.0",
        "@nevware21/ts-utils": ">= 0.8.1 < 2.x",
        "@rollup/plugin-commonjs": "^18.0.0",
        "@rollup/plugin-node-resolve": "^11.2.1",
        "@rollup/plugin-replace": "^2.3.3",
        "@types/qunit": "^2.19.3",
        "@types/sinon": "4.3.3",
        "globby": "^11.0.0",
        "grunt": "^1.5.3",
        "grunt-contrib-qunit": "^6.2.1",
        "magic-string": "^0.25.7",
        "qunit": "^2.11.2",
        "rollup": "^2.32.0",
        "sinon": "^7.3.1",
        "tslib": "^2.0.0",
        "typescript": "^4.9.3"
      }
    },
    "node_modules/@rush-temp/applicationinsights-analytics-js": {
      "version": "0.0.0",
      "resolved": "file:projects/applicationinsights-analytics-js.tgz",
<<<<<<< HEAD
      "integrity": "sha512-BH26eDlFBlvfZbkOFtMQ+LvLfZ6g4AXjmWTHjH7dHd28FBPDwjPwx/prs71DYpotAcN0CV9hm218t14UqxIlVQ==",
=======
      "integrity": "sha512-c0KBIuoWxnYWCvBOddGiXDaIvT5fgRd0k7VXrVfMmL5YvyxhaxruPkrHrMqug4YkN73FqKnyJMw37jUqUUNo4Q==",
>>>>>>> c037b93a
      "dependencies": {
        "@microsoft/api-extractor": "^7.18.1",
        "@microsoft/dynamicproto-js": "^1.1.7",
        "@nevware21/grunt-eslint-ts": "^0.2.2",
        "@nevware21/grunt-ts-plugin": "^0.4.3",
        "@nevware21/ts-utils": ">= 0.8.1 < 2.x",
        "@rollup/plugin-commonjs": "^18.0.0",
        "@rollup/plugin-node-resolve": "^11.2.1",
        "@rollup/plugin-replace": "^2.3.3",
        "globby": "^11.0.0",
        "grunt": "^1.5.3",
        "grunt-cli": "^1.4.3",
        "grunt-contrib-qunit": "^6.2.1",
        "magic-string": "^0.25.7",
        "pako": "^2.0.3",
        "qunit": "^2.11.2",
        "rollup": "^2.32.0",
        "rollup-plugin-cleanup": "^3.2.1",
        "sinon": "^7.3.1",
        "tslib": "^2.0.0",
        "typescript": "^4.9.3"
      }
    },
    "node_modules/@rush-temp/applicationinsights-channel-js": {
      "version": "0.0.0",
      "resolved": "file:projects/applicationinsights-channel-js.tgz",
<<<<<<< HEAD
      "integrity": "sha512-u1WWM8Jwgf8Sda6v7LknQpcT3ZGhgdW0VRX2egdyTiF6zoL9Rc/kaZRNxINyLmjVlO8VN6uzB223hNu1bxW03w==",
=======
      "integrity": "sha512-iFuXK1S10XwfOyvewEIruZtvVhRkESkV32h40i08ybq6xlZ7agKMVwrRyclF2zHtF1y1jiQkg7f1dMSjDPFwGQ==",
>>>>>>> c037b93a
      "dependencies": {
        "@microsoft/api-extractor": "^7.18.1",
        "@microsoft/dynamicproto-js": "^1.1.7",
        "@nevware21/grunt-eslint-ts": "^0.2.2",
        "@nevware21/grunt-ts-plugin": "^0.4.3",
        "@nevware21/ts-utils": ">= 0.8.1 < 2.x",
        "@rollup/plugin-commonjs": "^18.0.0",
        "@rollup/plugin-node-resolve": "^11.2.1",
        "@rollup/plugin-replace": "^2.3.3",
        "@types/sinon": "4.3.3",
        "globby": "^11.0.0",
        "grunt": "^1.5.3",
        "grunt-cli": "^1.4.3",
        "magic-string": "^0.25.7",
        "rollup": "^2.32.0",
        "rollup-plugin-cleanup": "^3.2.1",
        "sinon": "^7.3.1",
        "tslib": "^2.0.0",
        "typescript": "^4.9.3"
      }
    },
    "node_modules/@rush-temp/applicationinsights-chrome-debug-extension": {
      "version": "0.0.0",
      "resolved": "file:projects/applicationinsights-chrome-debug-extension.tgz",
<<<<<<< HEAD
      "integrity": "sha512-CDPfAHNoslfL/f9FkiZtLubRMUvp9NklzIGxHaOb9NEdST/GHhn6CDOpBosTLPb6tQiJNQArHI7xSyrFv17jDw==",
=======
      "integrity": "sha512-crMHBPZSpKaDr/RimQls8H6RAgmxvECZf6VsEkh8Q4PNOL1VBuIw1xMxXYRdj8haw91Q9dY/tj4g8XOnltwePg==",
>>>>>>> c037b93a
      "dependencies": {
        "@microsoft/dynamicproto-js": "^1.1.7",
        "@nevware21/grunt-eslint-ts": "^0.2.2",
        "@nevware21/grunt-ts-plugin": "^0.4.3",
        "@nevware21/ts-utils": ">= 0.8.1 < 2.x",
        "@rollup/plugin-commonjs": "^18.0.0",
        "@rollup/plugin-node-resolve": "^11.2.1",
        "@rollup/plugin-replace": "^2.3.3",
        "@types/chrome": "^0.0.181",
        "@types/file-saver": "~2.0.1",
        "@types/lodash": "^4.14.181",
        "@types/node": "11.13.2",
        "@types/react": "^16.9.11",
        "@types/react-dom": "^16.9.4",
        "ansi-regex": ">=5.0.1",
        "archiver": "^5.3.0",
        "autoprefixer": "9.4.5",
        "file-saver": "^2.0.0",
        "grunt": "^1.5.3",
        "react": "^17.0.2",
        "react-dom": "^17.0.2",
        "react-is": "16.13.1",
        "rollup": "^2.32.0",
        "rollup-plugin-cleanup": "^3.2.1",
        "rollup-plugin-copy": "^3.4.0",
        "rollup-plugin-peer-deps-external": "^2.2.4",
        "scheduler": "~0.11.2",
        "typescript": "^4.9.3"
      }
    },
    "node_modules/@rush-temp/applicationinsights-clickanalytics-js": {
      "version": "0.0.0",
      "resolved": "file:projects/applicationinsights-clickanalytics-js.tgz",
<<<<<<< HEAD
      "integrity": "sha512-d2eye0I7i1MH0zfhyHRWENBarryq3hDj67ZvSfb1zYkIY+cH5MG8SLCTUi0nSnhwUsqq6lzibFZLDSUtDv7egg==",
=======
      "integrity": "sha512-AQ7q0QfLUDo2hfut8e/saTmOOsPWwLaaDkdn/JUyhGIjHs9t3Y2K/SLrVcXYC03vABuB7majJUrtuDqA5updpQ==",
>>>>>>> c037b93a
      "dependencies": {
        "@microsoft/api-extractor": "^7.18.1",
        "@microsoft/dynamicproto-js": "^1.1.7",
        "@nevware21/grunt-eslint-ts": "^0.2.2",
        "@nevware21/grunt-ts-plugin": "^0.4.3",
        "@nevware21/ts-utils": ">= 0.8.1 < 2.x",
        "@rollup/plugin-commonjs": "^18.0.0",
        "@rollup/plugin-node-resolve": "^11.2.1",
        "@rollup/plugin-replace": "^2.3.3",
        "globby": "^11.0.0",
        "grunt": "^1.5.3",
        "grunt-cli": "^1.4.3",
        "grunt-contrib-qunit": "^6.2.1",
        "magic-string": "^0.25.7",
        "rollup": "^2.32.0",
        "rollup-plugin-cleanup": "^3.2.1",
        "tslib": "^2.0.0",
        "typescript": "^4.9.3"
      }
    },
    "node_modules/@rush-temp/applicationinsights-common": {
      "version": "0.0.0",
      "resolved": "file:projects/applicationinsights-common.tgz",
<<<<<<< HEAD
      "integrity": "sha512-RpqDTWAvOXr9zsiO28km/IB8royaAHwRONhYlJ9pSfgR6sWTYtpvH14MKpcfxBjhJBysMEMcN0fZhsqeXytyPQ==",
=======
      "integrity": "sha512-SYgn67E+BXkYmedD8opai86YxoRbF68dWW0zdfJ16vv1Bpc0Hm044dT/prwIXPoudFXb6u3/RViZRj4vPl7qxQ==",
>>>>>>> c037b93a
      "dependencies": {
        "@microsoft/api-extractor": "^7.18.1",
        "@microsoft/dynamicproto-js": "^1.1.7",
        "@nevware21/grunt-eslint-ts": "^0.2.2",
        "@nevware21/grunt-ts-plugin": "^0.4.3",
        "@nevware21/ts-utils": ">= 0.8.1 < 2.x",
        "@rollup/plugin-commonjs": "^18.0.0",
        "@rollup/plugin-node-resolve": "^11.2.1",
        "@rollup/plugin-replace": "^2.3.3",
        "globby": "^11.0.0",
        "grunt": "^1.5.3",
        "grunt-cli": "^1.4.3",
        "grunt-contrib-qunit": "^6.2.1",
        "magic-string": "^0.25.7",
        "rollup": "^2.32.0",
        "rollup-plugin-cleanup": "^3.2.1",
        "sinon": "^7.3.1",
        "tslib": "^2.0.0",
        "typescript": "^4.9.3"
      }
    },
    "node_modules/@rush-temp/applicationinsights-core-js": {
      "version": "0.0.0",
      "resolved": "file:projects/applicationinsights-core-js.tgz",
      "integrity": "sha512-cfAVKpsesjQIQJryUE0rt4SKhvpU0loGijcpU1OMHMPCem3LmKTsQj8ZKDiAGm9tLKTzxhcgM9i86/QPWgyPlQ==",
      "dependencies": {
        "@microsoft/api-extractor": "^7.18.1",
        "@microsoft/dynamicproto-js": "^1.1.7",
        "@nevware21/grunt-eslint-ts": "^0.2.2",
        "@nevware21/grunt-ts-plugin": "^0.4.3",
        "@nevware21/ts-utils": ">= 0.8.1 < 2.x",
        "@rollup/plugin-commonjs": "^18.0.0",
        "@rollup/plugin-node-resolve": "^11.2.1",
        "@rollup/plugin-replace": "^2.3.3",
        "globby": "^11.0.0",
        "grunt": "^1.5.3",
        "grunt-cli": "^1.4.3",
        "grunt-contrib-qunit": "^6.2.1",
        "magic-string": "^0.25.7",
        "pako": "^2.0.3",
        "qunit": "^2.11.2",
        "rollup": "^2.32.0",
        "rollup-plugin-cleanup": "^3.2.1",
        "sinon": "^7.3.1",
        "tslib": "^2.0.0",
        "typescript": "^4.9.3"
      }
    },
    "node_modules/@rush-temp/applicationinsights-debugplugin-js": {
      "version": "0.0.0",
      "resolved": "file:projects/applicationinsights-debugplugin-js.tgz",
<<<<<<< HEAD
      "integrity": "sha512-5LPlI6g/yR2HT1vikTpUS8pY30qG1544jJmG2Aftr3uqArQwKs7Ntokc2bVuUSEO3jgfrkmaIWX6SiUCNKsoww==",
=======
      "integrity": "sha512-UBNJGq6QILiaO9db/qqJhLqrql/Tkds3UTDKc+uB/AbnjJocqpp18eWuOI4D63kbhi0GWX3QdbckIVgrmwGZDw==",
>>>>>>> c037b93a
      "dependencies": {
        "@microsoft/api-extractor": "^7.18.1",
        "@microsoft/dynamicproto-js": "^1.1.7",
        "@nevware21/grunt-eslint-ts": "^0.2.2",
        "@nevware21/grunt-ts-plugin": "^0.4.3",
        "@nevware21/ts-utils": ">= 0.8.1 < 2.x",
        "@rollup/plugin-commonjs": "^18.0.0",
        "@rollup/plugin-node-resolve": "^11.2.1",
        "@rollup/plugin-replace": "^2.3.3",
        "globby": "^11.0.0",
        "grunt": "^1.5.3",
        "grunt-cli": "^1.4.3",
        "grunt-contrib-qunit": "^6.2.1",
        "magic-string": "^0.25.7",
        "rollup": "^2.32.0",
        "rollup-plugin-cleanup": "^3.2.1",
        "tslib": "^2.0.0",
        "typescript": "^4.9.3"
      }
    },
    "node_modules/@rush-temp/applicationinsights-dependencies-js": {
      "version": "0.0.0",
      "resolved": "file:projects/applicationinsights-dependencies-js.tgz",
<<<<<<< HEAD
      "integrity": "sha512-QNqj6ts071h9mQEFWlrk9j/h6srdUyP8n/2iOV6jNT39PgDiFPV1gFfdMJHdqq7cN6A4J64dgUerj8cBejEydw==",
=======
      "integrity": "sha512-EEzWoF79oEmfEihFXJgP6W0CwlijpZfOUXGnB9ljxVlHnLEXrqQYrN8Dpc8xKVajJJMD+wX50P8IdFmJrIRsng==",
>>>>>>> c037b93a
      "dependencies": {
        "@microsoft/api-extractor": "^7.18.1",
        "@microsoft/dynamicproto-js": "^1.1.7",
        "@nevware21/grunt-eslint-ts": "^0.2.2",
        "@nevware21/grunt-ts-plugin": "^0.4.3",
        "@nevware21/ts-async": "^0.1.0",
        "@nevware21/ts-utils": ">= 0.8.1 < 2.x",
        "@rollup/plugin-commonjs": "^18.0.0",
        "@rollup/plugin-node-resolve": "^11.2.1",
        "@rollup/plugin-replace": "^2.3.3",
        "globby": "^11.0.0",
        "grunt": "^1.5.3",
        "grunt-cli": "^1.4.3",
        "grunt-contrib-qunit": "^6.2.1",
        "magic-string": "^0.25.7",
        "qunit": "^2.11.2",
        "rollup": "^2.32.0",
        "rollup-plugin-cleanup": "^3.2.1",
        "sinon": "^7.3.1",
        "tslib": "^2.0.0",
        "typescript": "^4.9.3"
      }
    },
    "node_modules/@rush-temp/applicationinsights-example-aisku": {
      "version": "0.0.0",
      "resolved": "file:projects/applicationinsights-example-aisku.tgz",
<<<<<<< HEAD
      "integrity": "sha512-RaDv77UIwCOSU67vkbJtt40wL6B9pAXQxHWfjb2uygAWwv0qvAU7huUP0bzvTAcqrAyga1WImv3OEkH08/BIug==",
=======
      "integrity": "sha512-xTdGof1kGlG0uowMcEX7PN2Gqpk4Htl+lbdNs4D1MTDUCoNy8imITSNzkoiWEW6RT69W2gD7jQf/yV45LsmJBA==",
>>>>>>> c037b93a
      "dependencies": {
        "@microsoft/dynamicproto-js": "^1.1.7",
        "@rollup/plugin-commonjs": "^18.0.0",
        "@rollup/plugin-node-resolve": "^11.2.1",
        "@rollup/plugin-replace": "^2.3.3",
        "grunt": "^1.5.3",
        "grunt-cli": "^1.4.3",
        "rollup": "^2.32.0",
        "rollup-plugin-cleanup": "^3.2.1",
        "tslib": "*",
        "typescript": "^4.9.3"
      }
    },
    "node_modules/@rush-temp/applicationinsights-example-dependencies": {
      "version": "0.0.0",
      "resolved": "file:projects/applicationinsights-example-dependencies.tgz",
<<<<<<< HEAD
      "integrity": "sha512-8+oOZMiLMqkrdAGXCJEqTPEr2YHlgTDokSHtPmn7FiX3VkYX2H5AbM4WN1U05F8422rpsfYgEmm6pg1kJ37zTQ==",
=======
      "integrity": "sha512-GpzkZmiyRUl+mUISh9fT53vIsYzRHRSDMMbjsoDdh4BIztjE5mi/pNmBjSli3f3wbeLRLiK0wvurWb2pugJI/A==",
>>>>>>> c037b93a
      "dependencies": {
        "@microsoft/dynamicproto-js": "^1.1.7",
        "@rollup/plugin-commonjs": "^18.0.0",
        "@rollup/plugin-node-resolve": "^11.2.1",
        "@rollup/plugin-replace": "^2.3.3",
        "grunt": "^1.5.3",
        "grunt-cli": "^1.4.3",
        "rollup": "^2.32.0",
        "rollup-plugin-cleanup": "^3.2.1",
        "tslib": "*",
        "typescript": "^4.9.3"
      }
    },
    "node_modules/@rush-temp/applicationinsights-example-shared-worker": {
      "version": "0.0.0",
      "resolved": "file:projects/applicationinsights-example-shared-worker.tgz",
<<<<<<< HEAD
      "integrity": "sha512-3ulYAafPjFYbGgWqGmSNIs6FinYeUOv/e76XDyT5IkZaffggD2k6V+Xm1NijQYJZP6syuR1oxC4CFeCC/r0Csw==",
=======
      "integrity": "sha512-dxUXmN04mhYish2ppAIk9rrYq5FOwnpKwGU9NxRAjEHn+h+GZ9VF5r+hNXWrQg/AuFXzzjXEmnQmvFQsNCDvpQ==",
>>>>>>> c037b93a
      "dependencies": {
        "@microsoft/dynamicproto-js": "^1.1.7",
        "@nevware21/grunt-eslint-ts": "^0.2.2",
        "@nevware21/grunt-ts-plugin": "^0.4.3",
        "@nevware21/ts-utils": ">= 0.8.1 < 2.x",
        "@rollup/plugin-commonjs": "^18.0.0",
        "@rollup/plugin-node-resolve": "^11.2.1",
        "@rollup/plugin-replace": "^2.3.3",
        "globby": "^11.0.0",
        "grunt": "^1.5.3",
        "grunt-cli": "^1.4.3",
        "grunt-contrib-qunit": "^6.2.1",
        "magic-string": "^0.25.7",
        "pako": "^2.0.3",
        "qunit": "^2.11.2",
        "rollup": "^2.32.0",
        "rollup-plugin-cleanup": "^3.2.1",
        "sinon": "^7.3.1",
        "tslib": "^2.0.0",
        "typescript": "^4.9.3"
      }
    },
    "node_modules/@rush-temp/applicationinsights-js-release-tools": {
      "version": "0.0.0",
      "resolved": "file:projects/applicationinsights-js-release-tools.tgz",
      "integrity": "sha512-6sVB5NMzKj/P9v9UvZlA/IjQSkGeupaDliSt2IZqy+SlR59Hv335Ekz/5f54xMHu+QiARXJATbjX7lDfCMG8qw==",
      "dependencies": {
        "globby": "^11.0.0",
        "grunt": "^1.5.3"
      }
    },
    "node_modules/@rush-temp/applicationinsights-perfmarkmeasure-js": {
      "version": "0.0.0",
      "resolved": "file:projects/applicationinsights-perfmarkmeasure-js.tgz",
<<<<<<< HEAD
      "integrity": "sha512-WQ5Wn4y5N7WoJVdT8WgerAnl66/iZWXm+wcYnCD0FP5+/V1/H39FYhDdYd9gyrRHUoQL/CBDS4mzAUMasRm1Qg==",
=======
      "integrity": "sha512-cjZtBApLXGvYl9gc7XZCx1i1w0kFNC3x44sKakOvWWqcDwEx2Ve+hnTGvjNjIwWe3R7wb/PzbOM8UDg2Rbl+Ig==",
>>>>>>> c037b93a
      "dependencies": {
        "@microsoft/api-extractor": "^7.18.1",
        "@microsoft/dynamicproto-js": "^1.1.7",
        "@nevware21/grunt-eslint-ts": "^0.2.2",
        "@nevware21/grunt-ts-plugin": "^0.4.3",
        "@nevware21/ts-utils": ">= 0.8.1 < 2.x",
        "@rollup/plugin-commonjs": "^18.0.0",
        "@rollup/plugin-node-resolve": "^11.2.1",
        "@rollup/plugin-replace": "^2.3.3",
        "globby": "^11.0.0",
        "grunt": "^1.5.3",
        "grunt-cli": "^1.4.3",
        "magic-string": "^0.25.7",
        "pako": "^2.0.3",
        "rollup": "^2.32.0",
        "rollup-plugin-cleanup": "^3.2.1",
        "tslib": "^2.0.0",
        "typescript": "^4.9.3"
      }
    },
    "node_modules/@rush-temp/applicationinsights-properties-js": {
      "version": "0.0.0",
      "resolved": "file:projects/applicationinsights-properties-js.tgz",
<<<<<<< HEAD
      "integrity": "sha512-LAt5M3F79tmEauDex5LvCKHLjgPhkbkkvdgwBMPCjBCeUBprk5Zx8s4tvcxn06eHvKpd3B+x7wAxvqBr1FtJlQ==",
=======
      "integrity": "sha512-rfx6bazr+SfjxxpHDXafjU7tEI+808bXkjCKUGU+w0ckjma3DHit77apVo0JhqkIM8oGrtEhNNSZwA8zLRFwZA==",
>>>>>>> c037b93a
      "dependencies": {
        "@microsoft/api-extractor": "^7.18.1",
        "@microsoft/dynamicproto-js": "^1.1.7",
        "@nevware21/grunt-eslint-ts": "^0.2.2",
        "@nevware21/grunt-ts-plugin": "^0.4.3",
        "@nevware21/ts-utils": ">= 0.8.1 < 2.x",
        "@rollup/plugin-commonjs": "^18.0.0",
        "@rollup/plugin-node-resolve": "^11.2.1",
        "@rollup/plugin-replace": "^2.3.3",
        "globby": "^11.0.0",
        "grunt": "^1.5.3",
        "grunt-cli": "^1.4.3",
        "grunt-contrib-qunit": "^6.2.1",
        "magic-string": "^0.25.7",
        "pako": "^2.0.3",
        "qunit": "^2.11.2",
        "rollup": "^2.32.0",
        "rollup-plugin-cleanup": "^3.2.1",
        "sinon": "^7.3.1",
        "tslib": "^2.0.0",
        "typescript": "^4.9.3"
      }
    },
    "node_modules/@rush-temp/applicationinsights-rollup-es5": {
      "version": "0.0.0",
      "resolved": "file:projects/applicationinsights-rollup-es5.tgz",
      "integrity": "sha512-wDKGynDh2Sct270t6VMn0qqOb0U2RDS4aApnl7+LSaK6lPJ8lKOlvdq7xv/fe+avYR/343pJ/bvVRaa7yOa5zg==",
      "dependencies": {
        "@nevware21/grunt-eslint-ts": "^0.2.2",
        "@nevware21/grunt-ts-plugin": "^0.4.3",
        "@rollup/plugin-commonjs": "^18.0.0",
        "@rollup/plugin-node-resolve": "^11.2.1",
        "@rollup/plugin-replace": "^2.3.3",
        "@types/qunit": "^2.19.3",
        "chromium": "^3.0.2",
        "grunt": "^1.5.3",
        "grunt-cli": "^1.4.3",
        "grunt-contrib-qunit": "^6.2.1",
        "magic-string": "^0.25.7",
        "rollup": "^2.32.0",
        "rollup-plugin-minify-es": "^1.1.1",
        "tslib": "^2.0.0",
        "typescript": "^4.9.3"
      }
    },
    "node_modules/@rush-temp/applicationinsights-rollup-plugin-uglify3-js": {
      "version": "0.0.0",
      "resolved": "file:projects/applicationinsights-rollup-plugin-uglify3-js.tgz",
      "integrity": "sha512-zydtMm3bVuoy1Rlfrhq1vWjZnCCMuHPrhx9vQjJaaAl9f3BBZ4+5avVHzcVLzm9MjapHWGhoXo2zZdMDIs0Sog==",
      "dependencies": {
        "@nevware21/grunt-eslint-ts": "^0.2.2",
        "@nevware21/grunt-ts-plugin": "^0.4.3",
        "@rollup/plugin-commonjs": "^18.0.0",
        "@rollup/plugin-node-resolve": "^11.2.1",
        "@rollup/plugin-replace": "^2.3.3",
        "grunt": "^1.5.3",
        "grunt-cli": "^1.4.3",
        "grunt-contrib-qunit": "^6.2.1",
        "rollup": "^2.32.0",
        "rollup-plugin-minify-es": "^1.1.1",
        "tslib": "^2.0.0",
        "typescript": "^4.9.3",
        "uglify-js": "3.16.0"
      }
    },
    "node_modules/@rush-temp/applicationinsights-shims": {
      "version": "0.0.0",
      "resolved": "file:projects/applicationinsights-shims.tgz",
      "integrity": "sha512-Ly9v4q6m8Wh091D7CwJtbAVOPOMuUt7Ewh5xsGwNzF0Cw5IqSc6EJsU33i8sqx98u4Aia6bk376KMG+C2Ff/Sg==",
      "dependencies": {
        "@nevware21/grunt-eslint-ts": "^0.2.2",
        "@nevware21/grunt-ts-plugin": "^0.4.3",
        "@rollup/plugin-commonjs": "^18.0.0",
        "@rollup/plugin-node-resolve": "^11.2.1",
        "@rollup/plugin-replace": "^2.3.3",
        "@types/qunit": "^2.19.3",
        "grunt": "^1.5.3",
        "grunt-cli": "^1.4.3",
        "grunt-contrib-qunit": "^6.2.1",
        "rollup": "^2.32.0",
        "rollup-plugin-minify-es": "^1.1.1",
        "typescript": "^4.9.3"
      }
    },
    "node_modules/@rush-temp/applicationinsights-teechannel-js": {
      "version": "0.0.0",
      "resolved": "file:projects/applicationinsights-teechannel-js.tgz",
      "integrity": "sha512-CvYQQXOFTCp2+vmmErQHYm+Ncckrp1lHijdVJ2+JqXRHdBI6ZbR2V5lx5bFiY2Zx3l2yyxjGn/bTK8y33gQQMQ==",
      "dependencies": {
        "@microsoft/api-extractor": "^7.18.1",
        "@microsoft/dynamicproto-js": "^1.1.7",
        "@nevware21/grunt-eslint-ts": "^0.2.2",
        "@nevware21/grunt-ts-plugin": "^0.4.3",
        "@nevware21/ts-utils": ">= 0.8.1 < 2.x",
        "@rollup/plugin-commonjs": "^18.0.0",
        "@rollup/plugin-node-resolve": "^11.2.1",
        "@rollup/plugin-replace": "^2.3.3",
        "@types/sinon": "4.3.3",
        "globby": "^11.0.0",
        "grunt": "^1.5.3",
        "grunt-cli": "^1.4.3",
        "magic-string": "^0.25.7",
        "rollup": "^2.32.0",
        "rollup-plugin-cleanup": "^3.2.1",
        "sinon": "^7.3.1",
        "tslib": "^2.0.0",
        "typescript": "^4.9.3"
      }
    },
    "node_modules/@rush-temp/applicationinsights-web": {
      "version": "0.0.0",
      "resolved": "file:projects/applicationinsights-web.tgz",
<<<<<<< HEAD
      "integrity": "sha512-87+swtONwRvXyejiXwhom6XbrGQKs0i3WxJZeIEqQqthGHFmqvco/tKKAksB+jOuSxET1PKC/eAN32Zxt+jNQA==",
=======
      "integrity": "sha512-I+ia2Fx8sjO8g3d3w9GiLJD+76wwFNJ/Wgn8f7d50VuqnRZLD6+DaL5cTbUziFvO3s4Yd/NwDHJmYJ5d5+DmrA==",
>>>>>>> c037b93a
      "dependencies": {
        "@microsoft/api-extractor": "^7.18.1",
        "@microsoft/dynamicproto-js": "^1.1.7",
        "@nevware21/grunt-eslint-ts": "^0.2.2",
        "@nevware21/grunt-ts-plugin": "^0.4.3",
        "@nevware21/ts-utils": ">= 0.8.1 < 2.x",
        "@rollup/plugin-commonjs": "^18.0.0",
        "@rollup/plugin-node-resolve": "^11.2.1",
        "@rollup/plugin-replace": "^2.3.3",
        "finalhandler": "^1.1.1",
        "globby": "^11.0.0",
        "grunt": "^1.5.3",
        "grunt-cli": "^1.4.3",
        "grunt-contrib-qunit": "^6.2.1",
        "magic-string": "^0.25.7",
        "pako": "^2.0.3",
        "rollup": "^2.32.0",
        "rollup-plugin-cleanup": "^3.2.1",
        "selenium-server-standalone-jar": "^3.141.5",
        "serve-static": "^1.13.2",
        "sinon": "^7.3.1",
        "tslib": "^2.0.0",
        "typescript": "^4.9.3"
      }
    },
    "node_modules/@rush-temp/applicationinsights-web-basic": {
      "version": "0.0.0",
      "resolved": "file:projects/applicationinsights-web-basic.tgz",
<<<<<<< HEAD
      "integrity": "sha512-jKClPQNprvvhzBfs2zErGMFkCqsA5qHc1zdpTHEay8tcyLzyYP25ETYq+yHwmNnOmkq0tH525qscuKzHnRsfUw==",
=======
      "integrity": "sha512-ty/E6WYr4gO3bZIrZTwJSfD8kKiijZmtqoumk2x4wA6EplH3Y46iMn71ta5fHG+7mYLyXjcMX3rAHmDAgpaQnw==",
>>>>>>> c037b93a
      "dependencies": {
        "@microsoft/api-extractor": "^7.18.1",
        "@microsoft/dynamicproto-js": "^1.1.7",
        "@nevware21/grunt-eslint-ts": "^0.2.2",
        "@nevware21/grunt-ts-plugin": "^0.4.3",
        "@nevware21/ts-utils": ">= 0.8.1 < 2.x",
        "@rollup/plugin-commonjs": "^18.0.0",
        "@rollup/plugin-node-resolve": "^11.2.1",
        "@rollup/plugin-replace": "^2.3.3",
        "globby": "^11.0.0",
        "grunt": "^1.5.3",
        "grunt-cli": "^1.4.3",
        "grunt-contrib-qunit": "^6.2.1",
        "magic-string": "^0.25.7",
        "pako": "^2.0.3",
        "rollup": "^2.32.0",
        "rollup-plugin-cleanup": "^3.2.1",
        "tslib": "^2.0.0",
        "typescript": "^4.9.3"
      }
    },
    "node_modules/@rush-temp/applicationinsights-web-config": {
      "version": "0.0.0",
      "resolved": "file:projects/applicationinsights-web-config.tgz",
      "integrity": "sha512-WwlTM/noixyLMqKFBLKa9o88N/2Z3dA9m0R6Qc9UvBNseZqPIpvl1vRMDnmwjMMV6lV3FsmeSmjD7LCJphXF2Q=="
    },
    "node_modules/@rush-temp/applicationinsights-web-snippet": {
      "version": "0.0.0",
      "resolved": "file:projects/applicationinsights-web-snippet.tgz",
      "integrity": "sha512-/4svI/xcr6ALKvHASlLVhCYh1ytlJgdxVRmSg3zYggmED6f3nihAIWyGgdu7Do0t+aVr3MvUoQL3YdIqok/Ppw==",
      "dependencies": {
        "@nevware21/grunt-eslint-ts": "^0.2.2",
        "@nevware21/grunt-ts-plugin": "^0.4.3",
        "@rollup/plugin-commonjs": "^18.0.0",
        "@rollup/plugin-node-resolve": "^11.2.1",
        "@rollup/plugin-replace": "^2.3.3",
        "grunt": "^1.5.3",
        "grunt-cli": "^1.4.3",
        "grunt-contrib-qunit": "^6.2.1",
        "magic-string": "^0.25.7",
        "rollup": "^2.32.0",
        "rollup-plugin-cleanup": "^3.2.1",
        "tslib": "^2.0.0",
        "typescript": "^4.9.3"
      }
    },
    "node_modules/@rushstack/node-core-library": {
      "version": "3.55.2",
      "resolved": "https://registry.npmjs.org/@rushstack/node-core-library/-/node-core-library-3.55.2.tgz",
      "integrity": "sha512-SaLe/x/Q/uBVdNFK5V1xXvsVps0y7h1sN7aSJllQyFbugyOaxhNRF25bwEDnicARNEjJw0pk0lYnJQ9Kr6ev0A==",
      "dependencies": {
        "colors": "~1.2.1",
        "fs-extra": "~7.0.1",
        "import-lazy": "~4.0.0",
        "jju": "~1.4.0",
        "resolve": "~1.22.1",
        "semver": "~7.3.0",
        "z-schema": "~5.0.2"
      },
      "peerDependencies": {
        "@types/node": "*"
      },
      "peerDependenciesMeta": {
        "@types/node": {
          "optional": true
        }
      }
    },
    "node_modules/@rushstack/rig-package": {
      "version": "0.3.18",
      "resolved": "https://registry.npmjs.org/@rushstack/rig-package/-/rig-package-0.3.18.tgz",
      "integrity": "sha512-SGEwNTwNq9bI3pkdd01yCaH+gAsHqs0uxfGvtw9b0LJXH52qooWXnrFTRRLG1aL9pf+M2CARdrA9HLHJys3jiQ==",
      "dependencies": {
        "resolve": "~1.22.1",
        "strip-json-comments": "~3.1.1"
      }
    },
    "node_modules/@rushstack/ts-command-line": {
      "version": "4.13.2",
      "resolved": "https://registry.npmjs.org/@rushstack/ts-command-line/-/ts-command-line-4.13.2.tgz",
      "integrity": "sha512-bCU8qoL9HyWiciltfzg7GqdfODUeda/JpI0602kbN5YH22rzTxyqYvv7aRLENCM7XCQ1VRs7nMkEqgJUOU8Sag==",
      "dependencies": {
        "@types/argparse": "1.0.38",
        "argparse": "~1.0.9",
        "colors": "~1.2.1",
        "string-argv": "~0.3.1"
      }
    },
    "node_modules/@sindresorhus/is": {
      "version": "4.6.0",
      "resolved": "https://registry.npmjs.org/@sindresorhus/is/-/is-4.6.0.tgz",
      "integrity": "sha512-t09vSN3MdfsyCHoFcTRCH/iUtG7OJ0CsjzB8cjAmKc/va/kIgeDI/TxsigdncE/4be734m0cvIYwNaV4i2XqAw==",
      "engines": {
        "node": ">=10"
      },
      "funding": {
        "url": "https://github.com/sindresorhus/is?sponsor=1"
      }
    },
    "node_modules/@sinonjs/commons": {
      "version": "1.8.6",
      "resolved": "https://registry.npmjs.org/@sinonjs/commons/-/commons-1.8.6.tgz",
      "integrity": "sha512-Ky+XkAkqPZSm3NLBeUng77EBQl3cmeJhITaGHdYH8kjVB+aun3S4XBRti2zt17mtt0mIUDiNxYeoJm6drVvBJQ==",
      "dependencies": {
        "type-detect": "4.0.8"
      }
    },
    "node_modules/@sinonjs/formatio": {
      "version": "3.2.2",
      "resolved": "https://registry.npmjs.org/@sinonjs/formatio/-/formatio-3.2.2.tgz",
      "integrity": "sha512-B8SEsgd8gArBLMD6zpRw3juQ2FVSsmdd7qlevyDqzS9WTCtvF55/gAL+h6gue8ZvPYcdiPdvueM/qm//9XzyTQ==",
      "dependencies": {
        "@sinonjs/commons": "^1",
        "@sinonjs/samsam": "^3.1.0"
      }
    },
    "node_modules/@sinonjs/samsam": {
      "version": "3.3.3",
      "resolved": "https://registry.npmjs.org/@sinonjs/samsam/-/samsam-3.3.3.tgz",
      "integrity": "sha512-bKCMKZvWIjYD0BLGnNrxVuw4dkWCYsLqFOUWw8VgKF/+5Y+mE7LfHWPIYoDXowH+3a9LsWDMo0uAP8YDosPvHQ==",
      "dependencies": {
        "@sinonjs/commons": "^1.3.0",
        "array-from": "^2.1.1",
        "lodash": "^4.17.15"
      }
    },
    "node_modules/@sinonjs/text-encoding": {
      "version": "0.7.2",
      "resolved": "https://registry.npmjs.org/@sinonjs/text-encoding/-/text-encoding-0.7.2.tgz",
      "integrity": "sha512-sXXKG+uL9IrKqViTtao2Ws6dy0znu9sOaP1di/jKGW1M6VssO8vlpXCQcpZ+jisQ1tTFAC5Jo/EOzFbggBagFQ=="
    },
    "node_modules/@szmarczak/http-timer": {
      "version": "4.0.6",
      "resolved": "https://registry.npmjs.org/@szmarczak/http-timer/-/http-timer-4.0.6.tgz",
      "integrity": "sha512-4BAffykYOgO+5nzBWYwE3W90sBgLJoUPRWWcL8wlyiM8IB8ipJz3UMJ9KXQd1RKQXpKp8Tutn80HZtWsu2u76w==",
      "dependencies": {
        "defer-to-connect": "^2.0.0"
      },
      "engines": {
        "node": ">=10"
      }
    },
    "node_modules/@types/argparse": {
      "version": "1.0.38",
      "resolved": "https://registry.npmjs.org/@types/argparse/-/argparse-1.0.38.tgz",
      "integrity": "sha512-ebDJ9b0e702Yr7pWgB0jzm+CX4Srzz8RcXtLJDJB+BSccqMa36uyH/zUsSYao5+BD1ytv3k3rPYCq4mAE1hsXA=="
    },
    "node_modules/@types/cacheable-request": {
      "version": "6.0.3",
      "resolved": "https://registry.npmjs.org/@types/cacheable-request/-/cacheable-request-6.0.3.tgz",
      "integrity": "sha512-IQ3EbTzGxIigb1I3qPZc1rWJnH0BmSKv5QYTalEwweFvyBDLSAe24zP0le/hyi7ecGfZVlIVAg4BZqb8WBwKqw==",
      "dependencies": {
        "@types/http-cache-semantics": "*",
        "@types/keyv": "^3.1.4",
        "@types/node": "*",
        "@types/responselike": "^1.0.0"
      }
    },
    "node_modules/@types/chrome": {
      "version": "0.0.181",
      "resolved": "https://registry.npmjs.org/@types/chrome/-/chrome-0.0.181.tgz",
      "integrity": "sha512-34Ln9YVVC8a195ruqWeaty3pouFdCLr9L5kPcbRflQcxnbXQnHor9uETof8OhDf8JLDytSRDiuDsRXYQYQ+9FA==",
      "dependencies": {
        "@types/filesystem": "*",
        "@types/har-format": "*"
      }
    },
    "node_modules/@types/estree": {
      "version": "0.0.39",
      "resolved": "https://registry.npmjs.org/@types/estree/-/estree-0.0.39.tgz",
      "integrity": "sha512-EYNwp3bU+98cpU4lAWYYL7Zz+2gryWH1qbdDTidVd6hkiR6weksdbMadyXKXNPEkQFhXM+hVO9ZygomHXp+AIw=="
    },
    "node_modules/@types/file-saver": {
      "version": "2.0.5",
      "resolved": "https://registry.npmjs.org/@types/file-saver/-/file-saver-2.0.5.tgz",
      "integrity": "sha512-zv9kNf3keYegP5oThGLaPk8E081DFDuwfqjtiTzm6PoxChdJ1raSuADf2YGCVIyrSynLrgc8JWv296s7Q7pQSQ=="
    },
    "node_modules/@types/filesystem": {
      "version": "0.0.32",
      "resolved": "https://registry.npmjs.org/@types/filesystem/-/filesystem-0.0.32.tgz",
      "integrity": "sha512-Yuf4jR5YYMR2DVgwuCiP11s0xuVRyPKmz8vo6HBY3CGdeMj8af93CFZX+T82+VD1+UqHOxTq31lO7MI7lepBtQ==",
      "dependencies": {
        "@types/filewriter": "*"
      }
    },
    "node_modules/@types/filewriter": {
      "version": "0.0.29",
      "resolved": "https://registry.npmjs.org/@types/filewriter/-/filewriter-0.0.29.tgz",
      "integrity": "sha512-BsPXH/irW0ht0Ji6iw/jJaK8Lj3FJemon2gvEqHKpCdDCeemHa+rI3WBGq5z7cDMZgoLjY40oninGxqk+8NzNQ=="
    },
    "node_modules/@types/fs-extra": {
      "version": "8.1.2",
      "resolved": "https://registry.npmjs.org/@types/fs-extra/-/fs-extra-8.1.2.tgz",
      "integrity": "sha512-SvSrYXfWSc7R4eqnOzbQF4TZmfpNSM9FrSWLU3EUnWBuyZqNBOrv1B1JA3byUDPUl9z4Ab3jeZG2eDdySlgNMg==",
      "dependencies": {
        "@types/node": "*"
      }
    },
    "node_modules/@types/glob": {
      "version": "7.2.0",
      "resolved": "https://registry.npmjs.org/@types/glob/-/glob-7.2.0.tgz",
      "integrity": "sha512-ZUxbzKl0IfJILTS6t7ip5fQQM/J3TJYubDm3nMbgubNNYS62eXeUpoLUC8/7fJNiFYHTrGPQn7hspDUzIHX3UA==",
      "dependencies": {
        "@types/minimatch": "*",
        "@types/node": "*"
      }
    },
    "node_modules/@types/har-format": {
      "version": "1.2.10",
      "resolved": "https://registry.npmjs.org/@types/har-format/-/har-format-1.2.10.tgz",
      "integrity": "sha512-o0J30wqycjF5miWDKYKKzzOU1ZTLuA42HZ4HE7/zqTOc/jTLdQ5NhYWvsRQo45Nfi1KHoRdNhteSI4BAxTF1Pg=="
    },
    "node_modules/@types/http-cache-semantics": {
      "version": "4.0.1",
      "resolved": "https://registry.npmjs.org/@types/http-cache-semantics/-/http-cache-semantics-4.0.1.tgz",
      "integrity": "sha512-SZs7ekbP8CN0txVG2xVRH6EgKmEm31BOxA07vkFaETzZz1xh+cbt8BcI0slpymvwhx5dlFnQG2rTlPVQn+iRPQ=="
    },
    "node_modules/@types/json-schema": {
      "version": "7.0.11",
      "resolved": "https://registry.npmjs.org/@types/json-schema/-/json-schema-7.0.11.tgz",
      "integrity": "sha512-wOuvG1SN4Us4rez+tylwwwCV1psiNVOkJeM3AUWUNWg/jDQY2+HE/444y5gc+jBmRqASOm2Oeh5c1axHobwRKQ==",
      "peer": true
    },
    "node_modules/@types/keyv": {
      "version": "3.1.4",
      "resolved": "https://registry.npmjs.org/@types/keyv/-/keyv-3.1.4.tgz",
      "integrity": "sha512-BQ5aZNSCpj7D6K2ksrRCTmKRLEpnPvWDiLPfoGyhZ++8YtiK9d/3DBKPJgry359X/P1PfruyYwvnvwFjuEiEIg==",
      "dependencies": {
        "@types/node": "*"
      }
    },
    "node_modules/@types/lodash": {
      "version": "4.14.191",
      "resolved": "https://registry.npmjs.org/@types/lodash/-/lodash-4.14.191.tgz",
      "integrity": "sha512-BdZ5BCCvho3EIXw6wUCXHe7rS53AIDPLE+JzwgT+OsJk53oBfbSmZZ7CX4VaRoN78N+TJpFi9QPlfIVNmJYWxQ=="
    },
    "node_modules/@types/minimatch": {
      "version": "5.1.2",
      "resolved": "https://registry.npmjs.org/@types/minimatch/-/minimatch-5.1.2.tgz",
      "integrity": "sha512-K0VQKziLUWkVKiRVrx4a40iPaxTUefQmjtkQofBkYRcoaaL/8rhwDWww9qWbrgicNOgnpIsMxyNIUM4+n6dUIA=="
    },
    "node_modules/@types/node": {
      "version": "11.13.2",
      "resolved": "https://registry.npmjs.org/@types/node/-/node-11.13.2.tgz",
      "integrity": "sha512-HOtU5KqROKT7qX/itKHuTtt5fV0iXbheQvrgbLNXFJQBY/eh+VS5vmmTAVlo3qIGMsypm0G4N1t2AXjy1ZicaQ=="
    },
    "node_modules/@types/prop-types": {
      "version": "15.7.5",
      "resolved": "https://registry.npmjs.org/@types/prop-types/-/prop-types-15.7.5.tgz",
      "integrity": "sha512-JCB8C6SnDoQf0cNycqd/35A7MjcnK+ZTqE7judS6o7utxUCg6imJg3QK2qzHKszlTjcj2cn+NwMB2i96ubpj7w=="
    },
    "node_modules/@types/qunit": {
      "version": "2.19.4",
      "resolved": "https://registry.npmjs.org/@types/qunit/-/qunit-2.19.4.tgz",
      "integrity": "sha512-EocRiD2JRWrOaA0dnyyLX083DIo1p3OSBBiGODcHaMzOFhteXtvRRp0kKsiYYqynnBSMqnqRI92iE32axdoXZw=="
    },
    "node_modules/@types/react": {
      "version": "16.14.35",
      "resolved": "https://registry.npmjs.org/@types/react/-/react-16.14.35.tgz",
      "integrity": "sha512-NUEiwmSS1XXtmBcsm1NyRRPYjoZF2YTE89/5QiLt5mlGffYK9FQqOKuOLuXNrjPQV04oQgaZG+Yq02ZfHoFyyg==",
      "dependencies": {
        "@types/prop-types": "*",
        "@types/scheduler": "*",
        "csstype": "^3.0.2"
      }
    },
    "node_modules/@types/react-dom": {
      "version": "16.9.18",
      "resolved": "https://registry.npmjs.org/@types/react-dom/-/react-dom-16.9.18.tgz",
      "integrity": "sha512-lmNARUX3+rNF/nmoAFqasG0jAA7q6MeGZK/fdeLwY3kAA4NPgHHrG5bNQe2B5xmD4B+x6Z6h0rEJQ7MEEgQxsw==",
      "dependencies": {
        "@types/react": "^16"
      }
    },
    "node_modules/@types/resolve": {
      "version": "1.17.1",
      "resolved": "https://registry.npmjs.org/@types/resolve/-/resolve-1.17.1.tgz",
      "integrity": "sha512-yy7HuzQhj0dhGpD8RLXSZWEkLsV9ibvxvi6EiJ3bkqLAO1RGo0WbkWQiwpRlSFymTJRz0d3k5LM3kkx8ArDbLw==",
      "dependencies": {
        "@types/node": "*"
      }
    },
    "node_modules/@types/responselike": {
      "version": "1.0.0",
      "resolved": "https://registry.npmjs.org/@types/responselike/-/responselike-1.0.0.tgz",
      "integrity": "sha512-85Y2BjiufFzaMIlvJDvTTB8Fxl2xfLo4HgmHzVBz08w4wDePCTjYw66PdrolO0kzli3yam/YCgRufyo1DdQVTA==",
      "dependencies": {
        "@types/node": "*"
      }
    },
    "node_modules/@types/scheduler": {
      "version": "0.16.2",
      "resolved": "https://registry.npmjs.org/@types/scheduler/-/scheduler-0.16.2.tgz",
      "integrity": "sha512-hppQEBDmlwhFAXKJX2KnWLYu5yMfi91yazPb2l+lbJiwW+wdo1gNeRA+3RgNSO39WYX2euey41KEwnqesU2Jew=="
    },
    "node_modules/@types/semver": {
      "version": "7.3.13",
      "resolved": "https://registry.npmjs.org/@types/semver/-/semver-7.3.13.tgz",
      "integrity": "sha512-21cFJr9z3g5dW8B0CVI9g2O9beqaThGQ6ZFBqHfwhzLDKUxaqTIy3vnfah/UPkfOiF2pLq+tGz+W8RyCskuslw==",
      "peer": true
    },
    "node_modules/@types/sinon": {
      "version": "4.3.3",
      "resolved": "https://registry.npmjs.org/@types/sinon/-/sinon-4.3.3.tgz",
      "integrity": "sha512-Tt7w/ylBS/OEAlSCwzB0Db1KbxnkycP/1UkQpbvKFYoUuRn4uYsC3xh5TRPrOjTy0i8TIkSz1JdNL4GPVdf3KQ=="
    },
    "node_modules/@types/yauzl": {
      "version": "2.10.0",
      "resolved": "https://registry.npmjs.org/@types/yauzl/-/yauzl-2.10.0.tgz",
      "integrity": "sha512-Cn6WYCm0tXv8p6k+A8PvbDG763EDpBoTzHdA+Q/MF6H3sapGjCm9NzoaJncJS9tUKSuCoDs9XHxYYsQDgxR6kw==",
      "optional": true,
      "dependencies": {
        "@types/node": "*"
      }
    },
    "node_modules/@typescript-eslint/eslint-plugin": {
      "version": "5.54.1",
      "resolved": "https://registry.npmjs.org/@typescript-eslint/eslint-plugin/-/eslint-plugin-5.54.1.tgz",
      "integrity": "sha512-a2RQAkosH3d3ZIV08s3DcL/mcGc2M/UC528VkPULFxR9VnVPT8pBu0IyBAJJmVsCmhVfwQX1v6q+QGnmSe1bew==",
      "peer": true,
      "dependencies": {
        "@typescript-eslint/scope-manager": "5.54.1",
        "@typescript-eslint/type-utils": "5.54.1",
        "@typescript-eslint/utils": "5.54.1",
        "debug": "^4.3.4",
        "grapheme-splitter": "^1.0.4",
        "ignore": "^5.2.0",
        "natural-compare-lite": "^1.4.0",
        "regexpp": "^3.2.0",
        "semver": "^7.3.7",
        "tsutils": "^3.21.0"
      },
      "engines": {
        "node": "^12.22.0 || ^14.17.0 || >=16.0.0"
      },
      "funding": {
        "type": "opencollective",
        "url": "https://opencollective.com/typescript-eslint"
      },
      "peerDependencies": {
        "@typescript-eslint/parser": "^5.0.0",
        "eslint": "^6.0.0 || ^7.0.0 || ^8.0.0"
      },
      "peerDependenciesMeta": {
        "typescript": {
          "optional": true
        }
      }
    },
    "node_modules/@typescript-eslint/parser": {
      "version": "5.54.1",
      "resolved": "https://registry.npmjs.org/@typescript-eslint/parser/-/parser-5.54.1.tgz",
      "integrity": "sha512-8zaIXJp/nG9Ff9vQNh7TI+C3nA6q6iIsGJ4B4L6MhZ7mHnTMR4YP5vp2xydmFXIy8rpyIVbNAG44871LMt6ujg==",
      "peer": true,
      "dependencies": {
        "@typescript-eslint/scope-manager": "5.54.1",
        "@typescript-eslint/types": "5.54.1",
        "@typescript-eslint/typescript-estree": "5.54.1",
        "debug": "^4.3.4"
      },
      "engines": {
        "node": "^12.22.0 || ^14.17.0 || >=16.0.0"
      },
      "funding": {
        "type": "opencollective",
        "url": "https://opencollective.com/typescript-eslint"
      },
      "peerDependencies": {
        "eslint": "^6.0.0 || ^7.0.0 || ^8.0.0"
      },
      "peerDependenciesMeta": {
        "typescript": {
          "optional": true
        }
      }
    },
    "node_modules/@typescript-eslint/scope-manager": {
      "version": "5.54.1",
      "resolved": "https://registry.npmjs.org/@typescript-eslint/scope-manager/-/scope-manager-5.54.1.tgz",
      "integrity": "sha512-zWKuGliXxvuxyM71UA/EcPxaviw39dB2504LqAmFDjmkpO8qNLHcmzlh6pbHs1h/7YQ9bnsO8CCcYCSA8sykUg==",
      "peer": true,
      "dependencies": {
        "@typescript-eslint/types": "5.54.1",
        "@typescript-eslint/visitor-keys": "5.54.1"
      },
      "engines": {
        "node": "^12.22.0 || ^14.17.0 || >=16.0.0"
      },
      "funding": {
        "type": "opencollective",
        "url": "https://opencollective.com/typescript-eslint"
      }
    },
    "node_modules/@typescript-eslint/type-utils": {
      "version": "5.54.1",
      "resolved": "https://registry.npmjs.org/@typescript-eslint/type-utils/-/type-utils-5.54.1.tgz",
      "integrity": "sha512-WREHsTz0GqVYLIbzIZYbmUUr95DKEKIXZNH57W3s+4bVnuF1TKe2jH8ZNH8rO1CeMY3U4j4UQeqPNkHMiGem3g==",
      "peer": true,
      "dependencies": {
        "@typescript-eslint/typescript-estree": "5.54.1",
        "@typescript-eslint/utils": "5.54.1",
        "debug": "^4.3.4",
        "tsutils": "^3.21.0"
      },
      "engines": {
        "node": "^12.22.0 || ^14.17.0 || >=16.0.0"
      },
      "funding": {
        "type": "opencollective",
        "url": "https://opencollective.com/typescript-eslint"
      },
      "peerDependencies": {
        "eslint": "*"
      },
      "peerDependenciesMeta": {
        "typescript": {
          "optional": true
        }
      }
    },
    "node_modules/@typescript-eslint/types": {
      "version": "5.54.1",
      "resolved": "https://registry.npmjs.org/@typescript-eslint/types/-/types-5.54.1.tgz",
      "integrity": "sha512-G9+1vVazrfAfbtmCapJX8jRo2E4MDXxgm/IMOF4oGh3kq7XuK3JRkOg6y2Qu1VsTRmWETyTkWt1wxy7X7/yLkw==",
      "peer": true,
      "engines": {
        "node": "^12.22.0 || ^14.17.0 || >=16.0.0"
      },
      "funding": {
        "type": "opencollective",
        "url": "https://opencollective.com/typescript-eslint"
      }
    },
    "node_modules/@typescript-eslint/typescript-estree": {
      "version": "5.54.1",
      "resolved": "https://registry.npmjs.org/@typescript-eslint/typescript-estree/-/typescript-estree-5.54.1.tgz",
      "integrity": "sha512-bjK5t+S6ffHnVwA0qRPTZrxKSaFYocwFIkZx5k7pvWfsB1I57pO/0M0Skatzzw1sCkjJ83AfGTL0oFIFiDX3bg==",
      "peer": true,
      "dependencies": {
        "@typescript-eslint/types": "5.54.1",
        "@typescript-eslint/visitor-keys": "5.54.1",
        "debug": "^4.3.4",
        "globby": "^11.1.0",
        "is-glob": "^4.0.3",
        "semver": "^7.3.7",
        "tsutils": "^3.21.0"
      },
      "engines": {
        "node": "^12.22.0 || ^14.17.0 || >=16.0.0"
      },
      "funding": {
        "type": "opencollective",
        "url": "https://opencollective.com/typescript-eslint"
      },
      "peerDependenciesMeta": {
        "typescript": {
          "optional": true
        }
      }
    },
    "node_modules/@typescript-eslint/utils": {
      "version": "5.54.1",
      "resolved": "https://registry.npmjs.org/@typescript-eslint/utils/-/utils-5.54.1.tgz",
      "integrity": "sha512-IY5dyQM8XD1zfDe5X8jegX6r2EVU5o/WJnLu/znLPWCBF7KNGC+adacXnt5jEYS9JixDcoccI6CvE4RCjHMzCQ==",
      "peer": true,
      "dependencies": {
        "@types/json-schema": "^7.0.9",
        "@types/semver": "^7.3.12",
        "@typescript-eslint/scope-manager": "5.54.1",
        "@typescript-eslint/types": "5.54.1",
        "@typescript-eslint/typescript-estree": "5.54.1",
        "eslint-scope": "^5.1.1",
        "eslint-utils": "^3.0.0",
        "semver": "^7.3.7"
      },
      "engines": {
        "node": "^12.22.0 || ^14.17.0 || >=16.0.0"
      },
      "funding": {
        "type": "opencollective",
        "url": "https://opencollective.com/typescript-eslint"
      },
      "peerDependencies": {
        "eslint": "^6.0.0 || ^7.0.0 || ^8.0.0"
      }
    },
    "node_modules/@typescript-eslint/visitor-keys": {
      "version": "5.54.1",
      "resolved": "https://registry.npmjs.org/@typescript-eslint/visitor-keys/-/visitor-keys-5.54.1.tgz",
      "integrity": "sha512-q8iSoHTgwCfgcRJ2l2x+xCbu8nBlRAlsQ33k24Adj8eoVBE0f8dUeI+bAa8F84Mv05UGbAx57g2zrRsYIooqQg==",
      "peer": true,
      "dependencies": {
        "@typescript-eslint/types": "5.54.1",
        "eslint-visitor-keys": "^3.3.0"
      },
      "engines": {
        "node": "^12.22.0 || ^14.17.0 || >=16.0.0"
      },
      "funding": {
        "type": "opencollective",
        "url": "https://opencollective.com/typescript-eslint"
      }
    },
    "node_modules/abbrev": {
      "version": "1.1.1",
      "resolved": "https://registry.npmjs.org/abbrev/-/abbrev-1.1.1.tgz",
      "integrity": "sha512-nne9/IiQ/hzIhY6pdDnbBtz7DjPTKrY00P/zvPSm5pOFkl6xuGrGnXn/VtTNNfNtAfZ9/1RtehkszU9qcTii0Q=="
    },
    "node_modules/acorn": {
      "version": "8.8.2",
      "resolved": "https://registry.npmjs.org/acorn/-/acorn-8.8.2.tgz",
      "integrity": "sha512-xjIYgE8HBrkpd/sJqOGNspf8uHG+NOHGOw6a/Urj8taM2EXfdNAH2oFcPeIFfsv3+kz/mJrS5VuMqbNLjCa2vw==",
      "peer": true,
      "bin": {
        "acorn": "bin/acorn"
      },
      "engines": {
        "node": ">=0.4.0"
      }
    },
    "node_modules/acorn-jsx": {
      "version": "5.3.2",
      "resolved": "https://registry.npmjs.org/acorn-jsx/-/acorn-jsx-5.3.2.tgz",
      "integrity": "sha512-rq9s+JNhf0IChjtDXxllJ7g41oZk5SlXtp0LHwyA5cejwn7vKmKp4pPri6YEePv2PU65sAsegbXtIinmDFDXgQ==",
      "peer": true,
      "peerDependencies": {
        "acorn": "^6.0.0 || ^7.0.0 || ^8.0.0"
      }
    },
    "node_modules/agent-base": {
      "version": "6.0.2",
      "resolved": "https://registry.npmjs.org/agent-base/-/agent-base-6.0.2.tgz",
      "integrity": "sha512-RZNwNclF7+MS/8bDg70amg32dyeZGZxiDuQmZxKLAlQjr3jGyLx+4Kkk58UO7D2QdgFIQCovuSuZESne6RG6XQ==",
      "dependencies": {
        "debug": "4"
      },
      "engines": {
        "node": ">= 6.0.0"
      }
    },
    "node_modules/ajv": {
      "version": "6.12.6",
      "resolved": "https://registry.npmjs.org/ajv/-/ajv-6.12.6.tgz",
      "integrity": "sha512-j3fVLgvTo527anyYyJOGTYJbG+vnnQYvE0m5mmkc1TK+nxAppkCLMIL0aZ4dblVCNoGShhm+kzE4ZUykBoMg4g==",
      "dependencies": {
        "fast-deep-equal": "^3.1.1",
        "fast-json-stable-stringify": "^2.0.0",
        "json-schema-traverse": "^0.4.1",
        "uri-js": "^4.2.2"
      },
      "funding": {
        "type": "github",
        "url": "https://github.com/sponsors/epoberezkin"
      }
    },
    "node_modules/ansi-regex": {
      "version": "6.0.1",
      "resolved": "https://registry.npmjs.org/ansi-regex/-/ansi-regex-6.0.1.tgz",
      "integrity": "sha512-n5M855fKb2SsfMIiFFoVrABHJC8QtHwVx+mHWP3QcEqBHYienj5dHSgjbxtC0WEZXYt4wcD6zrQElDPhFuZgfA==",
      "engines": {
        "node": ">=12"
      },
      "funding": {
        "url": "https://github.com/chalk/ansi-regex?sponsor=1"
      }
    },
    "node_modules/ansi-styles": {
      "version": "4.3.0",
      "resolved": "https://registry.npmjs.org/ansi-styles/-/ansi-styles-4.3.0.tgz",
      "integrity": "sha512-zbB9rCJAT1rbjiVDb2hqKFHNYLxgtk8NURxZ3IZwD3F6NtxbXZQCnnSi1Lkx+IDohdPlFp222wVALIheZJQSEg==",
      "dependencies": {
        "color-convert": "^2.0.1"
      },
      "engines": {
        "node": ">=8"
      },
      "funding": {
        "url": "https://github.com/chalk/ansi-styles?sponsor=1"
      }
    },
    "node_modules/archiver": {
      "version": "5.3.1",
      "resolved": "https://registry.npmjs.org/archiver/-/archiver-5.3.1.tgz",
      "integrity": "sha512-8KyabkmbYrH+9ibcTScQ1xCJC/CGcugdVIwB+53f5sZziXgwUh3iXlAlANMxcZyDEfTHMe6+Z5FofV8nopXP7w==",
      "dependencies": {
        "archiver-utils": "^2.1.0",
        "async": "^3.2.3",
        "buffer-crc32": "^0.2.1",
        "readable-stream": "^3.6.0",
        "readdir-glob": "^1.0.0",
        "tar-stream": "^2.2.0",
        "zip-stream": "^4.1.0"
      },
      "engines": {
        "node": ">= 10"
      }
    },
    "node_modules/archiver-utils": {
      "version": "2.1.0",
      "resolved": "https://registry.npmjs.org/archiver-utils/-/archiver-utils-2.1.0.tgz",
      "integrity": "sha512-bEL/yUb/fNNiNTuUz979Z0Yg5L+LzLxGJz8x79lYmR54fmTIb6ob/hNQgkQnIUDWIFjZVQwl9Xs356I6BAMHfw==",
      "dependencies": {
        "glob": "^7.1.4",
        "graceful-fs": "^4.2.0",
        "lazystream": "^1.0.0",
        "lodash.defaults": "^4.2.0",
        "lodash.difference": "^4.5.0",
        "lodash.flatten": "^4.4.0",
        "lodash.isplainobject": "^4.0.6",
        "lodash.union": "^4.6.0",
        "normalize-path": "^3.0.0",
        "readable-stream": "^2.0.0"
      },
      "engines": {
        "node": ">= 6"
      }
    },
    "node_modules/archiver-utils/node_modules/isarray": {
      "version": "1.0.0",
      "resolved": "https://registry.npmjs.org/isarray/-/isarray-1.0.0.tgz",
      "integrity": "sha512-VLghIWNM6ELQzo7zwmcg0NmTVyWKYjvIeM83yjp0wRDTmUnrM678fQbcKBo6n2CJEF0szoG//ytg+TKla89ALQ=="
    },
    "node_modules/archiver-utils/node_modules/readable-stream": {
      "version": "2.3.8",
      "resolved": "https://registry.npmjs.org/readable-stream/-/readable-stream-2.3.8.tgz",
      "integrity": "sha512-8p0AUk4XODgIewSi0l8Epjs+EVnWiK7NoDIEGU0HhE7+ZyY8D1IMY7odu5lRrFXGg71L15KG8QrPmum45RTtdA==",
      "dependencies": {
        "core-util-is": "~1.0.0",
        "inherits": "~2.0.3",
        "isarray": "~1.0.0",
        "process-nextick-args": "~2.0.0",
        "safe-buffer": "~5.1.1",
        "string_decoder": "~1.1.1",
        "util-deprecate": "~1.0.1"
      }
    },
    "node_modules/archiver-utils/node_modules/safe-buffer": {
      "version": "5.1.2",
      "resolved": "https://registry.npmjs.org/safe-buffer/-/safe-buffer-5.1.2.tgz",
      "integrity": "sha512-Gd2UZBJDkXlY7GbJxfsE8/nvKkUEU1G38c1siN6QP6a9PT9MmHB8GnpscSmMJSoF8LOIrt8ud/wPtojys4G6+g=="
    },
    "node_modules/archiver-utils/node_modules/string_decoder": {
      "version": "1.1.1",
      "resolved": "https://registry.npmjs.org/string_decoder/-/string_decoder-1.1.1.tgz",
      "integrity": "sha512-n/ShnvDi6FHbbVfviro+WojiFzv+s8MPMHBczVePfUpDJLwoLT0ht1l4YwBCbi8pJAveEEdnkHyPyTP/mzRfwg==",
      "dependencies": {
        "safe-buffer": "~5.1.0"
      }
    },
    "node_modules/argparse": {
      "version": "1.0.10",
      "resolved": "https://registry.npmjs.org/argparse/-/argparse-1.0.10.tgz",
      "integrity": "sha512-o5Roy6tNG4SL/FOkCAN6RzjiakZS25RLYFrcMttJqbdd8BWrnA+fGz57iN5Pb06pvBGvl5gQ0B48dJlslXvoTg==",
      "dependencies": {
        "sprintf-js": "~1.0.2"
      }
    },
    "node_modules/array-each": {
      "version": "1.0.1",
      "resolved": "https://registry.npmjs.org/array-each/-/array-each-1.0.1.tgz",
      "integrity": "sha512-zHjL5SZa68hkKHBFBK6DJCTtr9sfTCPCaph/L7tMSLcTFgy+zX7E+6q5UArbtOtMBCtxdICpfTCspRse+ywyXA==",
      "engines": {
        "node": ">=0.10.0"
      }
    },
    "node_modules/array-from": {
      "version": "2.1.1",
      "resolved": "https://registry.npmjs.org/array-from/-/array-from-2.1.1.tgz",
      "integrity": "sha512-GQTc6Uupx1FCavi5mPzBvVT7nEOeWMmUA9P95wpfpW1XwMSKs+KaymD5C2Up7KAUKg/mYwbsUYzdZWcoajlNZg=="
    },
    "node_modules/array-slice": {
      "version": "1.1.0",
      "resolved": "https://registry.npmjs.org/array-slice/-/array-slice-1.1.0.tgz",
      "integrity": "sha512-B1qMD3RBP7O8o0H2KbrXDyB0IccejMF15+87Lvlor12ONPRHP6gTjXMNkt/d3ZuOGbAe66hFmaCfECI24Ufp6w==",
      "engines": {
        "node": ">=0.10.0"
      }
    },
    "node_modules/array-union": {
      "version": "2.1.0",
      "resolved": "https://registry.npmjs.org/array-union/-/array-union-2.1.0.tgz",
      "integrity": "sha512-HGyxoOTYUyCM6stUe6EJgnd4EoewAI7zMdfqO+kGjnlZmBDz/cR5pf8r/cR4Wq60sL/p0IkcjUEEPwS3GFrIyw==",
      "engines": {
        "node": ">=8"
      }
    },
    "node_modules/async": {
      "version": "3.2.4",
      "resolved": "https://registry.npmjs.org/async/-/async-3.2.4.tgz",
      "integrity": "sha512-iAB+JbDEGXhyIUavoDl9WP/Jj106Kz9DEn1DPgYw5ruDn0e3Wgi3sKFm55sASdGBNOQB8F59d9qQ7deqrHA8wQ=="
    },
    "node_modules/autoprefixer": {
      "version": "9.4.5",
      "resolved": "https://registry.npmjs.org/autoprefixer/-/autoprefixer-9.4.5.tgz",
      "integrity": "sha512-M602C0ZxzFpJKqD4V6eq2j+K5CkzlhekCrcQupJmAOrPEZjWJyj/wSeo6qRSNoN6M3/9mtLPQqTTrABfReytQg==",
      "dependencies": {
        "browserslist": "^4.4.0",
        "caniuse-lite": "^1.0.30000928",
        "normalize-range": "^0.1.2",
        "num2fraction": "^1.2.2",
        "postcss": "^7.0.11",
        "postcss-value-parser": "^3.3.1"
      },
      "bin": {
        "autoprefixer": "bin/autoprefixer"
      },
      "engines": {
        "node": ">=6.0.0"
      }
    },
    "node_modules/balanced-match": {
      "version": "1.0.2",
      "resolved": "https://registry.npmjs.org/balanced-match/-/balanced-match-1.0.2.tgz",
      "integrity": "sha512-3oSeUO0TMV67hN1AmbXsK4yaqU7tjiHlbxRDZOpH0KW9+CeX4bRAaX0Anxt0tx2MrpRpWwQaPwIlISEJhYU5Pw=="
    },
    "node_modules/base64-js": {
      "version": "1.5.1",
      "resolved": "https://registry.npmjs.org/base64-js/-/base64-js-1.5.1.tgz",
      "integrity": "sha512-AKpaYlHn8t4SVbOHCy+b5+KKgvR4vrsD8vbvrbiQJps7fKDTkjkDry6ji0rUJjC0kzbNePLwzxq8iypo41qeWA==",
      "funding": [
        {
          "type": "github",
          "url": "https://github.com/sponsors/feross"
        },
        {
          "type": "patreon",
          "url": "https://www.patreon.com/feross"
        },
        {
          "type": "consulting",
          "url": "https://feross.org/support"
        }
      ]
    },
    "node_modules/bl": {
      "version": "4.1.0",
      "resolved": "https://registry.npmjs.org/bl/-/bl-4.1.0.tgz",
      "integrity": "sha512-1W07cM9gS6DcLperZfFSj+bWLtaPGSOHWhPiGzXmvVJbRLdG82sH/Kn8EtW1VqWVA54AKf2h5k5BbnIbwF3h6w==",
      "dependencies": {
        "buffer": "^5.5.0",
        "inherits": "^2.0.4",
        "readable-stream": "^3.4.0"
      }
    },
    "node_modules/brace-expansion": {
      "version": "1.1.11",
      "resolved": "https://registry.npmjs.org/brace-expansion/-/brace-expansion-1.1.11.tgz",
      "integrity": "sha512-iCuPHDFgrHX7H2vEI/5xpz07zSHB00TpugqhmYtVmMO6518mCuRMoOYFldEBl0g187ufozdaHgWKcYFb61qGiA==",
      "dependencies": {
        "balanced-match": "^1.0.0",
        "concat-map": "0.0.1"
      }
    },
    "node_modules/braces": {
      "version": "3.0.2",
      "resolved": "https://registry.npmjs.org/braces/-/braces-3.0.2.tgz",
      "integrity": "sha512-b8um+L1RzM3WDSzvhm6gIz1yfTbBt6YTlcEKAvsmqCZZFw46z626lVj9j1yEPW33H5H+lBQpZMP1k8l+78Ha0A==",
      "dependencies": {
        "fill-range": "^7.0.1"
      },
      "engines": {
        "node": ">=8"
      }
    },
    "node_modules/browserslist": {
      "version": "4.21.5",
      "resolved": "https://registry.npmjs.org/browserslist/-/browserslist-4.21.5.tgz",
      "integrity": "sha512-tUkiguQGW7S3IhB7N+c2MV/HZPSCPAAiYBZXLsBhFB/PCy6ZKKsZrmBayHV9fdGV/ARIfJ14NkxKzRDjvp7L6w==",
      "funding": [
        {
          "type": "opencollective",
          "url": "https://opencollective.com/browserslist"
        },
        {
          "type": "tidelift",
          "url": "https://tidelift.com/funding/github/npm/browserslist"
        }
      ],
      "dependencies": {
        "caniuse-lite": "^1.0.30001449",
        "electron-to-chromium": "^1.4.284",
        "node-releases": "^2.0.8",
        "update-browserslist-db": "^1.0.10"
      },
      "bin": {
        "browserslist": "cli.js"
      },
      "engines": {
        "node": "^6 || ^7 || ^8 || ^9 || ^10 || ^11 || ^12 || >=13.7"
      }
    },
    "node_modules/buffer": {
      "version": "5.7.1",
      "resolved": "https://registry.npmjs.org/buffer/-/buffer-5.7.1.tgz",
      "integrity": "sha512-EHcyIPBQ4BSGlvjB16k5KgAJ27CIsHY/2JBmCRReo48y9rQ3MaUzWX3KVlBa4U7MyX02HdVj0K7C3WaB3ju7FQ==",
      "funding": [
        {
          "type": "github",
          "url": "https://github.com/sponsors/feross"
        },
        {
          "type": "patreon",
          "url": "https://www.patreon.com/feross"
        },
        {
          "type": "consulting",
          "url": "https://feross.org/support"
        }
      ],
      "dependencies": {
        "base64-js": "^1.3.1",
        "ieee754": "^1.1.13"
      }
    },
    "node_modules/buffer-crc32": {
      "version": "0.2.13",
      "resolved": "https://registry.npmjs.org/buffer-crc32/-/buffer-crc32-0.2.13.tgz",
      "integrity": "sha512-VO9Ht/+p3SN7SKWqcrgEzjGbRSJYTx+Q1pTQC0wrWqHx0vpJraQ6GtHx8tvcg1rlK1byhU5gccxgOgj7B0TDkQ==",
      "engines": {
        "node": "*"
      }
    },
    "node_modules/buffer-from": {
      "version": "1.1.2",
      "resolved": "https://registry.npmjs.org/buffer-from/-/buffer-from-1.1.2.tgz",
      "integrity": "sha512-E+XQCRwSbaaiChtv6k6Dwgc+bx+Bs6vuKJHHl5kox/BaKbhiXzqQOwK4cO22yElGp2OCmjwVhT3HmxgyPGnJfQ=="
    },
    "node_modules/builtin-modules": {
      "version": "3.3.0",
      "resolved": "https://registry.npmjs.org/builtin-modules/-/builtin-modules-3.3.0.tgz",
      "integrity": "sha512-zhaCDicdLuWN5UbN5IMnFqNMhNfo919sH85y2/ea+5Yg9TsTkeZxpL+JLbp6cgYFS4sRLp3YV4S6yDuqVWHYOw==",
      "engines": {
        "node": ">=6"
      },
      "funding": {
        "url": "https://github.com/sponsors/sindresorhus"
      }
    },
    "node_modules/cacheable-lookup": {
      "version": "5.0.4",
      "resolved": "https://registry.npmjs.org/cacheable-lookup/-/cacheable-lookup-5.0.4.tgz",
      "integrity": "sha512-2/kNscPhpcxrOigMZzbiWF7dz8ilhb/nIHU3EyZiXWXpeq/au8qJ8VhdftMkty3n7Gj6HIGalQG8oiBNB3AJgA==",
      "engines": {
        "node": ">=10.6.0"
      }
    },
    "node_modules/cacheable-request": {
      "version": "7.0.2",
      "resolved": "https://registry.npmjs.org/cacheable-request/-/cacheable-request-7.0.2.tgz",
      "integrity": "sha512-pouW8/FmiPQbuGpkXQ9BAPv/Mo5xDGANgSNXzTzJ8DrKGuXOssM4wIQRjfanNRh3Yu5cfYPvcorqbhg2KIJtew==",
      "dependencies": {
        "clone-response": "^1.0.2",
        "get-stream": "^5.1.0",
        "http-cache-semantics": "^4.0.0",
        "keyv": "^4.0.0",
        "lowercase-keys": "^2.0.0",
        "normalize-url": "^6.0.1",
        "responselike": "^2.0.0"
      },
      "engines": {
        "node": ">=8"
      }
    },
    "node_modules/cachedir": {
      "version": "2.3.0",
      "resolved": "https://registry.npmjs.org/cachedir/-/cachedir-2.3.0.tgz",
      "integrity": "sha512-A+Fezp4zxnit6FanDmv9EqXNAi3vt9DWp51/71UEhXukb7QUuvtv9344h91dyAxuTLoSYJFU299qzR3tzwPAhw==",
      "engines": {
        "node": ">=6"
      }
    },
    "node_modules/callsites": {
      "version": "3.1.0",
      "resolved": "https://registry.npmjs.org/callsites/-/callsites-3.1.0.tgz",
      "integrity": "sha512-P8BjAsXvZS+VIDUI11hHCQEv74YT67YUi5JJFNWIqL235sBmjX4+qx9Muvls5ivyNENctx46xQLQ3aTuE7ssaQ==",
      "peer": true,
      "engines": {
        "node": ">=6"
      }
    },
    "node_modules/caniuse-lite": {
      "version": "1.0.30001462",
      "resolved": "https://registry.npmjs.org/caniuse-lite/-/caniuse-lite-1.0.30001462.tgz",
      "integrity": "sha512-PDd20WuOBPiasZ7KbFnmQRyuLE7cFXW2PVd7dmALzbkUXEP46upAuCDm9eY9vho8fgNMGmbAX92QBZHzcnWIqw==",
      "funding": [
        {
          "type": "opencollective",
          "url": "https://opencollective.com/browserslist"
        },
        {
          "type": "tidelift",
          "url": "https://tidelift.com/funding/github/npm/caniuse-lite"
        }
      ]
    },
    "node_modules/chalk": {
      "version": "4.1.2",
      "resolved": "https://registry.npmjs.org/chalk/-/chalk-4.1.2.tgz",
      "integrity": "sha512-oKnbhFyRIXpUuez8iBMmyEa4nbj4IOQyuhc/wy9kY7/WVPcwIO9VA668Pu8RkO7+0G76SLROeyw9CpQ061i4mA==",
      "dependencies": {
        "ansi-styles": "^4.1.0",
        "supports-color": "^7.1.0"
      },
      "engines": {
        "node": ">=10"
      },
      "funding": {
        "url": "https://github.com/chalk/chalk?sponsor=1"
      }
    },
    "node_modules/chownr": {
      "version": "1.1.4",
      "resolved": "https://registry.npmjs.org/chownr/-/chownr-1.1.4.tgz",
      "integrity": "sha512-jJ0bqzaylmJtVnNgzTeSOs8DPavpbYgEr/b0YL8/2GO3xJEhInFmhKMUnEJQjZumK7KXGFhUy89PrsJWlakBVg=="
    },
    "node_modules/chromium": {
      "version": "3.0.3",
      "resolved": "https://registry.npmjs.org/chromium/-/chromium-3.0.3.tgz",
      "integrity": "sha512-TfbzP/3t38Us5xrbb9x87M/y5I/j3jx0zeJhhQ72gjp6dwJuhVP6hBZnBH4wEg7512VVXk9zCfTuPFOdw7bQqg==",
      "hasInstallScript": true,
      "os": [
        "darwin",
        "linux",
        "win32"
      ],
      "dependencies": {
        "cachedir": "^2.3.0",
        "debug": "^4.1.0",
        "extract-zip": "^1.7.0",
        "got": "^11.5.1",
        "progress": "^2.0.3",
        "rimraf": "^2.7.1",
        "tmp": "0.0.33",
        "tunnel": "^0.0.6"
      }
    },
    "node_modules/clone-response": {
      "version": "1.0.3",
      "resolved": "https://registry.npmjs.org/clone-response/-/clone-response-1.0.3.tgz",
      "integrity": "sha512-ROoL94jJH2dUVML2Y/5PEDNaSHgeOdSDicUyS7izcF63G6sTc/FTjLub4b8Il9S8S0beOfYt0TaA5qvFK+w0wA==",
      "dependencies": {
        "mimic-response": "^1.0.0"
      },
      "funding": {
        "url": "https://github.com/sponsors/sindresorhus"
      }
    },
    "node_modules/color-convert": {
      "version": "2.0.1",
      "resolved": "https://registry.npmjs.org/color-convert/-/color-convert-2.0.1.tgz",
      "integrity": "sha512-RRECPsj7iu/xb5oKYcsFHSppFNnsj/52OVTRKb4zP5onXwVF3zVmmToNcOfGC+CRDpfK/U584fMg38ZHCaElKQ==",
      "dependencies": {
        "color-name": "~1.1.4"
      },
      "engines": {
        "node": ">=7.0.0"
      }
    },
    "node_modules/color-name": {
      "version": "1.1.4",
      "resolved": "https://registry.npmjs.org/color-name/-/color-name-1.1.4.tgz",
      "integrity": "sha512-dOy+3AuW3a2wNbZHIuMZpTcgjGuLU/uBL/ubcZF9OXbDo8ff4O8yVp5Bf0efS8uEoYo5q4Fx7dY9OgQGXgAsQA=="
    },
    "node_modules/colorette": {
      "version": "1.4.0",
      "resolved": "https://registry.npmjs.org/colorette/-/colorette-1.4.0.tgz",
      "integrity": "sha512-Y2oEozpomLn7Q3HFP7dpww7AtMJplbM9lGZP6RDfHqmbeRjiwRg4n6VM6j4KLmRke85uWEI7JqF17f3pqdRA0g=="
    },
    "node_modules/colors": {
      "version": "1.2.5",
      "resolved": "https://registry.npmjs.org/colors/-/colors-1.2.5.tgz",
      "integrity": "sha512-erNRLao/Y3Fv54qUa0LBB+//Uf3YwMUmdJinN20yMXm9zdKKqH9wt7R9IIVZ+K7ShzfpLV/Zg8+VyrBJYB4lpg==",
      "engines": {
        "node": ">=0.1.90"
      }
    },
    "node_modules/commander": {
      "version": "7.2.0",
      "resolved": "https://registry.npmjs.org/commander/-/commander-7.2.0.tgz",
      "integrity": "sha512-QrWXB+ZQSVPmIWIhtEO9H+gwHaMGYiF5ChvoJ+K9ZGHG/sVsa6yiesAD1GC/x46sET00Xlwo1u49RVVVzvcSkw==",
      "engines": {
        "node": ">= 10"
      }
    },
    "node_modules/commondir": {
      "version": "1.0.1",
      "resolved": "https://registry.npmjs.org/commondir/-/commondir-1.0.1.tgz",
      "integrity": "sha512-W9pAhw0ja1Edb5GVdIF1mjZw/ASI0AlShXM83UUGe2DVr5TdAPEA1OA8m/g8zWp9x6On7gqufY+FatDbC3MDQg=="
    },
    "node_modules/compress-commons": {
      "version": "4.1.1",
      "resolved": "https://registry.npmjs.org/compress-commons/-/compress-commons-4.1.1.tgz",
      "integrity": "sha512-QLdDLCKNV2dtoTorqgxngQCMA+gWXkM/Nwu7FpeBhk/RdkzimqC3jueb/FDmaZeXh+uby1jkBqE3xArsLBE5wQ==",
      "dependencies": {
        "buffer-crc32": "^0.2.13",
        "crc32-stream": "^4.0.2",
        "normalize-path": "^3.0.0",
        "readable-stream": "^3.6.0"
      },
      "engines": {
        "node": ">= 10"
      }
    },
    "node_modules/concat-map": {
      "version": "0.0.1",
      "resolved": "https://registry.npmjs.org/concat-map/-/concat-map-0.0.1.tgz",
      "integrity": "sha512-/Srv4dswyQNBfohGpz9o6Yb3Gz3SrUDqBH5rTuhGR7ahtlbYKnVxw2bCFMRljaA7EXHaXZ8wsHdodFvbkhKmqg=="
    },
    "node_modules/concat-stream": {
      "version": "1.6.2",
      "resolved": "https://registry.npmjs.org/concat-stream/-/concat-stream-1.6.2.tgz",
      "integrity": "sha512-27HBghJxjiZtIk3Ycvn/4kbJk/1uZuJFfuPEns6LaEvpvG1f0hTea8lilrouyo9mVc2GWdcEZ8OLoGmSADlrCw==",
      "engines": [
        "node >= 0.8"
      ],
      "dependencies": {
        "buffer-from": "^1.0.0",
        "inherits": "^2.0.3",
        "readable-stream": "^2.2.2",
        "typedarray": "^0.0.6"
      }
    },
    "node_modules/concat-stream/node_modules/isarray": {
      "version": "1.0.0",
      "resolved": "https://registry.npmjs.org/isarray/-/isarray-1.0.0.tgz",
      "integrity": "sha512-VLghIWNM6ELQzo7zwmcg0NmTVyWKYjvIeM83yjp0wRDTmUnrM678fQbcKBo6n2CJEF0szoG//ytg+TKla89ALQ=="
    },
    "node_modules/concat-stream/node_modules/readable-stream": {
      "version": "2.3.8",
      "resolved": "https://registry.npmjs.org/readable-stream/-/readable-stream-2.3.8.tgz",
      "integrity": "sha512-8p0AUk4XODgIewSi0l8Epjs+EVnWiK7NoDIEGU0HhE7+ZyY8D1IMY7odu5lRrFXGg71L15KG8QrPmum45RTtdA==",
      "dependencies": {
        "core-util-is": "~1.0.0",
        "inherits": "~2.0.3",
        "isarray": "~1.0.0",
        "process-nextick-args": "~2.0.0",
        "safe-buffer": "~5.1.1",
        "string_decoder": "~1.1.1",
        "util-deprecate": "~1.0.1"
      }
    },
    "node_modules/concat-stream/node_modules/safe-buffer": {
      "version": "5.1.2",
      "resolved": "https://registry.npmjs.org/safe-buffer/-/safe-buffer-5.1.2.tgz",
      "integrity": "sha512-Gd2UZBJDkXlY7GbJxfsE8/nvKkUEU1G38c1siN6QP6a9PT9MmHB8GnpscSmMJSoF8LOIrt8ud/wPtojys4G6+g=="
    },
    "node_modules/concat-stream/node_modules/string_decoder": {
      "version": "1.1.1",
      "resolved": "https://registry.npmjs.org/string_decoder/-/string_decoder-1.1.1.tgz",
      "integrity": "sha512-n/ShnvDi6FHbbVfviro+WojiFzv+s8MPMHBczVePfUpDJLwoLT0ht1l4YwBCbi8pJAveEEdnkHyPyTP/mzRfwg==",
      "dependencies": {
        "safe-buffer": "~5.1.0"
      }
    },
    "node_modules/core-util-is": {
      "version": "1.0.3",
      "resolved": "https://registry.npmjs.org/core-util-is/-/core-util-is-1.0.3.tgz",
      "integrity": "sha512-ZQBvi1DcpJ4GDqanjucZ2Hj3wEO5pZDS89BWbkcrvdxksJorwUDDZamX9ldFkp9aw2lmBDLgkObEA4DWNJ9FYQ=="
    },
    "node_modules/crc-32": {
      "version": "1.2.2",
      "resolved": "https://registry.npmjs.org/crc-32/-/crc-32-1.2.2.tgz",
      "integrity": "sha512-ROmzCKrTnOwybPcJApAA6WBWij23HVfGVNKqqrZpuyZOHqK2CwHSvpGuyt/UNNvaIjEd8X5IFGp4Mh+Ie1IHJQ==",
      "bin": {
        "crc32": "bin/crc32.njs"
      },
      "engines": {
        "node": ">=0.8"
      }
    },
    "node_modules/crc32-stream": {
      "version": "4.0.2",
      "resolved": "https://registry.npmjs.org/crc32-stream/-/crc32-stream-4.0.2.tgz",
      "integrity": "sha512-DxFZ/Hk473b/muq1VJ///PMNLj0ZMnzye9thBpmjpJKCc5eMgB95aK8zCGrGfQ90cWo561Te6HK9D+j4KPdM6w==",
      "dependencies": {
        "crc-32": "^1.2.0",
        "readable-stream": "^3.4.0"
      },
      "engines": {
        "node": ">= 10"
      }
    },
    "node_modules/cross-spawn": {
      "version": "7.0.3",
      "resolved": "https://registry.npmjs.org/cross-spawn/-/cross-spawn-7.0.3.tgz",
      "integrity": "sha512-iRDPJKUPVEND7dHPO8rkbOnPpyDygcDFtWjpeWNCgy8WP2rXcxXL8TskReQl6OrB2G7+UJrags1q15Fudc7G6w==",
      "peer": true,
      "dependencies": {
        "path-key": "^3.1.0",
        "shebang-command": "^2.0.0",
        "which": "^2.0.1"
      },
      "engines": {
        "node": ">= 8"
      }
    },
    "node_modules/csstype": {
      "version": "3.1.1",
      "resolved": "https://registry.npmjs.org/csstype/-/csstype-3.1.1.tgz",
      "integrity": "sha512-DJR/VvkAvSZW9bTouZue2sSxDwdTN92uHjqeKVm+0dAqdfNykRzQ95tay8aXMBAAPpUiq4Qcug2L7neoRh2Egw=="
    },
    "node_modules/dateformat": {
      "version": "4.6.3",
      "resolved": "https://registry.npmjs.org/dateformat/-/dateformat-4.6.3.tgz",
      "integrity": "sha512-2P0p0pFGzHS5EMnhdxQi7aJN+iMheud0UhG4dlE1DLAlvL8JHjJJTX/CSm4JXwV0Ka5nGk3zC5mcb5bUQUxxMA==",
      "engines": {
        "node": "*"
      }
    },
    "node_modules/debug": {
      "version": "4.3.4",
      "resolved": "https://registry.npmjs.org/debug/-/debug-4.3.4.tgz",
      "integrity": "sha512-PRWFHuSU3eDtQJPvnNY7Jcket1j0t5OuOsFzPPzsekD52Zl8qUfFIPEiswXqIvHWGVHOgX+7G/vCNNhehwxfkQ==",
      "dependencies": {
        "ms": "2.1.2"
      },
      "engines": {
        "node": ">=6.0"
      },
      "peerDependenciesMeta": {
        "supports-color": {
          "optional": true
        }
      }
    },
    "node_modules/decompress-response": {
      "version": "6.0.0",
      "resolved": "https://registry.npmjs.org/decompress-response/-/decompress-response-6.0.0.tgz",
      "integrity": "sha512-aW35yZM6Bb/4oJlZncMH2LCoZtJXTRxES17vE3hoRiowU2kWHaJKFkSBDnDR+cm9J+9QhXmREyIfv0pji9ejCQ==",
      "dependencies": {
        "mimic-response": "^3.1.0"
      },
      "engines": {
        "node": ">=10"
      },
      "funding": {
        "url": "https://github.com/sponsors/sindresorhus"
      }
    },
    "node_modules/decompress-response/node_modules/mimic-response": {
      "version": "3.1.0",
      "resolved": "https://registry.npmjs.org/mimic-response/-/mimic-response-3.1.0.tgz",
      "integrity": "sha512-z0yWI+4FDrrweS8Zmt4Ej5HdJmky15+L2e6Wgn3+iK5fWzb6T3fhNFq2+MeTRb064c6Wr4N/wv0DzQTjNzHNGQ==",
      "engines": {
        "node": ">=10"
      },
      "funding": {
        "url": "https://github.com/sponsors/sindresorhus"
      }
    },
    "node_modules/deep-is": {
      "version": "0.1.4",
      "resolved": "https://registry.npmjs.org/deep-is/-/deep-is-0.1.4.tgz",
      "integrity": "sha512-oIPzksmTg4/MriiaYGO+okXDT7ztn/w3Eptv/+gSIdMdKsJo0u4CfYNFJPy+4SKMuCqGw2wxnA+URMg3t8a/bQ==",
      "peer": true
    },
    "node_modules/deepmerge": {
      "version": "4.3.0",
      "resolved": "https://registry.npmjs.org/deepmerge/-/deepmerge-4.3.0.tgz",
      "integrity": "sha512-z2wJZXrmeHdvYJp/Ux55wIjqo81G5Bp4c+oELTW+7ar6SogWHajt5a9gO3s3IDaGSAXjDk0vlQKN3rms8ab3og==",
      "engines": {
        "node": ">=0.10.0"
      }
    },
    "node_modules/defer-to-connect": {
      "version": "2.0.1",
      "resolved": "https://registry.npmjs.org/defer-to-connect/-/defer-to-connect-2.0.1.tgz",
      "integrity": "sha512-4tvttepXG1VaYGrRibk5EwJd1t4udunSOVMdLSAL6mId1ix438oPwPZMALY41FCijukO1L0twNcGsdzS7dHgDg==",
      "engines": {
        "node": ">=10"
      }
    },
    "node_modules/depd": {
      "version": "2.0.0",
      "resolved": "https://registry.npmjs.org/depd/-/depd-2.0.0.tgz",
      "integrity": "sha512-g7nH6P6dyDioJogAAGprGpCtVImJhpPk/roCzdb3fIh61/s/nPsfR6onyMwkCAR/OlC3yBC0lESvUoQEAssIrw==",
      "engines": {
        "node": ">= 0.8"
      }
    },
    "node_modules/destroy": {
      "version": "1.2.0",
      "resolved": "https://registry.npmjs.org/destroy/-/destroy-1.2.0.tgz",
      "integrity": "sha512-2sJGJTaXIIaR1w4iJSNoN0hnMY7Gpc/n8D4qSCJw8QqFWXf7cuAgnEHxBpweaVcPevC2l3KpjYCx3NypQQgaJg==",
      "engines": {
        "node": ">= 0.8",
        "npm": "1.2.8000 || >= 1.4.16"
      }
    },
    "node_modules/detect-file": {
      "version": "1.0.0",
      "resolved": "https://registry.npmjs.org/detect-file/-/detect-file-1.0.0.tgz",
      "integrity": "sha512-DtCOLG98P007x7wiiOmfI0fi3eIKyWiLTGJ2MDnVi/E04lWGbf+JzrRHMm0rgIIZJGtHpKpbVgLWHrv8xXpc3Q==",
      "engines": {
        "node": ">=0.10.0"
      }
    },
    "node_modules/devtools-protocol": {
      "version": "0.0.869402",
      "resolved": "https://registry.npmjs.org/devtools-protocol/-/devtools-protocol-0.0.869402.tgz",
      "integrity": "sha512-VvlVYY+VDJe639yHs5PHISzdWTLL3Aw8rO4cvUtwvoxFd6FHbE4OpHHcde52M6096uYYazAmd4l0o5VuFRO2WA=="
    },
    "node_modules/diff": {
      "version": "3.5.0",
      "resolved": "https://registry.npmjs.org/diff/-/diff-3.5.0.tgz",
      "integrity": "sha512-A46qtFgd+g7pDZinpnwiRJtxbC1hpgf0uzP3iG89scHk0AUC7A1TGxf5OiiOUv/JMZR8GOt8hL900hV0bOy5xA==",
      "engines": {
        "node": ">=0.3.1"
      }
    },
    "node_modules/dir-glob": {
      "version": "3.0.1",
      "resolved": "https://registry.npmjs.org/dir-glob/-/dir-glob-3.0.1.tgz",
      "integrity": "sha512-WkrWp9GR4KXfKGYzOLmTuGVi1UWFfws377n9cc55/tb6DuqyF6pcQ5AbiHEshaDpY9v6oaSr2XCDidGmMwdzIA==",
      "dependencies": {
        "path-type": "^4.0.0"
      },
      "engines": {
        "node": ">=8"
      }
    },
    "node_modules/doctrine": {
      "version": "3.0.0",
      "resolved": "https://registry.npmjs.org/doctrine/-/doctrine-3.0.0.tgz",
      "integrity": "sha512-yS+Q5i3hBf7GBkd4KG8a7eBNNWNGLTaEwwYWUijIYM7zrlYDM0BFXHjjPWlWZ1Rg7UaddZeIDmi9jF3HmqiQ2w==",
      "peer": true,
      "dependencies": {
        "esutils": "^2.0.2"
      },
      "engines": {
        "node": ">=6.0.0"
      }
    },
    "node_modules/ee-first": {
      "version": "1.1.1",
      "resolved": "https://registry.npmjs.org/ee-first/-/ee-first-1.1.1.tgz",
      "integrity": "sha512-WMwm9LhRUo+WUaRN+vRuETqG89IgZphVSNkdFgeb6sS/E4OrDIN7t48CAewSHXc6C8lefD8KKfr5vY61brQlow=="
    },
    "node_modules/electron-to-chromium": {
<<<<<<< HEAD
      "version": "1.4.317",
      "resolved": "https://registry.npmjs.org/electron-to-chromium/-/electron-to-chromium-1.4.317.tgz",
      "integrity": "sha512-JhCRm9v30FMNzQSsjl4kXaygU+qHBD0Yh7mKxyjmF0V8VwYVB6qpBRX28GyAucrM9wDCpSUctT6FpMUQxbyKuA=="
=======
      "version": "1.4.323",
      "resolved": "https://registry.npmjs.org/electron-to-chromium/-/electron-to-chromium-1.4.323.tgz",
      "integrity": "sha512-+a0hMEQxE8u1F1vOHcE0M18kQ2+4AwOXdRrU4avZ1LeR/sa9WAallYE3uES/PNcEGt/wCFcOgWcArSLx5C+WNQ=="
>>>>>>> c037b93a
    },
    "node_modules/encodeurl": {
      "version": "1.0.2",
      "resolved": "https://registry.npmjs.org/encodeurl/-/encodeurl-1.0.2.tgz",
      "integrity": "sha512-TPJXq8JqFaVYm2CWmPvnP2Iyo4ZSM7/QKcSmuMLDObfpH5fi7RUGmd/rTDf+rut/saiDiQEeVTNgAmJEdAOx0w==",
      "engines": {
        "node": ">= 0.8"
      }
    },
    "node_modules/end-of-stream": {
      "version": "1.4.4",
      "resolved": "https://registry.npmjs.org/end-of-stream/-/end-of-stream-1.4.4.tgz",
      "integrity": "sha512-+uw1inIHVPQoaVuHzRyXd21icM+cnt4CzD5rW+NC1wjOUSTOs+Te7FOv7AhN7vS9x/oIyhLP5PR1H+phQAHu5Q==",
      "dependencies": {
        "once": "^1.4.0"
      }
    },
    "node_modules/escalade": {
      "version": "3.1.1",
      "resolved": "https://registry.npmjs.org/escalade/-/escalade-3.1.1.tgz",
      "integrity": "sha512-k0er2gUkLf8O0zKJiAhmkTnJlTvINGv7ygDNPbeIsX/TJjGJZHuh9B2UxbsaEkmlEo9MfhrSzmhIlhRlI2GXnw==",
      "engines": {
        "node": ">=6"
      }
    },
    "node_modules/escape-html": {
      "version": "1.0.3",
      "resolved": "https://registry.npmjs.org/escape-html/-/escape-html-1.0.3.tgz",
      "integrity": "sha512-NiSupZ4OeuGwr68lGIeym/ksIZMJodUGOSCZ/FSnTxcrekbvqrgdUxlJOMpijaKZVjAJrWrGs/6Jy8OMuyj9ow=="
    },
    "node_modules/escape-string-regexp": {
      "version": "4.0.0",
      "resolved": "https://registry.npmjs.org/escape-string-regexp/-/escape-string-regexp-4.0.0.tgz",
      "integrity": "sha512-TtpcNJ3XAzx3Gq8sWRzJaVajRs0uVxA2YAkdb1jm2YkPz4G6egUFAyA3n5vtEIZefPk5Wa4UXbKuS5fKkJWdgA==",
      "peer": true,
      "engines": {
        "node": ">=10"
      },
      "funding": {
        "url": "https://github.com/sponsors/sindresorhus"
      }
    },
    "node_modules/eslint": {
      "version": "8.35.0",
      "resolved": "https://registry.npmjs.org/eslint/-/eslint-8.35.0.tgz",
      "integrity": "sha512-BxAf1fVL7w+JLRQhWl2pzGeSiGqbWumV4WNvc9Rhp6tiCtm4oHnyPBSEtMGZwrQgudFQ+otqzWoPB7x+hxoWsw==",
      "peer": true,
      "dependencies": {
        "@eslint/eslintrc": "^2.0.0",
        "@eslint/js": "8.35.0",
        "@humanwhocodes/config-array": "^0.11.8",
        "@humanwhocodes/module-importer": "^1.0.1",
        "@nodelib/fs.walk": "^1.2.8",
        "ajv": "^6.10.0",
        "chalk": "^4.0.0",
        "cross-spawn": "^7.0.2",
        "debug": "^4.3.2",
        "doctrine": "^3.0.0",
        "escape-string-regexp": "^4.0.0",
        "eslint-scope": "^7.1.1",
        "eslint-utils": "^3.0.0",
        "eslint-visitor-keys": "^3.3.0",
        "espree": "^9.4.0",
        "esquery": "^1.4.2",
        "esutils": "^2.0.2",
        "fast-deep-equal": "^3.1.3",
        "file-entry-cache": "^6.0.1",
        "find-up": "^5.0.0",
        "glob-parent": "^6.0.2",
        "globals": "^13.19.0",
        "grapheme-splitter": "^1.0.4",
        "ignore": "^5.2.0",
        "import-fresh": "^3.0.0",
        "imurmurhash": "^0.1.4",
        "is-glob": "^4.0.0",
        "is-path-inside": "^3.0.3",
        "js-sdsl": "^4.1.4",
        "js-yaml": "^4.1.0",
        "json-stable-stringify-without-jsonify": "^1.0.1",
        "levn": "^0.4.1",
        "lodash.merge": "^4.6.2",
        "minimatch": "^3.1.2",
        "natural-compare": "^1.4.0",
        "optionator": "^0.9.1",
        "regexpp": "^3.2.0",
        "strip-ansi": "^6.0.1",
        "strip-json-comments": "^3.1.0",
        "text-table": "^0.2.0"
      },
      "bin": {
        "eslint": "bin/eslint.js"
      },
      "engines": {
        "node": "^12.22.0 || ^14.17.0 || >=16.0.0"
      },
      "funding": {
        "url": "https://opencollective.com/eslint"
      }
    },
    "node_modules/eslint-formatter-codeframe": {
      "version": "7.32.1",
      "resolved": "https://registry.npmjs.org/eslint-formatter-codeframe/-/eslint-formatter-codeframe-7.32.1.tgz",
      "integrity": "sha512-DK/3Q3+zVKq/7PdSYiCxPrsDF8H/TRMK5n8Hziwr4IMkMy+XiKSwbpj25AdajS63I/B61Snetq4uVvX9fOLyAg==",
      "dependencies": {
        "@babel/code-frame": "7.12.11",
        "chalk": "^4.0.0"
      },
      "engines": {
        "node": "^10.12.0 || >=12.0.0"
      }
    },
    "node_modules/eslint-plugin-security": {
      "version": "1.7.1",
      "resolved": "https://registry.npmjs.org/eslint-plugin-security/-/eslint-plugin-security-1.7.1.tgz",
      "integrity": "sha512-sMStceig8AFglhhT2LqlU5r+/fn9OwsA72O5bBuQVTssPCdQAOQzL+oMn/ZcpeUY6KcNfLJArgcrsSULNjYYdQ==",
      "peer": true,
      "dependencies": {
        "safe-regex": "^2.1.1"
      }
    },
    "node_modules/eslint-scope": {
      "version": "5.1.1",
      "resolved": "https://registry.npmjs.org/eslint-scope/-/eslint-scope-5.1.1.tgz",
      "integrity": "sha512-2NxwbF/hZ0KpepYN0cNbo+FN6XoK7GaHlQhgx/hIZl6Va0bF45RQOOwhLIy8lQDbuCiadSLCBnH2CFYquit5bw==",
      "peer": true,
      "dependencies": {
        "esrecurse": "^4.3.0",
        "estraverse": "^4.1.1"
      },
      "engines": {
        "node": ">=8.0.0"
      }
    },
    "node_modules/eslint-utils": {
      "version": "3.0.0",
      "resolved": "https://registry.npmjs.org/eslint-utils/-/eslint-utils-3.0.0.tgz",
      "integrity": "sha512-uuQC43IGctw68pJA1RgbQS8/NP7rch6Cwd4j3ZBtgo4/8Flj4eGE7ZYSZRN3iq5pVUv6GPdW5Z1RFleo84uLDA==",
      "peer": true,
      "dependencies": {
        "eslint-visitor-keys": "^2.0.0"
      },
      "engines": {
        "node": "^10.0.0 || ^12.0.0 || >= 14.0.0"
      },
      "funding": {
        "url": "https://github.com/sponsors/mysticatea"
      },
      "peerDependencies": {
        "eslint": ">=5"
      }
    },
    "node_modules/eslint-utils/node_modules/eslint-visitor-keys": {
      "version": "2.1.0",
      "resolved": "https://registry.npmjs.org/eslint-visitor-keys/-/eslint-visitor-keys-2.1.0.tgz",
      "integrity": "sha512-0rSmRBzXgDzIsD6mGdJgevzgezI534Cer5L/vyMX0kHzT/jiB43jRhd9YUlMGYLQy2zprNmoT8qasCGtY+QaKw==",
      "peer": true,
      "engines": {
        "node": ">=10"
      }
    },
    "node_modules/eslint-visitor-keys": {
      "version": "3.3.0",
      "resolved": "https://registry.npmjs.org/eslint-visitor-keys/-/eslint-visitor-keys-3.3.0.tgz",
      "integrity": "sha512-mQ+suqKJVyeuwGYHAdjMFqjCyfl8+Ldnxuyp3ldiMBFKkvytrXUZWaiPCEav8qDHKty44bD+qV1IP4T+w+xXRA==",
      "peer": true,
      "engines": {
        "node": "^12.22.0 || ^14.17.0 || >=16.0.0"
      }
    },
    "node_modules/eslint/node_modules/eslint-scope": {
      "version": "7.1.1",
      "resolved": "https://registry.npmjs.org/eslint-scope/-/eslint-scope-7.1.1.tgz",
      "integrity": "sha512-QKQM/UXpIiHcLqJ5AOyIW7XZmzjkzQXYE54n1++wb0u9V/abW3l9uQnxX8Z5Xd18xyKIMTUAyQ0k1e8pz6LUrw==",
      "peer": true,
      "dependencies": {
        "esrecurse": "^4.3.0",
        "estraverse": "^5.2.0"
      },
      "engines": {
        "node": "^12.22.0 || ^14.17.0 || >=16.0.0"
      }
    },
    "node_modules/eslint/node_modules/estraverse": {
      "version": "5.3.0",
      "resolved": "https://registry.npmjs.org/estraverse/-/estraverse-5.3.0.tgz",
      "integrity": "sha512-MMdARuVEQziNTeJD8DgMqmhwR11BRQ/cBP+pLtYdSTnf3MIO8fFeiINEbX36ZdNlfU/7A9f3gUw49B3oQsvwBA==",
      "peer": true,
      "engines": {
        "node": ">=4.0"
      }
    },
    "node_modules/espree": {
      "version": "9.4.1",
      "resolved": "https://registry.npmjs.org/espree/-/espree-9.4.1.tgz",
      "integrity": "sha512-XwctdmTO6SIvCzd9810yyNzIrOrqNYV9Koizx4C/mRhf9uq0o4yHoCEU/670pOxOL/MSraektvSAji79kX90Vg==",
      "peer": true,
      "dependencies": {
        "acorn": "^8.8.0",
        "acorn-jsx": "^5.3.2",
        "eslint-visitor-keys": "^3.3.0"
      },
      "engines": {
        "node": "^12.22.0 || ^14.17.0 || >=16.0.0"
      },
      "funding": {
        "url": "https://opencollective.com/eslint"
      }
    },
    "node_modules/esprima": {
      "version": "4.0.1",
      "resolved": "https://registry.npmjs.org/esprima/-/esprima-4.0.1.tgz",
      "integrity": "sha512-eGuFFw7Upda+g4p+QHvnW0RyTX/SVeJBDM/gCtMARO0cLuT2HcEKnTPvhjV6aGeqrCB/sbNop0Kszm0jsaWU4A==",
      "bin": {
        "esparse": "bin/esparse.js",
        "esvalidate": "bin/esvalidate.js"
      },
      "engines": {
        "node": ">=4"
      }
    },
    "node_modules/esquery": {
      "version": "1.5.0",
      "resolved": "https://registry.npmjs.org/esquery/-/esquery-1.5.0.tgz",
      "integrity": "sha512-YQLXUplAwJgCydQ78IMJywZCceoqk1oH01OERdSAJc/7U2AylwjhSCLDEtqwg811idIS/9fIU5GjG73IgjKMVg==",
      "peer": true,
      "dependencies": {
        "estraverse": "^5.1.0"
      },
      "engines": {
        "node": ">=0.10"
      }
    },
    "node_modules/esquery/node_modules/estraverse": {
      "version": "5.3.0",
      "resolved": "https://registry.npmjs.org/estraverse/-/estraverse-5.3.0.tgz",
      "integrity": "sha512-MMdARuVEQziNTeJD8DgMqmhwR11BRQ/cBP+pLtYdSTnf3MIO8fFeiINEbX36ZdNlfU/7A9f3gUw49B3oQsvwBA==",
      "peer": true,
      "engines": {
        "node": ">=4.0"
      }
    },
    "node_modules/esrecurse": {
      "version": "4.3.0",
      "resolved": "https://registry.npmjs.org/esrecurse/-/esrecurse-4.3.0.tgz",
      "integrity": "sha512-KmfKL3b6G+RXvP8N1vr3Tq1kL/oCFgn2NYXEtqP8/L3pKapUA4G8cFVaoF3SU323CD4XypR/ffioHmkti6/Tag==",
      "peer": true,
      "dependencies": {
        "estraverse": "^5.2.0"
      },
      "engines": {
        "node": ">=4.0"
      }
    },
    "node_modules/esrecurse/node_modules/estraverse": {
      "version": "5.3.0",
      "resolved": "https://registry.npmjs.org/estraverse/-/estraverse-5.3.0.tgz",
      "integrity": "sha512-MMdARuVEQziNTeJD8DgMqmhwR11BRQ/cBP+pLtYdSTnf3MIO8fFeiINEbX36ZdNlfU/7A9f3gUw49B3oQsvwBA==",
      "peer": true,
      "engines": {
        "node": ">=4.0"
      }
    },
    "node_modules/estraverse": {
      "version": "4.3.0",
      "resolved": "https://registry.npmjs.org/estraverse/-/estraverse-4.3.0.tgz",
      "integrity": "sha512-39nnKffWz8xN1BU/2c79n9nB9HDzo0niYUqx6xyqUnyoAnQyyWpOTdZEeiCch8BBu515t4wp9ZmgVfVhn9EBpw==",
      "peer": true,
      "engines": {
        "node": ">=4.0"
      }
    },
    "node_modules/estree-walker": {
      "version": "2.0.2",
      "resolved": "https://registry.npmjs.org/estree-walker/-/estree-walker-2.0.2.tgz",
      "integrity": "sha512-Rfkk/Mp/DL7JVje3u18FxFujQlTNR2q6QfMSMB7AvCBx91NGj/ba3kCfza0f6dVDbw7YlRf/nDrn7pQrCCyQ/w=="
    },
    "node_modules/esutils": {
      "version": "2.0.3",
      "resolved": "https://registry.npmjs.org/esutils/-/esutils-2.0.3.tgz",
      "integrity": "sha512-kVscqXk4OCp68SZ0dkgEKVi6/8ij300KBWTJq32P/dYeWTSwK41WyTxalN1eRmA5Z9UU/LX9D7FWSmV9SAYx6g==",
      "peer": true,
      "engines": {
        "node": ">=0.10.0"
      }
    },
    "node_modules/etag": {
      "version": "1.8.1",
      "resolved": "https://registry.npmjs.org/etag/-/etag-1.8.1.tgz",
      "integrity": "sha512-aIL5Fx7mawVa300al2BnEE4iNvo1qETxLrPI/o05L7z6go7fCw1J6EQmbK4FmJ2AS7kgVF/KEZWufBfdClMcPg==",
      "engines": {
        "node": ">= 0.6"
      }
    },
    "node_modules/eventemitter2": {
      "version": "0.4.14",
      "resolved": "https://registry.npmjs.org/eventemitter2/-/eventemitter2-0.4.14.tgz",
      "integrity": "sha512-K7J4xq5xAD5jHsGM5ReWXRTFa3JRGofHiMcVgQ8PRwgWxzjHpMWCIzsmyf60+mh8KLsqYPcjUMa0AC4hd6lPyQ=="
    },
    "node_modules/exit": {
      "version": "0.1.2",
      "resolved": "https://registry.npmjs.org/exit/-/exit-0.1.2.tgz",
      "integrity": "sha512-Zk/eNKV2zbjpKzrsQ+n1G6poVbErQxJ0LBOJXaKZ1EViLzH+hrLu9cdXI4zw9dBQJslwBEpbQ2P1oS7nDxs6jQ==",
      "engines": {
        "node": ">= 0.8.0"
      }
    },
    "node_modules/expand-tilde": {
      "version": "2.0.2",
      "resolved": "https://registry.npmjs.org/expand-tilde/-/expand-tilde-2.0.2.tgz",
      "integrity": "sha512-A5EmesHW6rfnZ9ysHQjPdJRni0SRar0tjtG5MNtm9n5TUvsYU8oozprtRD4AqHxcZWWlVuAmQo2nWKfN9oyjTw==",
      "dependencies": {
        "homedir-polyfill": "^1.0.1"
      },
      "engines": {
        "node": ">=0.10.0"
      }
    },
    "node_modules/extend": {
      "version": "3.0.2",
      "resolved": "https://registry.npmjs.org/extend/-/extend-3.0.2.tgz",
      "integrity": "sha512-fjquC59cD7CyW6urNXK0FBufkZcoiGG80wTuPujX590cB5Ttln20E2UB4S/WARVqhXffZl2LNgS+gQdPIIim/g=="
    },
    "node_modules/extract-zip": {
      "version": "1.7.0",
      "resolved": "https://registry.npmjs.org/extract-zip/-/extract-zip-1.7.0.tgz",
      "integrity": "sha512-xoh5G1W/PB0/27lXgMQyIhP5DSY/LhoCsOyZgb+6iMmRtCwVBo55uKaMoEYrDCKQhWvqEip5ZPKAc6eFNyf/MA==",
      "dependencies": {
        "concat-stream": "^1.6.2",
        "debug": "^2.6.9",
        "mkdirp": "^0.5.4",
        "yauzl": "^2.10.0"
      },
      "bin": {
        "extract-zip": "cli.js"
      }
    },
    "node_modules/extract-zip/node_modules/debug": {
      "version": "2.6.9",
      "resolved": "https://registry.npmjs.org/debug/-/debug-2.6.9.tgz",
      "integrity": "sha512-bC7ElrdJaJnPbAP+1EotYvqZsb3ecl5wi6Bfi6BJTUcNowp6cvspg0jXznRTKDjm/E7AdgFBVeAPVMNcKGsHMA==",
      "dependencies": {
        "ms": "2.0.0"
      }
    },
    "node_modules/extract-zip/node_modules/ms": {
      "version": "2.0.0",
      "resolved": "https://registry.npmjs.org/ms/-/ms-2.0.0.tgz",
      "integrity": "sha512-Tpp60P6IUJDTuOq/5Z8cdskzJujfwqfOTkrwIwj7IRISpnkJnT6SyJ4PCPnGMoFjC9ddhal5KVIYtAt97ix05A=="
    },
    "node_modules/fast-deep-equal": {
      "version": "3.1.3",
      "resolved": "https://registry.npmjs.org/fast-deep-equal/-/fast-deep-equal-3.1.3.tgz",
      "integrity": "sha512-f3qQ9oQy9j2AhBe/H9VC91wLmKBCCU/gDOnKNAYG5hswO7BLKj09Hc5HYNz9cGI++xlpDCIgDaitVs03ATR84Q=="
    },
    "node_modules/fast-glob": {
      "version": "3.2.12",
      "resolved": "https://registry.npmjs.org/fast-glob/-/fast-glob-3.2.12.tgz",
      "integrity": "sha512-DVj4CQIYYow0BlaelwK1pHl5n5cRSJfM60UA0zK891sVInoPri2Ekj7+e1CT3/3qxXenpI+nBBmQAcJPJgaj4w==",
      "dependencies": {
        "@nodelib/fs.stat": "^2.0.2",
        "@nodelib/fs.walk": "^1.2.3",
        "glob-parent": "^5.1.2",
        "merge2": "^1.3.0",
        "micromatch": "^4.0.4"
      },
      "engines": {
        "node": ">=8.6.0"
      }
    },
    "node_modules/fast-glob/node_modules/glob-parent": {
      "version": "5.1.2",
      "resolved": "https://registry.npmjs.org/glob-parent/-/glob-parent-5.1.2.tgz",
      "integrity": "sha512-AOIgSQCepiJYwP3ARnGx+5VnTu2HBYdzbGP45eLw1vr3zB3vZLeyed1sC9hnbcOc9/SrMyM5RPQrkGz4aS9Zow==",
      "dependencies": {
        "is-glob": "^4.0.1"
      },
      "engines": {
        "node": ">= 6"
      }
    },
    "node_modules/fast-json-stable-stringify": {
      "version": "2.1.0",
      "resolved": "https://registry.npmjs.org/fast-json-stable-stringify/-/fast-json-stable-stringify-2.1.0.tgz",
      "integrity": "sha512-lhd/wF+Lk98HZoTCtlVraHtfh5XYijIjalXck7saUtuanSDyLMxnHhSXEDJqHxD7msR8D0uCmqlkwjCV8xvwHw=="
    },
    "node_modules/fast-levenshtein": {
      "version": "2.0.6",
      "resolved": "https://registry.npmjs.org/fast-levenshtein/-/fast-levenshtein-2.0.6.tgz",
      "integrity": "sha512-DCXu6Ifhqcks7TZKY3Hxp3y6qphY5SJZmrWMDrKcERSOXWQdMhU9Ig/PYrzyw/ul9jOIyh0N4M0tbC5hodg8dw==",
      "peer": true
    },
    "node_modules/fastq": {
      "version": "1.15.0",
      "resolved": "https://registry.npmjs.org/fastq/-/fastq-1.15.0.tgz",
      "integrity": "sha512-wBrocU2LCXXa+lWBt8RoIRD89Fi8OdABODa/kEnyeyjS5aZO5/GNvI5sEINADqP/h8M29UHTHUb53sUu5Ihqdw==",
      "dependencies": {
        "reusify": "^1.0.4"
      }
    },
    "node_modules/fd-slicer": {
      "version": "1.1.0",
      "resolved": "https://registry.npmjs.org/fd-slicer/-/fd-slicer-1.1.0.tgz",
      "integrity": "sha512-cE1qsB/VwyQozZ+q1dGxR8LBYNZeofhEdUNGSMbQD3Gw2lAzX9Zb3uIU6Ebc/Fmyjo9AWWfnn0AUCHqtevs/8g==",
      "dependencies": {
        "pend": "~1.2.0"
      }
    },
    "node_modules/file-entry-cache": {
      "version": "6.0.1",
      "resolved": "https://registry.npmjs.org/file-entry-cache/-/file-entry-cache-6.0.1.tgz",
      "integrity": "sha512-7Gps/XWymbLk2QLYK4NzpMOrYjMhdIxXuIvy2QBsLE6ljuodKvdkWs/cpyJJ3CVIVpH0Oi1Hvg1ovbMzLdFBBg==",
      "peer": true,
      "dependencies": {
        "flat-cache": "^3.0.4"
      },
      "engines": {
        "node": "^10.12.0 || >=12.0.0"
      }
    },
    "node_modules/file-saver": {
      "version": "2.0.5",
      "resolved": "https://registry.npmjs.org/file-saver/-/file-saver-2.0.5.tgz",
      "integrity": "sha512-P9bmyZ3h/PRG+Nzga+rbdI4OEpNDzAVyy74uVO9ATgzLK6VtAsYybF/+TOCvrc0MO793d6+42lLyZTw7/ArVzA=="
    },
    "node_modules/fill-range": {
      "version": "7.0.1",
      "resolved": "https://registry.npmjs.org/fill-range/-/fill-range-7.0.1.tgz",
      "integrity": "sha512-qOo9F+dMUmC2Lcb4BbVvnKJxTPjCm+RRpe4gDuGrzkL7mEVl/djYSu2OdQ2Pa302N4oqkSg9ir6jaLWJ2USVpQ==",
      "dependencies": {
        "to-regex-range": "^5.0.1"
      },
      "engines": {
        "node": ">=8"
      }
    },
    "node_modules/finalhandler": {
      "version": "1.2.0",
      "resolved": "https://registry.npmjs.org/finalhandler/-/finalhandler-1.2.0.tgz",
      "integrity": "sha512-5uXcUVftlQMFnWC9qu/svkWv3GTd2PfUhK/3PLkYNAe7FbqJMt3515HaxE6eRL74GdsriiwujiawdaB1BpEISg==",
      "dependencies": {
        "debug": "2.6.9",
        "encodeurl": "~1.0.2",
        "escape-html": "~1.0.3",
        "on-finished": "2.4.1",
        "parseurl": "~1.3.3",
        "statuses": "2.0.1",
        "unpipe": "~1.0.0"
      },
      "engines": {
        "node": ">= 0.8"
      }
    },
    "node_modules/finalhandler/node_modules/debug": {
      "version": "2.6.9",
      "resolved": "https://registry.npmjs.org/debug/-/debug-2.6.9.tgz",
      "integrity": "sha512-bC7ElrdJaJnPbAP+1EotYvqZsb3ecl5wi6Bfi6BJTUcNowp6cvspg0jXznRTKDjm/E7AdgFBVeAPVMNcKGsHMA==",
      "dependencies": {
        "ms": "2.0.0"
      }
    },
    "node_modules/finalhandler/node_modules/ms": {
      "version": "2.0.0",
      "resolved": "https://registry.npmjs.org/ms/-/ms-2.0.0.tgz",
      "integrity": "sha512-Tpp60P6IUJDTuOq/5Z8cdskzJujfwqfOTkrwIwj7IRISpnkJnT6SyJ4PCPnGMoFjC9ddhal5KVIYtAt97ix05A=="
    },
    "node_modules/find-up": {
      "version": "5.0.0",
      "resolved": "https://registry.npmjs.org/find-up/-/find-up-5.0.0.tgz",
      "integrity": "sha512-78/PXT1wlLLDgTzDs7sjq9hzz0vXD+zn+7wypEe4fXQxCmdmqfGsEPQxmiCSQI3ajFV91bVSsvNtrJRiW6nGng==",
      "peer": true,
      "dependencies": {
        "locate-path": "^6.0.0",
        "path-exists": "^4.0.0"
      },
      "engines": {
        "node": ">=10"
      },
      "funding": {
        "url": "https://github.com/sponsors/sindresorhus"
      }
    },
    "node_modules/findup-sync": {
      "version": "5.0.0",
      "resolved": "https://registry.npmjs.org/findup-sync/-/findup-sync-5.0.0.tgz",
      "integrity": "sha512-MzwXju70AuyflbgeOhzvQWAvvQdo1XL0A9bVvlXsYcFEBM87WR4OakL4OfZq+QRmr+duJubio+UtNQCPsVESzQ==",
      "dependencies": {
        "detect-file": "^1.0.0",
        "is-glob": "^4.0.3",
        "micromatch": "^4.0.4",
        "resolve-dir": "^1.0.1"
      },
      "engines": {
        "node": ">= 10.13.0"
      }
    },
    "node_modules/fined": {
      "version": "1.2.0",
      "resolved": "https://registry.npmjs.org/fined/-/fined-1.2.0.tgz",
      "integrity": "sha512-ZYDqPLGxDkDhDZBjZBb+oD1+j0rA4E0pXY50eplAAOPg2N/gUBSSk5IM1/QhPfyVo19lJ+CvXpqfvk+b2p/8Ng==",
      "dependencies": {
        "expand-tilde": "^2.0.2",
        "is-plain-object": "^2.0.3",
        "object.defaults": "^1.1.0",
        "object.pick": "^1.2.0",
        "parse-filepath": "^1.0.1"
      },
      "engines": {
        "node": ">= 0.10"
      }
    },
    "node_modules/flagged-respawn": {
      "version": "1.0.1",
      "resolved": "https://registry.npmjs.org/flagged-respawn/-/flagged-respawn-1.0.1.tgz",
      "integrity": "sha512-lNaHNVymajmk0OJMBn8fVUAU1BtDeKIqKoVhk4xAALB57aALg6b4W0MfJ/cUE0g9YBXy5XhSlPIpYIJ7HaY/3Q==",
      "engines": {
        "node": ">= 0.10"
      }
    },
    "node_modules/flat-cache": {
      "version": "3.0.4",
      "resolved": "https://registry.npmjs.org/flat-cache/-/flat-cache-3.0.4.tgz",
      "integrity": "sha512-dm9s5Pw7Jc0GvMYbshN6zchCA9RgQlzzEZX3vylR9IqFfS8XciblUXOKfW6SiuJ0e13eDYZoZV5wdrev7P3Nwg==",
      "peer": true,
      "dependencies": {
        "flatted": "^3.1.0",
        "rimraf": "^3.0.2"
      },
      "engines": {
        "node": "^10.12.0 || >=12.0.0"
      }
    },
    "node_modules/flat-cache/node_modules/rimraf": {
      "version": "3.0.2",
      "resolved": "https://registry.npmjs.org/rimraf/-/rimraf-3.0.2.tgz",
      "integrity": "sha512-JZkJMZkAGFFPP2YqXZXPbMlMBgsxzE8ILs4lMIX/2o0L9UBw9O/Y3o6wFw/i9YLapcUJWwqbi3kdxIPdC62TIA==",
      "peer": true,
      "dependencies": {
        "glob": "^7.1.3"
      },
      "bin": {
        "rimraf": "bin.js"
      },
      "funding": {
        "url": "https://github.com/sponsors/isaacs"
      }
    },
    "node_modules/flatted": {
      "version": "3.2.7",
      "resolved": "https://registry.npmjs.org/flatted/-/flatted-3.2.7.tgz",
      "integrity": "sha512-5nqDSxl8nn5BSNxyR3n4I6eDmbolI6WT+QqR547RwxQapgjQBmtktdP+HTBb/a/zLsbzERTONyUB5pefh5TtjQ==",
      "peer": true
    },
    "node_modules/for-in": {
      "version": "1.0.2",
      "resolved": "https://registry.npmjs.org/for-in/-/for-in-1.0.2.tgz",
      "integrity": "sha512-7EwmXrOjyL+ChxMhmG5lnW9MPt1aIeZEwKhQzoBUdTV0N3zuwWDZYVJatDvZ2OyzPUvdIAZDsCetk3coyMfcnQ==",
      "engines": {
        "node": ">=0.10.0"
      }
    },
    "node_modules/for-own": {
      "version": "1.0.0",
      "resolved": "https://registry.npmjs.org/for-own/-/for-own-1.0.0.tgz",
      "integrity": "sha512-0OABksIGrxKK8K4kynWkQ7y1zounQxP+CWnyclVwj81KW3vlLlGUx57DKGcP/LH216GzqnstnPocF16Nxs0Ycg==",
      "dependencies": {
        "for-in": "^1.0.1"
      },
      "engines": {
        "node": ">=0.10.0"
      }
    },
    "node_modules/fresh": {
      "version": "0.5.2",
      "resolved": "https://registry.npmjs.org/fresh/-/fresh-0.5.2.tgz",
      "integrity": "sha512-zJ2mQYM18rEFOudeV4GShTGIQ7RbzA7ozbU9I/XBpm7kqgMywgmylMwXHxZJmkVoYkna9d2pVXVXPdYTP9ej8Q==",
      "engines": {
        "node": ">= 0.6"
      }
    },
    "node_modules/fs-constants": {
      "version": "1.0.0",
      "resolved": "https://registry.npmjs.org/fs-constants/-/fs-constants-1.0.0.tgz",
      "integrity": "sha512-y6OAwoSIf7FyjMIv94u+b5rdheZEjzR63GTyZJm5qh4Bi+2YgwLCcI/fPFZkL5PSixOt6ZNKm+w+Hfp/Bciwow=="
    },
    "node_modules/fs-extra": {
      "version": "7.0.1",
      "resolved": "https://registry.npmjs.org/fs-extra/-/fs-extra-7.0.1.tgz",
      "integrity": "sha512-YJDaCJZEnBmcbw13fvdAM9AwNOJwOzrE4pqMqBq5nFiEqXUqHwlK4B+3pUw6JNvfSPtX05xFHtYy/1ni01eGCw==",
      "dependencies": {
        "graceful-fs": "^4.1.2",
        "jsonfile": "^4.0.0",
        "universalify": "^0.1.0"
      },
      "engines": {
        "node": ">=6 <7 || >=8"
      }
    },
    "node_modules/fs.realpath": {
      "version": "1.0.0",
      "resolved": "https://registry.npmjs.org/fs.realpath/-/fs.realpath-1.0.0.tgz",
      "integrity": "sha512-OO0pH2lK6a0hZnAdau5ItzHPI6pUlvI7jMVnxUQRtw4owF2wk8lOSabtGDCTP4Ggrg2MbGnWO9X8K1t4+fGMDw=="
    },
    "node_modules/fsevents": {
      "version": "2.3.2",
      "resolved": "https://registry.npmjs.org/fsevents/-/fsevents-2.3.2.tgz",
      "integrity": "sha512-xiqMQR4xAeHTuB9uWm+fFRcIOgKBMiOBP+eXiyT7jsgVCq1bkVygt00oASowB7EdtpOHaaPgKt812P9ab+DDKA==",
      "hasInstallScript": true,
      "optional": true,
      "os": [
        "darwin"
      ],
      "engines": {
        "node": "^8.16.0 || ^10.6.0 || >=11.0.0"
      }
    },
    "node_modules/function-bind": {
      "version": "1.1.1",
      "resolved": "https://registry.npmjs.org/function-bind/-/function-bind-1.1.1.tgz",
      "integrity": "sha512-yIovAzMX49sF8Yl58fSCWJ5svSLuaibPxXQJFLmBObTuCr0Mf1KiPopGM9NiFjiYBCbfaa2Fh6breQ6ANVTI0A=="
    },
    "node_modules/get-stream": {
      "version": "5.2.0",
      "resolved": "https://registry.npmjs.org/get-stream/-/get-stream-5.2.0.tgz",
      "integrity": "sha512-nBF+F1rAZVCu/p7rjzgA+Yb4lfYXrpl7a6VmJrU8wF9I1CKvP/QwPNZHnOlwbTkY6dvtFIzFMSyQXbLoTQPRpA==",
      "dependencies": {
        "pump": "^3.0.0"
      },
      "engines": {
        "node": ">=8"
      },
      "funding": {
        "url": "https://github.com/sponsors/sindresorhus"
      }
    },
    "node_modules/getobject": {
      "version": "1.0.2",
      "resolved": "https://registry.npmjs.org/getobject/-/getobject-1.0.2.tgz",
      "integrity": "sha512-2zblDBaFcb3rB4rF77XVnuINOE2h2k/OnqXAiy0IrTxUfV1iFp3la33oAQVY9pCpWU268WFYVt2t71hlMuLsOg==",
      "engines": {
        "node": ">=10"
      }
    },
    "node_modules/glob": {
      "version": "7.2.3",
      "resolved": "https://registry.npmjs.org/glob/-/glob-7.2.3.tgz",
      "integrity": "sha512-nFR0zLpU2YCaRxwoCJvL6UvCH2JFyFVIvwTLsIf21AuHlMskA1hhTdk+LlYJtOlYt9v6dvszD2BGRqBL+iQK9Q==",
      "dependencies": {
        "fs.realpath": "^1.0.0",
        "inflight": "^1.0.4",
        "inherits": "2",
        "minimatch": "^3.1.1",
        "once": "^1.3.0",
        "path-is-absolute": "^1.0.0"
      },
      "engines": {
        "node": "*"
      },
      "funding": {
        "url": "https://github.com/sponsors/isaacs"
      }
    },
    "node_modules/glob-parent": {
      "version": "6.0.2",
      "resolved": "https://registry.npmjs.org/glob-parent/-/glob-parent-6.0.2.tgz",
      "integrity": "sha512-XxwI8EOhVQgWp6iDL+3b0r86f4d6AX6zSU55HfB4ydCEuXLXc5FcYeOu+nnGftS4TEju/11rt4KJPTMgbfmv4A==",
      "peer": true,
      "dependencies": {
        "is-glob": "^4.0.3"
      },
      "engines": {
        "node": ">=10.13.0"
      }
    },
    "node_modules/global-modules": {
      "version": "1.0.0",
      "resolved": "https://registry.npmjs.org/global-modules/-/global-modules-1.0.0.tgz",
      "integrity": "sha512-sKzpEkf11GpOFuw0Zzjzmt4B4UZwjOcG757PPvrfhxcLFbq0wpsgpOqxpxtxFiCG4DtG93M6XRVbF2oGdev7bg==",
      "dependencies": {
        "global-prefix": "^1.0.1",
        "is-windows": "^1.0.1",
        "resolve-dir": "^1.0.0"
      },
      "engines": {
        "node": ">=0.10.0"
      }
    },
    "node_modules/global-prefix": {
      "version": "1.0.2",
      "resolved": "https://registry.npmjs.org/global-prefix/-/global-prefix-1.0.2.tgz",
      "integrity": "sha512-5lsx1NUDHtSjfg0eHlmYvZKv8/nVqX4ckFbM+FrGcQ+04KWcWFo9P5MxPZYSzUvyzmdTbI7Eix8Q4IbELDqzKg==",
      "dependencies": {
        "expand-tilde": "^2.0.2",
        "homedir-polyfill": "^1.0.1",
        "ini": "^1.3.4",
        "is-windows": "^1.0.1",
        "which": "^1.2.14"
      },
      "engines": {
        "node": ">=0.10.0"
      }
    },
    "node_modules/global-prefix/node_modules/which": {
      "version": "1.3.1",
      "resolved": "https://registry.npmjs.org/which/-/which-1.3.1.tgz",
      "integrity": "sha512-HxJdYWq1MTIQbJ3nw0cqssHoTNU267KlrDuGZ1WYlxDStUtKUhOaJmh112/TZmHxxUfuJqPXSOm7tDyas0OSIQ==",
      "dependencies": {
        "isexe": "^2.0.0"
      },
      "bin": {
        "which": "bin/which"
      }
    },
    "node_modules/globals": {
      "version": "13.20.0",
      "resolved": "https://registry.npmjs.org/globals/-/globals-13.20.0.tgz",
      "integrity": "sha512-Qg5QtVkCy/kv3FUSlu4ukeZDVf9ee0iXLAUYX13gbR17bnejFTzr4iS9bY7kwCf1NztRNm1t91fjOiyx4CSwPQ==",
      "peer": true,
      "dependencies": {
        "type-fest": "^0.20.2"
      },
      "engines": {
        "node": ">=8"
      },
      "funding": {
        "url": "https://github.com/sponsors/sindresorhus"
      }
    },
    "node_modules/globalyzer": {
      "version": "0.1.0",
      "resolved": "https://registry.npmjs.org/globalyzer/-/globalyzer-0.1.0.tgz",
      "integrity": "sha512-40oNTM9UfG6aBmuKxk/giHn5nQ8RVz/SS4Ir6zgzOv9/qC3kKZ9v4etGTcJbEl/NyVQH7FGU7d+X1egr57Md2Q=="
    },
    "node_modules/globby": {
      "version": "11.1.0",
      "resolved": "https://registry.npmjs.org/globby/-/globby-11.1.0.tgz",
      "integrity": "sha512-jhIXaOzy1sb8IyocaruWSn1TjmnBVs8Ayhcy83rmxNJ8q2uWKCAj3CnJY+KpGSXCueAPc0i05kVvVKtP1t9S3g==",
      "dependencies": {
        "array-union": "^2.1.0",
        "dir-glob": "^3.0.1",
        "fast-glob": "^3.2.9",
        "ignore": "^5.2.0",
        "merge2": "^1.4.1",
        "slash": "^3.0.0"
      },
      "engines": {
        "node": ">=10"
      },
      "funding": {
        "url": "https://github.com/sponsors/sindresorhus"
      }
    },
    "node_modules/globrex": {
      "version": "0.1.2",
      "resolved": "https://registry.npmjs.org/globrex/-/globrex-0.1.2.tgz",
      "integrity": "sha512-uHJgbwAMwNFf5mLst7IWLNg14x1CkeqglJb/K3doi4dw6q2IvAAmM/Y81kevy83wP+Sst+nutFTYOGg3d1lsxg=="
    },
    "node_modules/got": {
      "version": "11.8.6",
      "resolved": "https://registry.npmjs.org/got/-/got-11.8.6.tgz",
      "integrity": "sha512-6tfZ91bOr7bOXnK7PRDCGBLa1H4U080YHNaAQ2KsMGlLEzRbk44nsZF2E1IeRc3vtJHPVbKCYgdFbaGO2ljd8g==",
      "dependencies": {
        "@sindresorhus/is": "^4.0.0",
        "@szmarczak/http-timer": "^4.0.5",
        "@types/cacheable-request": "^6.0.1",
        "@types/responselike": "^1.0.0",
        "cacheable-lookup": "^5.0.3",
        "cacheable-request": "^7.0.2",
        "decompress-response": "^6.0.0",
        "http2-wrapper": "^1.0.0-beta.5.2",
        "lowercase-keys": "^2.0.0",
        "p-cancelable": "^2.0.0",
        "responselike": "^2.0.0"
      },
      "engines": {
        "node": ">=10.19.0"
      },
      "funding": {
        "url": "https://github.com/sindresorhus/got?sponsor=1"
      }
    },
    "node_modules/graceful-fs": {
      "version": "4.2.10",
      "resolved": "https://registry.npmjs.org/graceful-fs/-/graceful-fs-4.2.10.tgz",
      "integrity": "sha512-9ByhssR2fPVsNZj478qUUbKfmL0+t5BDVyjShtyZZLiK7ZDAArFFfopyOTj0M05wE2tJPisA4iTnnXl2YoPvOA=="
    },
    "node_modules/grapheme-splitter": {
      "version": "1.0.4",
      "resolved": "https://registry.npmjs.org/grapheme-splitter/-/grapheme-splitter-1.0.4.tgz",
      "integrity": "sha512-bzh50DW9kTPM00T8y4o8vQg89Di9oLJVLW/KaOGIXJWP/iqCN6WKYkbNOF04vFLJhwcpYUh9ydh/+5vpOqV4YQ==",
      "peer": true
    },
    "node_modules/grunt": {
      "version": "1.6.1",
      "resolved": "https://registry.npmjs.org/grunt/-/grunt-1.6.1.tgz",
      "integrity": "sha512-/ABUy3gYWu5iBmrUSRBP97JLpQUm0GgVveDCp6t3yRNIoltIYw7rEj3g5y1o2PGPR2vfTRGa7WC/LZHLTXnEzA==",
      "dependencies": {
        "dateformat": "~4.6.2",
        "eventemitter2": "~0.4.13",
        "exit": "~0.1.2",
        "findup-sync": "~5.0.0",
        "glob": "~7.1.6",
        "grunt-cli": "~1.4.3",
        "grunt-known-options": "~2.0.0",
        "grunt-legacy-log": "~3.0.0",
        "grunt-legacy-util": "~2.0.1",
        "iconv-lite": "~0.6.3",
        "js-yaml": "~3.14.0",
        "minimatch": "~3.0.4",
        "nopt": "~3.0.6"
      },
      "bin": {
        "grunt": "bin/grunt"
      },
      "engines": {
        "node": ">=16"
      }
    },
    "node_modules/grunt-cli": {
      "version": "1.4.3",
      "resolved": "https://registry.npmjs.org/grunt-cli/-/grunt-cli-1.4.3.tgz",
      "integrity": "sha512-9Dtx/AhVeB4LYzsViCjUQkd0Kw0McN2gYpdmGYKtE2a5Yt7v1Q+HYZVWhqXc/kGnxlMtqKDxSwotiGeFmkrCoQ==",
      "dependencies": {
        "grunt-known-options": "~2.0.0",
        "interpret": "~1.1.0",
        "liftup": "~3.0.1",
        "nopt": "~4.0.1",
        "v8flags": "~3.2.0"
      },
      "bin": {
        "grunt": "bin/grunt"
      },
      "engines": {
        "node": ">=10"
      }
    },
    "node_modules/grunt-cli/node_modules/nopt": {
      "version": "4.0.3",
      "resolved": "https://registry.npmjs.org/nopt/-/nopt-4.0.3.tgz",
      "integrity": "sha512-CvaGwVMztSMJLOeXPrez7fyfObdZqNUK1cPAEzLHrTybIua9pMdmmPR5YwtfNftIOMv3DPUhFaxsZMNTQO20Kg==",
      "dependencies": {
        "abbrev": "1",
        "osenv": "^0.1.4"
      },
      "bin": {
        "nopt": "bin/nopt.js"
      }
    },
    "node_modules/grunt-contrib-qunit": {
      "version": "6.2.1",
      "resolved": "https://registry.npmjs.org/grunt-contrib-qunit/-/grunt-contrib-qunit-6.2.1.tgz",
      "integrity": "sha512-zXz+tSH28sNAIZ7x0yK5+HFAFQCw9ODLccAw40IyN364l8LaIy2c33EgzO1rBvlmBWoal+3SbltRMqAUXKFCXw==",
      "dependencies": {
        "eventemitter2": "^6.4.2",
        "p-each-series": "^2.1.0",
        "puppeteer": "^9.0.0"
      },
      "engines": {
        "node": ">=12"
      }
    },
    "node_modules/grunt-contrib-qunit/node_modules/eventemitter2": {
      "version": "6.4.9",
      "resolved": "https://registry.npmjs.org/eventemitter2/-/eventemitter2-6.4.9.tgz",
      "integrity": "sha512-JEPTiaOt9f04oa6NOkc4aH+nVp5I3wEjpHbIPqfgCdD5v5bUzy7xQqwcVO2aDQgOWhI28da57HksMrzK9HlRxg=="
    },
    "node_modules/grunt-known-options": {
      "version": "2.0.0",
      "resolved": "https://registry.npmjs.org/grunt-known-options/-/grunt-known-options-2.0.0.tgz",
      "integrity": "sha512-GD7cTz0I4SAede1/+pAbmJRG44zFLPipVtdL9o3vqx9IEyb7b4/Y3s7r6ofI3CchR5GvYJ+8buCSioDv5dQLiA==",
      "engines": {
        "node": ">=0.10.0"
      }
    },
    "node_modules/grunt-legacy-log": {
      "version": "3.0.0",
      "resolved": "https://registry.npmjs.org/grunt-legacy-log/-/grunt-legacy-log-3.0.0.tgz",
      "integrity": "sha512-GHZQzZmhyq0u3hr7aHW4qUH0xDzwp2YXldLPZTCjlOeGscAOWWPftZG3XioW8MasGp+OBRIu39LFx14SLjXRcA==",
      "dependencies": {
        "colors": "~1.1.2",
        "grunt-legacy-log-utils": "~2.1.0",
        "hooker": "~0.2.3",
        "lodash": "~4.17.19"
      },
      "engines": {
        "node": ">= 0.10.0"
      }
    },
    "node_modules/grunt-legacy-log-utils": {
      "version": "2.1.0",
      "resolved": "https://registry.npmjs.org/grunt-legacy-log-utils/-/grunt-legacy-log-utils-2.1.0.tgz",
      "integrity": "sha512-lwquaPXJtKQk0rUM1IQAop5noEpwFqOXasVoedLeNzaibf/OPWjKYvvdqnEHNmU+0T0CaReAXIbGo747ZD+Aaw==",
      "dependencies": {
        "chalk": "~4.1.0",
        "lodash": "~4.17.19"
      },
      "engines": {
        "node": ">=10"
      }
    },
    "node_modules/grunt-legacy-log/node_modules/colors": {
      "version": "1.1.2",
      "resolved": "https://registry.npmjs.org/colors/-/colors-1.1.2.tgz",
      "integrity": "sha512-ENwblkFQpqqia6b++zLD/KUWafYlVY/UNnAp7oz7LY7E924wmpye416wBOmvv/HMWzl8gL1kJlfvId/1Dg176w==",
      "engines": {
        "node": ">=0.1.90"
      }
    },
    "node_modules/grunt-legacy-util": {
      "version": "2.0.1",
      "resolved": "https://registry.npmjs.org/grunt-legacy-util/-/grunt-legacy-util-2.0.1.tgz",
      "integrity": "sha512-2bQiD4fzXqX8rhNdXkAywCadeqiPiay0oQny77wA2F3WF4grPJXCvAcyoWUJV+po/b15glGkxuSiQCK299UC2w==",
      "dependencies": {
        "async": "~3.2.0",
        "exit": "~0.1.2",
        "getobject": "~1.0.0",
        "hooker": "~0.2.3",
        "lodash": "~4.17.21",
        "underscore.string": "~3.3.5",
        "which": "~2.0.2"
      },
      "engines": {
        "node": ">=10"
      }
    },
    "node_modules/grunt/node_modules/glob": {
      "version": "7.1.7",
      "resolved": "https://registry.npmjs.org/glob/-/glob-7.1.7.tgz",
      "integrity": "sha512-OvD9ENzPLbegENnYP5UUfJIirTg4+XwMWGaQfQTY0JenxNvvIKP3U3/tAQSPIu/lHxXYSZmpXlUHeqAIdKzBLQ==",
      "dependencies": {
        "fs.realpath": "^1.0.0",
        "inflight": "^1.0.4",
        "inherits": "2",
        "minimatch": "^3.0.4",
        "once": "^1.3.0",
        "path-is-absolute": "^1.0.0"
      },
      "engines": {
        "node": "*"
      },
      "funding": {
        "url": "https://github.com/sponsors/isaacs"
      }
    },
    "node_modules/grunt/node_modules/js-yaml": {
      "version": "3.14.1",
      "resolved": "https://registry.npmjs.org/js-yaml/-/js-yaml-3.14.1.tgz",
      "integrity": "sha512-okMH7OXXJ7YrN9Ok3/SXrnu4iX9yOk+25nqX4imS2npuvTYDmo/QEZoqwZkYaIDk3jVvBOTOIEgEhaLOynBS9g==",
      "dependencies": {
        "argparse": "^1.0.7",
        "esprima": "^4.0.0"
      },
      "bin": {
        "js-yaml": "bin/js-yaml.js"
      }
    },
    "node_modules/grunt/node_modules/minimatch": {
      "version": "3.0.8",
      "resolved": "https://registry.npmjs.org/minimatch/-/minimatch-3.0.8.tgz",
      "integrity": "sha512-6FsRAQsxQ61mw+qP1ZzbL9Bc78x2p5OqNgNpnoAFLTrX8n5Kxph0CsnhmKKNXTWjXqU5L0pGPR7hYk+XWZr60Q==",
      "dependencies": {
        "brace-expansion": "^1.1.7"
      },
      "engines": {
        "node": "*"
      }
    },
    "node_modules/has": {
      "version": "1.0.3",
      "resolved": "https://registry.npmjs.org/has/-/has-1.0.3.tgz",
      "integrity": "sha512-f2dvO0VU6Oej7RkWJGrehjbzMAjFp5/VKPp5tTpWIV4JHHZK1/BxbFRtf/siA2SWTe09caDmVtYYzWEIbBS4zw==",
      "dependencies": {
        "function-bind": "^1.1.1"
      },
      "engines": {
        "node": ">= 0.4.0"
      }
    },
    "node_modules/has-flag": {
      "version": "4.0.0",
      "resolved": "https://registry.npmjs.org/has-flag/-/has-flag-4.0.0.tgz",
      "integrity": "sha512-EykJT/Q1KjTWctppgIAgfSO0tKVuZUjhgMr17kqTumMl6Afv3EISleU7qZUzoXDFTAHTDC4NOoG/ZxU3EvlMPQ==",
      "engines": {
        "node": ">=8"
      }
    },
    "node_modules/homedir-polyfill": {
      "version": "1.0.3",
      "resolved": "https://registry.npmjs.org/homedir-polyfill/-/homedir-polyfill-1.0.3.tgz",
      "integrity": "sha512-eSmmWE5bZTK2Nou4g0AI3zZ9rswp7GRKoKXS1BLUkvPviOqs4YTN1djQIqrXy9k5gEtdLPy86JjRwsNM9tnDcA==",
      "dependencies": {
        "parse-passwd": "^1.0.0"
      },
      "engines": {
        "node": ">=0.10.0"
      }
    },
    "node_modules/hooker": {
      "version": "0.2.3",
      "resolved": "https://registry.npmjs.org/hooker/-/hooker-0.2.3.tgz",
      "integrity": "sha512-t+UerCsQviSymAInD01Pw+Dn/usmz1sRO+3Zk1+lx8eg+WKpD2ulcwWqHHL0+aseRBr+3+vIhiG1K1JTwaIcTA==",
      "engines": {
        "node": "*"
      }
    },
    "node_modules/http-cache-semantics": {
      "version": "4.1.1",
      "resolved": "https://registry.npmjs.org/http-cache-semantics/-/http-cache-semantics-4.1.1.tgz",
      "integrity": "sha512-er295DKPVsV82j5kw1Gjt+ADA/XYHsajl82cGNQG2eyoPkvgUhX+nDIyelzhIWbbsXP39EHcI6l5tYs2FYqYXQ=="
    },
    "node_modules/http-errors": {
      "version": "2.0.0",
      "resolved": "https://registry.npmjs.org/http-errors/-/http-errors-2.0.0.tgz",
      "integrity": "sha512-FtwrG/euBzaEjYeRqOgly7G0qviiXoJWnvEH2Z1plBdXgbyjv34pHTSb9zoeHMyDy33+DWy5Wt9Wo+TURtOYSQ==",
      "dependencies": {
        "depd": "2.0.0",
        "inherits": "2.0.4",
        "setprototypeof": "1.2.0",
        "statuses": "2.0.1",
        "toidentifier": "1.0.1"
      },
      "engines": {
        "node": ">= 0.8"
      }
    },
    "node_modules/http2-wrapper": {
      "version": "1.0.3",
      "resolved": "https://registry.npmjs.org/http2-wrapper/-/http2-wrapper-1.0.3.tgz",
      "integrity": "sha512-V+23sDMr12Wnz7iTcDeJr3O6AIxlnvT/bmaAAAP/Xda35C90p9599p0F1eHR/N1KILWSoWVAiOMFjBBXaXSMxg==",
      "dependencies": {
        "quick-lru": "^5.1.1",
        "resolve-alpn": "^1.0.0"
      },
      "engines": {
        "node": ">=10.19.0"
      }
    },
    "node_modules/https-proxy-agent": {
      "version": "5.0.1",
      "resolved": "https://registry.npmjs.org/https-proxy-agent/-/https-proxy-agent-5.0.1.tgz",
      "integrity": "sha512-dFcAjpTQFgoLMzC2VwU+C/CbS7uRL0lWmxDITmqm7C+7F0Odmj6s9l6alZc6AELXhrnggM2CeWSXHGOdX2YtwA==",
      "dependencies": {
        "agent-base": "6",
        "debug": "4"
      },
      "engines": {
        "node": ">= 6"
      }
    },
    "node_modules/iconv-lite": {
      "version": "0.6.3",
      "resolved": "https://registry.npmjs.org/iconv-lite/-/iconv-lite-0.6.3.tgz",
      "integrity": "sha512-4fCk79wshMdzMp2rH06qWrJE4iolqLhCUH+OiuIgU++RB0+94NlDL81atO7GX55uUKueo0txHNtvEyI6D7WdMw==",
      "dependencies": {
        "safer-buffer": ">= 2.1.2 < 3.0.0"
      },
      "engines": {
        "node": ">=0.10.0"
      }
    },
    "node_modules/ieee754": {
      "version": "1.2.1",
      "resolved": "https://registry.npmjs.org/ieee754/-/ieee754-1.2.1.tgz",
      "integrity": "sha512-dcyqhDvX1C46lXZcVqCpK+FtMRQVdIMN6/Df5js2zouUsqG7I6sFxitIC+7KYK29KdXOLHdu9zL4sFnoVQnqaA==",
      "funding": [
        {
          "type": "github",
          "url": "https://github.com/sponsors/feross"
        },
        {
          "type": "patreon",
          "url": "https://www.patreon.com/feross"
        },
        {
          "type": "consulting",
          "url": "https://feross.org/support"
        }
      ]
    },
    "node_modules/ignore": {
      "version": "5.2.4",
      "resolved": "https://registry.npmjs.org/ignore/-/ignore-5.2.4.tgz",
      "integrity": "sha512-MAb38BcSbH0eHNBxn7ql2NH/kX33OkB3lZ1BNdh7ENeRChHTYsTvWrMubiIAMNS2llXEEgZ1MUOBtXChP3kaFQ==",
      "engines": {
        "node": ">= 4"
      }
    },
    "node_modules/import-fresh": {
      "version": "3.3.0",
      "resolved": "https://registry.npmjs.org/import-fresh/-/import-fresh-3.3.0.tgz",
      "integrity": "sha512-veYYhQa+D1QBKznvhUHxb8faxlrwUnxseDAbAp457E0wLNio2bOSKnjYDhMj+YiAq61xrMGhQk9iXVk5FzgQMw==",
      "peer": true,
      "dependencies": {
        "parent-module": "^1.0.0",
        "resolve-from": "^4.0.0"
      },
      "engines": {
        "node": ">=6"
      },
      "funding": {
        "url": "https://github.com/sponsors/sindresorhus"
      }
    },
    "node_modules/import-lazy": {
      "version": "4.0.0",
      "resolved": "https://registry.npmjs.org/import-lazy/-/import-lazy-4.0.0.tgz",
      "integrity": "sha512-rKtvo6a868b5Hu3heneU+L4yEQ4jYKLtjpnPeUdK7h0yzXGmyBTypknlkCvHFBqfX9YlorEiMM6Dnq/5atfHkw==",
      "engines": {
        "node": ">=8"
      }
    },
    "node_modules/imurmurhash": {
      "version": "0.1.4",
      "resolved": "https://registry.npmjs.org/imurmurhash/-/imurmurhash-0.1.4.tgz",
      "integrity": "sha512-JmXMZ6wuvDmLiHEml9ykzqO6lwFbof0GG4IkcGaENdCRDDmMVnny7s5HsIgHCbaq0w2MyPhDqkhTUgS2LU2PHA==",
      "peer": true,
      "engines": {
        "node": ">=0.8.19"
      }
    },
    "node_modules/inflight": {
      "version": "1.0.6",
      "resolved": "https://registry.npmjs.org/inflight/-/inflight-1.0.6.tgz",
      "integrity": "sha512-k92I/b08q4wvFscXCLvqfsHCrjrF7yiXsQuIVvVE7N82W3+aqpzuUdBbfhWcy/FZR3/4IgflMgKLOsvPDrGCJA==",
      "dependencies": {
        "once": "^1.3.0",
        "wrappy": "1"
      }
    },
    "node_modules/inherits": {
      "version": "2.0.4",
      "resolved": "https://registry.npmjs.org/inherits/-/inherits-2.0.4.tgz",
      "integrity": "sha512-k/vGaX4/Yla3WzyMCvTQOXYeIHvqOKtnqBduzTHpzpQZzAskKMhZ2K+EnBiSM9zGSoIFeMpXKxa4dYeZIQqewQ=="
    },
    "node_modules/ini": {
      "version": "1.3.8",
      "resolved": "https://registry.npmjs.org/ini/-/ini-1.3.8.tgz",
      "integrity": "sha512-JV/yugV2uzW5iMRSiZAyDtQd+nxtUnjeLt0acNdw98kKLrvuRVyB80tsREOE7yvGVgalhZ6RNXCmEHkUKBKxew=="
    },
    "node_modules/interpret": {
      "version": "1.1.0",
      "resolved": "https://registry.npmjs.org/interpret/-/interpret-1.1.0.tgz",
      "integrity": "sha512-CLM8SNMDu7C5psFCn6Wg/tgpj/bKAg7hc2gWqcuR9OD5Ft9PhBpIu8PLicPeis+xDd6YX2ncI8MCA64I9tftIA=="
    },
    "node_modules/is-absolute": {
      "version": "1.0.0",
      "resolved": "https://registry.npmjs.org/is-absolute/-/is-absolute-1.0.0.tgz",
      "integrity": "sha512-dOWoqflvcydARa360Gvv18DZ/gRuHKi2NU/wU5X1ZFzdYfH29nkiNZsF3mp4OJ3H4yo9Mx8A/uAGNzpzPN3yBA==",
      "dependencies": {
        "is-relative": "^1.0.0",
        "is-windows": "^1.0.1"
      },
      "engines": {
        "node": ">=0.10.0"
      }
    },
    "node_modules/is-core-module": {
      "version": "2.11.0",
      "resolved": "https://registry.npmjs.org/is-core-module/-/is-core-module-2.11.0.tgz",
      "integrity": "sha512-RRjxlvLDkD1YJwDbroBHMb+cukurkDWNyHx7D3oNB5x9rb5ogcksMC5wHCadcXoo67gVr/+3GFySh3134zi6rw==",
      "dependencies": {
        "has": "^1.0.3"
      },
      "funding": {
        "url": "https://github.com/sponsors/ljharb"
      }
    },
    "node_modules/is-extglob": {
      "version": "2.1.1",
      "resolved": "https://registry.npmjs.org/is-extglob/-/is-extglob-2.1.1.tgz",
      "integrity": "sha512-SbKbANkN603Vi4jEZv49LeVJMn4yGwsbzZworEoyEiutsN3nJYdbO36zfhGJ6QEDpOZIFkDtnq5JRxmvl3jsoQ==",
      "engines": {
        "node": ">=0.10.0"
      }
    },
    "node_modules/is-glob": {
      "version": "4.0.3",
      "resolved": "https://registry.npmjs.org/is-glob/-/is-glob-4.0.3.tgz",
      "integrity": "sha512-xelSayHH36ZgE7ZWhli7pW34hNbNl8Ojv5KVmkJD4hBdD3th8Tfk9vYasLM+mXWOZhFkgZfxhLSnrwRr4elSSg==",
      "dependencies": {
        "is-extglob": "^2.1.1"
      },
      "engines": {
        "node": ">=0.10.0"
      }
    },
    "node_modules/is-module": {
      "version": "1.0.0",
      "resolved": "https://registry.npmjs.org/is-module/-/is-module-1.0.0.tgz",
      "integrity": "sha512-51ypPSPCoTEIN9dy5Oy+h4pShgJmPCygKfyRCISBI+JoWT/2oJvK8QPxmwv7b/p239jXrm9M1mlQbyKJ5A152g=="
    },
    "node_modules/is-number": {
      "version": "7.0.0",
      "resolved": "https://registry.npmjs.org/is-number/-/is-number-7.0.0.tgz",
      "integrity": "sha512-41Cifkg6e8TylSpdtTpeLVMqvSBEVzTttHvERD741+pnZ8ANv0004MRL43QKPDlK9cGvNp6NZWZUBlbGXYxxng==",
      "engines": {
        "node": ">=0.12.0"
      }
    },
    "node_modules/is-path-inside": {
      "version": "3.0.3",
      "resolved": "https://registry.npmjs.org/is-path-inside/-/is-path-inside-3.0.3.tgz",
      "integrity": "sha512-Fd4gABb+ycGAmKou8eMftCupSir5lRxqf4aD/vd0cD2qc4HL07OjCeuHMr8Ro4CoMaeCKDB0/ECBOVWjTwUvPQ==",
      "peer": true,
      "engines": {
        "node": ">=8"
      }
    },
    "node_modules/is-plain-object": {
      "version": "2.0.4",
      "resolved": "https://registry.npmjs.org/is-plain-object/-/is-plain-object-2.0.4.tgz",
      "integrity": "sha512-h5PpgXkWitc38BBMYawTYMWJHFZJVnBquFE57xFpjB8pJFiF6gZ+bU+WyI/yqXiFR5mdLsgYNaPe8uao6Uv9Og==",
      "dependencies": {
        "isobject": "^3.0.1"
      },
      "engines": {
        "node": ">=0.10.0"
      }
    },
    "node_modules/is-reference": {
      "version": "1.2.1",
      "resolved": "https://registry.npmjs.org/is-reference/-/is-reference-1.2.1.tgz",
      "integrity": "sha512-U82MsXXiFIrjCK4otLT+o2NA2Cd2g5MLoOVXUZjIOhLurrRxpEXzI8O0KZHr3IjLvlAH1kTPYSuqer5T9ZVBKQ==",
      "dependencies": {
        "@types/estree": "*"
      }
    },
    "node_modules/is-relative": {
      "version": "1.0.0",
      "resolved": "https://registry.npmjs.org/is-relative/-/is-relative-1.0.0.tgz",
      "integrity": "sha512-Kw/ReK0iqwKeu0MITLFuj0jbPAmEiOsIwyIXvvbfa6QfmN9pkD1M+8pdk7Rl/dTKbH34/XBFMbgD4iMJhLQbGA==",
      "dependencies": {
        "is-unc-path": "^1.0.0"
      },
      "engines": {
        "node": ">=0.10.0"
      }
    },
    "node_modules/is-unc-path": {
      "version": "1.0.0",
      "resolved": "https://registry.npmjs.org/is-unc-path/-/is-unc-path-1.0.0.tgz",
      "integrity": "sha512-mrGpVd0fs7WWLfVsStvgF6iEJnbjDFZh9/emhRDcGWTduTfNHd9CHeUwH3gYIjdbwo4On6hunkztwOaAw0yllQ==",
      "dependencies": {
        "unc-path-regex": "^0.1.2"
      },
      "engines": {
        "node": ">=0.10.0"
      }
    },
    "node_modules/is-windows": {
      "version": "1.0.2",
      "resolved": "https://registry.npmjs.org/is-windows/-/is-windows-1.0.2.tgz",
      "integrity": "sha512-eXK1UInq2bPmjyX6e3VHIzMLobc4J94i4AWn+Hpq3OU5KkrRC96OAcR3PRJ/pGu6m8TRnBHP9dkXQVsT/COVIA==",
      "engines": {
        "node": ">=0.10.0"
      }
    },
    "node_modules/isarray": {
      "version": "0.0.1",
      "resolved": "https://registry.npmjs.org/isarray/-/isarray-0.0.1.tgz",
      "integrity": "sha512-D2S+3GLxWH+uhrNEcoh/fnmYeP8E8/zHl644d/jdA0g2uyXvy3sb0qxotE+ne0LtccHknQzWwZEzhak7oJ0COQ=="
    },
    "node_modules/isexe": {
      "version": "2.0.0",
      "resolved": "https://registry.npmjs.org/isexe/-/isexe-2.0.0.tgz",
      "integrity": "sha512-RHxMLp9lnKHGHRng9QFhRCMbYAcVpn69smSGcq3f36xjgVVWThj4qqLbTLlq7Ssj8B+fIQ1EuCEGI2lKsyQeIw=="
    },
    "node_modules/isobject": {
      "version": "3.0.1",
      "resolved": "https://registry.npmjs.org/isobject/-/isobject-3.0.1.tgz",
      "integrity": "sha512-WhB9zCku7EGTj/HQQRz5aUQEUeoQZH2bWcltRErOpymJ4boYE6wL9Tbr23krRPSZ+C5zqNSrSw+Cc7sZZ4b7vg==",
      "engines": {
        "node": ">=0.10.0"
      }
    },
    "node_modules/jju": {
      "version": "1.4.0",
      "resolved": "https://registry.npmjs.org/jju/-/jju-1.4.0.tgz",
      "integrity": "sha512-8wb9Yw966OSxApiCt0K3yNJL8pnNeIv+OEq2YMidz4FKP6nonSRoOXc80iXY4JaN2FC11B9qsNmDsm+ZOfMROA=="
    },
    "node_modules/js-cleanup": {
      "version": "1.2.0",
      "resolved": "https://registry.npmjs.org/js-cleanup/-/js-cleanup-1.2.0.tgz",
      "integrity": "sha512-JeDD0yiiSt80fXzAVa/crrS0JDPQljyBG/RpOtaSbyDq03VHa9szJWMaWOYU/bcTn412uMN2MxApXq8v79cUiQ==",
      "dependencies": {
        "magic-string": "^0.25.7",
        "perf-regexes": "^1.0.1",
        "skip-regex": "^1.0.2"
      },
      "engines": {
        "node": "^10.14.2 || >=12.0.0"
      }
    },
    "node_modules/js-sdsl": {
      "version": "4.3.0",
      "resolved": "https://registry.npmjs.org/js-sdsl/-/js-sdsl-4.3.0.tgz",
      "integrity": "sha512-mifzlm2+5nZ+lEcLJMoBK0/IH/bDg8XnJfd/Wq6IP+xoCjLZsTOnV2QpxlVbX9bMnkl5PdEjNtBJ9Cj1NjifhQ==",
      "peer": true,
      "funding": {
        "type": "opencollective",
        "url": "https://opencollective.com/js-sdsl"
      }
    },
    "node_modules/js-tokens": {
      "version": "4.0.0",
      "resolved": "https://registry.npmjs.org/js-tokens/-/js-tokens-4.0.0.tgz",
      "integrity": "sha512-RdJUflcE3cUzKiMqQgsCu06FPu9UdIJO0beYbPhHN4k6apgJtifcoCtT9bcxOpYBtpD2kCM6Sbzg4CausW/PKQ=="
    },
    "node_modules/js-yaml": {
      "version": "4.1.0",
      "resolved": "https://registry.npmjs.org/js-yaml/-/js-yaml-4.1.0.tgz",
      "integrity": "sha512-wpxZs9NoxZaJESJGIZTyDEaYpl0FKSA+FB9aJiyemKhMwkxQg63h4T1KJgUGHpTqPDNRcmmYLugrRjJlBtWvRA==",
      "peer": true,
      "dependencies": {
        "argparse": "^2.0.1"
      },
      "bin": {
        "js-yaml": "bin/js-yaml.js"
      }
    },
    "node_modules/js-yaml/node_modules/argparse": {
      "version": "2.0.1",
      "resolved": "https://registry.npmjs.org/argparse/-/argparse-2.0.1.tgz",
      "integrity": "sha512-8+9WqebbFzpX9OR+Wa6O29asIogeRMzcGtAINdpMHHyAg10f05aSFVBbcEqGf/PXw1EjAZ+q2/bEBg3DvurK3Q==",
      "peer": true
    },
    "node_modules/json-buffer": {
      "version": "3.0.1",
      "resolved": "https://registry.npmjs.org/json-buffer/-/json-buffer-3.0.1.tgz",
      "integrity": "sha512-4bV5BfR2mqfQTJm+V5tPPdf+ZpuhiIvTuAB5g8kcrXOZpTT/QwwVRWBywX1ozr6lEuPdbHxwaJlm9G6mI2sfSQ=="
    },
    "node_modules/json-schema-traverse": {
      "version": "0.4.1",
      "resolved": "https://registry.npmjs.org/json-schema-traverse/-/json-schema-traverse-0.4.1.tgz",
      "integrity": "sha512-xbbCH5dCYU5T8LcEhhuh7HJ88HXuW3qsI3Y0zOZFKfZEHcpWiHU/Jxzk629Brsab/mMiHQti9wMP+845RPe3Vg=="
    },
    "node_modules/json-stable-stringify-without-jsonify": {
      "version": "1.0.1",
      "resolved": "https://registry.npmjs.org/json-stable-stringify-without-jsonify/-/json-stable-stringify-without-jsonify-1.0.1.tgz",
      "integrity": "sha512-Bdboy+l7tA3OGW6FjyFHWkP5LuByj1Tk33Ljyq0axyzdk9//JSi2u3fP1QSmd1KNwq6VOKYGlAu87CisVir6Pw==",
      "peer": true
    },
    "node_modules/jsonfile": {
      "version": "4.0.0",
      "resolved": "https://registry.npmjs.org/jsonfile/-/jsonfile-4.0.0.tgz",
      "integrity": "sha512-m6F1R3z8jjlf2imQHS2Qez5sjKWQzbuuhuJ/FKYFRZvPE3PuHcSMVZzfsLhGVOkfd20obL5SWEBew5ShlquNxg==",
      "optionalDependencies": {
        "graceful-fs": "^4.1.6"
      }
    },
    "node_modules/just-extend": {
      "version": "4.2.1",
      "resolved": "https://registry.npmjs.org/just-extend/-/just-extend-4.2.1.tgz",
      "integrity": "sha512-g3UB796vUFIY90VIv/WX3L2c8CS2MdWUww3CNrYmqza1Fg0DURc2K/O4YrnklBdQarSJ/y8JnJYDGc+1iumQjg=="
    },
    "node_modules/keyv": {
      "version": "4.5.2",
      "resolved": "https://registry.npmjs.org/keyv/-/keyv-4.5.2.tgz",
      "integrity": "sha512-5MHbFaKn8cNSmVW7BYnijeAVlE4cYA/SVkifVgrh7yotnfhKmjuXpDKjrABLnT0SfHWV21P8ow07OGfRrNDg8g==",
      "dependencies": {
        "json-buffer": "3.0.1"
      }
    },
    "node_modules/kind-of": {
      "version": "6.0.3",
      "resolved": "https://registry.npmjs.org/kind-of/-/kind-of-6.0.3.tgz",
      "integrity": "sha512-dcS1ul+9tmeD95T+x28/ehLgd9mENa3LsvDTtzm3vyBEO7RPptvAD+t44WVXaUjTBRcrpFeFlC8WCruUR456hw==",
      "engines": {
        "node": ">=0.10.0"
      }
    },
    "node_modules/lazystream": {
      "version": "1.0.1",
      "resolved": "https://registry.npmjs.org/lazystream/-/lazystream-1.0.1.tgz",
      "integrity": "sha512-b94GiNHQNy6JNTrt5w6zNyffMrNkXZb3KTkCZJb2V1xaEGCk093vkZ2jk3tpaeP33/OiXC+WvK9AxUebnf5nbw==",
      "dependencies": {
        "readable-stream": "^2.0.5"
      },
      "engines": {
        "node": ">= 0.6.3"
      }
    },
    "node_modules/lazystream/node_modules/isarray": {
      "version": "1.0.0",
      "resolved": "https://registry.npmjs.org/isarray/-/isarray-1.0.0.tgz",
      "integrity": "sha512-VLghIWNM6ELQzo7zwmcg0NmTVyWKYjvIeM83yjp0wRDTmUnrM678fQbcKBo6n2CJEF0szoG//ytg+TKla89ALQ=="
    },
    "node_modules/lazystream/node_modules/readable-stream": {
      "version": "2.3.8",
      "resolved": "https://registry.npmjs.org/readable-stream/-/readable-stream-2.3.8.tgz",
      "integrity": "sha512-8p0AUk4XODgIewSi0l8Epjs+EVnWiK7NoDIEGU0HhE7+ZyY8D1IMY7odu5lRrFXGg71L15KG8QrPmum45RTtdA==",
      "dependencies": {
        "core-util-is": "~1.0.0",
        "inherits": "~2.0.3",
        "isarray": "~1.0.0",
        "process-nextick-args": "~2.0.0",
        "safe-buffer": "~5.1.1",
        "string_decoder": "~1.1.1",
        "util-deprecate": "~1.0.1"
      }
    },
    "node_modules/lazystream/node_modules/safe-buffer": {
      "version": "5.1.2",
      "resolved": "https://registry.npmjs.org/safe-buffer/-/safe-buffer-5.1.2.tgz",
      "integrity": "sha512-Gd2UZBJDkXlY7GbJxfsE8/nvKkUEU1G38c1siN6QP6a9PT9MmHB8GnpscSmMJSoF8LOIrt8ud/wPtojys4G6+g=="
    },
    "node_modules/lazystream/node_modules/string_decoder": {
      "version": "1.1.1",
      "resolved": "https://registry.npmjs.org/string_decoder/-/string_decoder-1.1.1.tgz",
      "integrity": "sha512-n/ShnvDi6FHbbVfviro+WojiFzv+s8MPMHBczVePfUpDJLwoLT0ht1l4YwBCbi8pJAveEEdnkHyPyTP/mzRfwg==",
      "dependencies": {
        "safe-buffer": "~5.1.0"
      }
    },
    "node_modules/levn": {
      "version": "0.4.1",
      "resolved": "https://registry.npmjs.org/levn/-/levn-0.4.1.tgz",
      "integrity": "sha512-+bT2uH4E5LGE7h/n3evcS/sQlJXCpIp6ym8OWJ5eV6+67Dsql/LaaT7qJBAt2rzfoa/5QBGBhxDix1dMt2kQKQ==",
      "peer": true,
      "dependencies": {
        "prelude-ls": "^1.2.1",
        "type-check": "~0.4.0"
      },
      "engines": {
        "node": ">= 0.8.0"
      }
    },
    "node_modules/liftup": {
      "version": "3.0.1",
      "resolved": "https://registry.npmjs.org/liftup/-/liftup-3.0.1.tgz",
      "integrity": "sha512-yRHaiQDizWSzoXk3APcA71eOI/UuhEkNN9DiW2Tt44mhYzX4joFoCZlxsSOF7RyeLlfqzFLQI1ngFq3ggMPhOw==",
      "dependencies": {
        "extend": "^3.0.2",
        "findup-sync": "^4.0.0",
        "fined": "^1.2.0",
        "flagged-respawn": "^1.0.1",
        "is-plain-object": "^2.0.4",
        "object.map": "^1.0.1",
        "rechoir": "^0.7.0",
        "resolve": "^1.19.0"
      },
      "engines": {
        "node": ">=10"
      }
    },
    "node_modules/liftup/node_modules/findup-sync": {
      "version": "4.0.0",
      "resolved": "https://registry.npmjs.org/findup-sync/-/findup-sync-4.0.0.tgz",
      "integrity": "sha512-6jvvn/12IC4quLBL1KNokxC7wWTvYncaVUYSoxWw7YykPLuRrnv4qdHcSOywOI5RpkOVGeQRtWM8/q+G6W6qfQ==",
      "dependencies": {
        "detect-file": "^1.0.0",
        "is-glob": "^4.0.0",
        "micromatch": "^4.0.2",
        "resolve-dir": "^1.0.1"
      },
      "engines": {
        "node": ">= 8"
      }
    },
    "node_modules/locate-path": {
      "version": "6.0.0",
      "resolved": "https://registry.npmjs.org/locate-path/-/locate-path-6.0.0.tgz",
      "integrity": "sha512-iPZK6eYjbxRu3uB4/WZ3EsEIMJFMqAoopl3R+zuq0UjcAm/MO6KCweDgPfP3elTztoKP3KtnVHxTn2NHBSDVUw==",
      "peer": true,
      "dependencies": {
        "p-locate": "^5.0.0"
      },
      "engines": {
        "node": ">=10"
      },
      "funding": {
        "url": "https://github.com/sponsors/sindresorhus"
      }
    },
    "node_modules/lodash": {
      "version": "4.17.21",
      "resolved": "https://registry.npmjs.org/lodash/-/lodash-4.17.21.tgz",
      "integrity": "sha512-v2kDEe57lecTulaDIuNTPy3Ry4gLGJ6Z1O3vE1krgXZNrsQ+LFTGHVxVjcXPs17LhbZVGedAJv8XZ1tvj5FvSg=="
    },
    "node_modules/lodash.defaults": {
      "version": "4.2.0",
      "resolved": "https://registry.npmjs.org/lodash.defaults/-/lodash.defaults-4.2.0.tgz",
      "integrity": "sha512-qjxPLHd3r5DnsdGacqOMU6pb/avJzdh9tFX2ymgoZE27BmjXrNy/y4LoaiTeAb+O3gL8AfpJGtqfX/ae2leYYQ=="
    },
    "node_modules/lodash.difference": {
      "version": "4.5.0",
      "resolved": "https://registry.npmjs.org/lodash.difference/-/lodash.difference-4.5.0.tgz",
      "integrity": "sha512-dS2j+W26TQ7taQBGN8Lbbq04ssV3emRw4NY58WErlTO29pIqS0HmoT5aJ9+TUQ1N3G+JOZSji4eugsWwGp9yPA=="
    },
    "node_modules/lodash.flatten": {
      "version": "4.4.0",
      "resolved": "https://registry.npmjs.org/lodash.flatten/-/lodash.flatten-4.4.0.tgz",
      "integrity": "sha512-C5N2Z3DgnnKr0LOpv/hKCgKdb7ZZwafIrsesve6lmzvZIRZRGaZ/l6Q8+2W7NaT+ZwO3fFlSCzCzrDCFdJfZ4g=="
    },
    "node_modules/lodash.get": {
      "version": "4.4.2",
      "resolved": "https://registry.npmjs.org/lodash.get/-/lodash.get-4.4.2.tgz",
      "integrity": "sha512-z+Uw/vLuy6gQe8cfaFWD7p0wVv8fJl3mbzXh33RS+0oW2wvUqiRXiQ69gLWSLpgB5/6sU+r6BlQR0MBILadqTQ=="
    },
    "node_modules/lodash.isequal": {
      "version": "4.5.0",
      "resolved": "https://registry.npmjs.org/lodash.isequal/-/lodash.isequal-4.5.0.tgz",
      "integrity": "sha512-pDo3lu8Jhfjqls6GkMgpahsF9kCyayhgykjyLMNFTKWrpVdAQtYyB4muAMWozBB4ig/dtWAmsMxLEI8wuz+DYQ=="
    },
    "node_modules/lodash.isplainobject": {
      "version": "4.0.6",
      "resolved": "https://registry.npmjs.org/lodash.isplainobject/-/lodash.isplainobject-4.0.6.tgz",
      "integrity": "sha512-oSXzaWypCMHkPC3NvBEaPHf0KsA5mvPrOPgQWDsbg8n7orZ290M0BmC/jgRZ4vcJ6DTAhjrsSYgdsW/F+MFOBA=="
    },
    "node_modules/lodash.merge": {
      "version": "4.6.2",
      "resolved": "https://registry.npmjs.org/lodash.merge/-/lodash.merge-4.6.2.tgz",
      "integrity": "sha512-0KpjqXRVvrYyCsX1swR/XTK0va6VQkQM6MNo7PqW77ByjAhoARA8EfrP1N4+KlKj8YS0ZUCtRT/YUuhyYDujIQ==",
      "peer": true
    },
    "node_modules/lodash.union": {
      "version": "4.6.0",
      "resolved": "https://registry.npmjs.org/lodash.union/-/lodash.union-4.6.0.tgz",
      "integrity": "sha512-c4pB2CdGrGdjMKYLA+XiRDO7Y0PRQbm/Gzg8qMj+QH+pFVAoTp5sBpO0odL3FjoPCGjK96p6qsP+yQoiLoOBcw=="
    },
    "node_modules/lolex": {
      "version": "4.2.0",
      "resolved": "https://registry.npmjs.org/lolex/-/lolex-4.2.0.tgz",
      "integrity": "sha512-gKO5uExCXvSm6zbF562EvM+rd1kQDnB9AZBbiQVzf1ZmdDpxUSvpnAaVOP83N/31mRK8Ml8/VE8DMvsAZQ+7wg=="
    },
    "node_modules/loose-envify": {
      "version": "1.4.0",
      "resolved": "https://registry.npmjs.org/loose-envify/-/loose-envify-1.4.0.tgz",
      "integrity": "sha512-lyuxPGr/Wfhrlem2CL/UcnUc1zcqKAImBDzukY7Y5F/yQiNdko6+fRLevlw1HgMySw7f611UIY408EtxRSoK3Q==",
      "dependencies": {
        "js-tokens": "^3.0.0 || ^4.0.0"
      },
      "bin": {
        "loose-envify": "cli.js"
      }
    },
    "node_modules/lowercase-keys": {
      "version": "2.0.0",
      "resolved": "https://registry.npmjs.org/lowercase-keys/-/lowercase-keys-2.0.0.tgz",
      "integrity": "sha512-tqNXrS78oMOE73NMxK4EMLQsQowWf8jKooH9g7xPavRT706R6bkQJ6DY2Te7QukaZsulxa30wQ7bk0pm4XiHmA==",
      "engines": {
        "node": ">=8"
      }
    },
    "node_modules/lru-cache": {
      "version": "6.0.0",
      "resolved": "https://registry.npmjs.org/lru-cache/-/lru-cache-6.0.0.tgz",
      "integrity": "sha512-Jo6dJ04CmSjuznwJSS3pUeWmd/H0ffTlkXXgwZi+eq1UCmqQwCh+eLsYOYCwY991i2Fah4h1BEMCx4qThGbsiA==",
      "dependencies": {
        "yallist": "^4.0.0"
      },
      "engines": {
        "node": ">=10"
      }
    },
    "node_modules/magic-string": {
      "version": "0.25.9",
      "resolved": "https://registry.npmjs.org/magic-string/-/magic-string-0.25.9.tgz",
      "integrity": "sha512-RmF0AsMzgt25qzqqLc1+MbHmhdx0ojF2Fvs4XnOqz2ZOBXzzkEwc/dJQZCYHAn7v1jbVOjAZfK8msRn4BxO4VQ==",
      "dependencies": {
        "sourcemap-codec": "^1.4.8"
      }
    },
    "node_modules/make-iterator": {
      "version": "1.0.1",
      "resolved": "https://registry.npmjs.org/make-iterator/-/make-iterator-1.0.1.tgz",
      "integrity": "sha512-pxiuXh0iVEq7VM7KMIhs5gxsfxCux2URptUQaXo4iZZJxBAzTPOLE2BumO5dbfVYq/hBJFBR/a1mFDmOx5AGmw==",
      "dependencies": {
        "kind-of": "^6.0.2"
      },
      "engines": {
        "node": ">=0.10.0"
      }
    },
    "node_modules/map-cache": {
      "version": "0.2.2",
      "resolved": "https://registry.npmjs.org/map-cache/-/map-cache-0.2.2.tgz",
      "integrity": "sha512-8y/eV9QQZCiyn1SprXSrCmqJN0yNRATe+PO8ztwqrvrbdRLA3eYJF0yaR0YayLWkMbsQSKWS9N2gPcGEc4UsZg==",
      "engines": {
        "node": ">=0.10.0"
      }
    },
    "node_modules/merge2": {
      "version": "1.4.1",
      "resolved": "https://registry.npmjs.org/merge2/-/merge2-1.4.1.tgz",
      "integrity": "sha512-8q7VEgMJW4J8tcfVPy8g09NcQwZdbwFEqhe/WZkoIzjn/3TGDwtOCYtXGxA3O8tPzpczCCDgv+P2P5y00ZJOOg==",
      "engines": {
        "node": ">= 8"
      }
    },
    "node_modules/micromatch": {
      "version": "4.0.5",
      "resolved": "https://registry.npmjs.org/micromatch/-/micromatch-4.0.5.tgz",
      "integrity": "sha512-DMy+ERcEW2q8Z2Po+WNXuw3c5YaUSFjAO5GsJqfEl7UjvtIuFKO6ZrKvcItdy98dwFI2N1tg3zNIdKaQT+aNdA==",
      "dependencies": {
        "braces": "^3.0.2",
        "picomatch": "^2.3.1"
      },
      "engines": {
        "node": ">=8.6"
      }
    },
    "node_modules/mime": {
      "version": "1.6.0",
      "resolved": "https://registry.npmjs.org/mime/-/mime-1.6.0.tgz",
      "integrity": "sha512-x0Vn8spI+wuJ1O6S7gnbaQg8Pxh4NNHb7KSINmEWKiPE4RKOplvijn+NkmYmmRgP68mc70j2EbeTFRsrswaQeg==",
      "bin": {
        "mime": "cli.js"
      },
      "engines": {
        "node": ">=4"
      }
    },
    "node_modules/mimic-response": {
      "version": "1.0.1",
      "resolved": "https://registry.npmjs.org/mimic-response/-/mimic-response-1.0.1.tgz",
      "integrity": "sha512-j5EctnkH7amfV/q5Hgmoal1g2QHFJRraOtmx0JpIqkxhBhI/lJSl1nMpQ45hVarwNETOoWEimndZ4QK0RHxuxQ==",
      "engines": {
        "node": ">=4"
      }
    },
    "node_modules/minimatch": {
      "version": "3.1.2",
      "resolved": "https://registry.npmjs.org/minimatch/-/minimatch-3.1.2.tgz",
      "integrity": "sha512-J7p63hRiAjw1NDEww1W7i37+ByIrOWO5XQQAzZ3VOcL0PNybwpfmV/N05zFAzwQ9USyEcX6t3UO+K5aqBQOIHw==",
      "dependencies": {
        "brace-expansion": "^1.1.7"
      },
      "engines": {
        "node": "*"
      }
    },
    "node_modules/minimist": {
      "version": "1.2.8",
      "resolved": "https://registry.npmjs.org/minimist/-/minimist-1.2.8.tgz",
      "integrity": "sha512-2yyAR8qBkN3YuheJanUpWC5U3bb5osDywNB8RzDVlDwDHbocAJveqqj1u8+SVD7jkWT4yvsHCpWqqWqAxb0zCA==",
      "funding": {
        "url": "https://github.com/sponsors/ljharb"
      }
    },
    "node_modules/mkdirp": {
      "version": "0.5.6",
      "resolved": "https://registry.npmjs.org/mkdirp/-/mkdirp-0.5.6.tgz",
      "integrity": "sha512-FP+p8RB8OWpF3YZBCrP5gtADmtXApB5AMLn+vdyA+PyxCjrCs00mjyUozssO33cwDeT3wNGdLxJ5M//YqtHAJw==",
      "dependencies": {
        "minimist": "^1.2.6"
      },
      "bin": {
        "mkdirp": "bin/cmd.js"
      }
    },
    "node_modules/mkdirp-classic": {
      "version": "0.5.3",
      "resolved": "https://registry.npmjs.org/mkdirp-classic/-/mkdirp-classic-0.5.3.tgz",
      "integrity": "sha512-gKLcREMhtuZRwRAfqP3RFW+TK4JqApVBtOIftVgjuABpAtpxhPGaDcfvbhNvD0B8iD1oUr/txX35NjcaY6Ns/A=="
    },
    "node_modules/ms": {
      "version": "2.1.2",
      "resolved": "https://registry.npmjs.org/ms/-/ms-2.1.2.tgz",
      "integrity": "sha512-sGkPx+VjMtmA6MX27oA4FBFELFCZZ4S4XqeGOXCv68tT+jb3vk/RyaKWP0PTKyWtmLSM0b+adUTEvbs1PEaH2w=="
    },
    "node_modules/natural-compare": {
      "version": "1.4.0",
      "resolved": "https://registry.npmjs.org/natural-compare/-/natural-compare-1.4.0.tgz",
      "integrity": "sha512-OWND8ei3VtNC9h7V60qff3SVobHr996CTwgxubgyQYEpg290h9J0buyECNNJexkFm5sOajh5G116RYA1c8ZMSw==",
      "peer": true
    },
    "node_modules/natural-compare-lite": {
      "version": "1.4.0",
      "resolved": "https://registry.npmjs.org/natural-compare-lite/-/natural-compare-lite-1.4.0.tgz",
      "integrity": "sha512-Tj+HTDSJJKaZnfiuw+iaF9skdPpTo2GtEly5JHnWV/hfv2Qj/9RKsGISQtLh2ox3l5EAGw487hnBee0sIJ6v2g==",
      "peer": true
    },
    "node_modules/nise": {
      "version": "1.5.3",
      "resolved": "https://registry.npmjs.org/nise/-/nise-1.5.3.tgz",
      "integrity": "sha512-Ymbac/94xeIrMf59REBPOv0thr+CJVFMhrlAkW/gjCIE58BGQdCj0x7KRCb3yz+Ga2Rz3E9XXSvUyyxqqhjQAQ==",
      "dependencies": {
        "@sinonjs/formatio": "^3.2.1",
        "@sinonjs/text-encoding": "^0.7.1",
        "just-extend": "^4.0.2",
        "lolex": "^5.0.1",
        "path-to-regexp": "^1.7.0"
      }
    },
    "node_modules/nise/node_modules/lolex": {
      "version": "5.1.2",
      "resolved": "https://registry.npmjs.org/lolex/-/lolex-5.1.2.tgz",
      "integrity": "sha512-h4hmjAvHTmd+25JSwrtTIuwbKdwg5NzZVRMLn9saij4SZaepCrTCxPr35H/3bjwfMJtN+t3CX8672UIkglz28A==",
      "dependencies": {
        "@sinonjs/commons": "^1.7.0"
      }
    },
    "node_modules/node-fetch": {
      "version": "2.6.9",
      "resolved": "https://registry.npmjs.org/node-fetch/-/node-fetch-2.6.9.tgz",
      "integrity": "sha512-DJm/CJkZkRjKKj4Zi4BsKVZh3ValV5IR5s7LVZnW+6YMh0W1BfNA8XSs6DLMGYlId5F3KnA70uu2qepcR08Qqg==",
      "dependencies": {
        "whatwg-url": "^5.0.0"
      },
      "engines": {
        "node": "4.x || >=6.0.0"
      },
      "peerDependencies": {
        "encoding": "^0.1.0"
      },
      "peerDependenciesMeta": {
        "encoding": {
          "optional": true
        }
      }
    },
    "node_modules/node-releases": {
      "version": "2.0.10",
      "resolved": "https://registry.npmjs.org/node-releases/-/node-releases-2.0.10.tgz",
      "integrity": "sha512-5GFldHPXVG/YZmFzJvKK2zDSzPKhEp0+ZR5SVaoSag9fsL5YgHbUHDfnG5494ISANDcK4KwPXAx2xqVEydmd7w=="
    },
    "node_modules/node-watch": {
      "version": "0.7.3",
      "resolved": "https://registry.npmjs.org/node-watch/-/node-watch-0.7.3.tgz",
      "integrity": "sha512-3l4E8uMPY1HdMMryPRUAl+oIHtXtyiTlIiESNSVSNxcPfzAFzeTbXFQkZfAwBbo0B1qMSG8nUABx+Gd+YrbKrQ==",
      "engines": {
        "node": ">=6"
      }
    },
    "node_modules/nopt": {
      "version": "3.0.6",
      "resolved": "https://registry.npmjs.org/nopt/-/nopt-3.0.6.tgz",
      "integrity": "sha512-4GUt3kSEYmk4ITxzB/b9vaIDfUVWN/Ml1Fwl11IlnIG2iaJ9O6WXZ9SrYM9NLI8OCBieN2Y8SWC2oJV0RQ7qYg==",
      "dependencies": {
        "abbrev": "1"
      },
      "bin": {
        "nopt": "bin/nopt.js"
      }
    },
    "node_modules/normalize-path": {
      "version": "3.0.0",
      "resolved": "https://registry.npmjs.org/normalize-path/-/normalize-path-3.0.0.tgz",
      "integrity": "sha512-6eZs5Ls3WtCisHWp9S2GUy8dqkpGi4BVSz3GaqiE6ezub0512ESztXUwUB6C6IKbQkY2Pnb/mD4WYojCRwcwLA==",
      "engines": {
        "node": ">=0.10.0"
      }
    },
    "node_modules/normalize-range": {
      "version": "0.1.2",
      "resolved": "https://registry.npmjs.org/normalize-range/-/normalize-range-0.1.2.tgz",
      "integrity": "sha512-bdok/XvKII3nUpklnV6P2hxtMNrCboOjAcyBuQnWEhO665FwrSNRxU+AqpsyvO6LgGYPspN+lu5CLtw4jPRKNA==",
      "engines": {
        "node": ">=0.10.0"
      }
    },
    "node_modules/normalize-url": {
      "version": "6.1.0",
      "resolved": "https://registry.npmjs.org/normalize-url/-/normalize-url-6.1.0.tgz",
      "integrity": "sha512-DlL+XwOy3NxAQ8xuC0okPgK46iuVNAK01YN7RueYBqqFeGsBjV9XmCAzAdgt+667bCl5kPh9EqKKDwnaPG1I7A==",
      "engines": {
        "node": ">=10"
      },
      "funding": {
        "url": "https://github.com/sponsors/sindresorhus"
      }
    },
    "node_modules/num2fraction": {
      "version": "1.2.2",
      "resolved": "https://registry.npmjs.org/num2fraction/-/num2fraction-1.2.2.tgz",
      "integrity": "sha512-Y1wZESM7VUThYY+4W+X4ySH2maqcA+p7UR+w8VWNWVAd6lwuXXWz/w/Cz43J/dI2I+PS6wD5N+bJUF+gjWvIqg=="
    },
    "node_modules/object-assign": {
      "version": "4.1.1",
      "resolved": "https://registry.npmjs.org/object-assign/-/object-assign-4.1.1.tgz",
      "integrity": "sha512-rJgTQnkUnH1sFw8yT6VSU3zD3sWmu6sZhIseY8VX+GRu3P6F7Fu+JNDoXfklElbLJSnc3FUQHVe4cU5hj+BcUg==",
      "engines": {
        "node": ">=0.10.0"
      }
    },
    "node_modules/object.defaults": {
      "version": "1.1.0",
      "resolved": "https://registry.npmjs.org/object.defaults/-/object.defaults-1.1.0.tgz",
      "integrity": "sha512-c/K0mw/F11k4dEUBMW8naXUuBuhxRCfG7W+yFy8EcijU/rSmazOUd1XAEEe6bC0OuXY4HUKjTJv7xbxIMqdxrA==",
      "dependencies": {
        "array-each": "^1.0.1",
        "array-slice": "^1.0.0",
        "for-own": "^1.0.0",
        "isobject": "^3.0.0"
      },
      "engines": {
        "node": ">=0.10.0"
      }
    },
    "node_modules/object.map": {
      "version": "1.0.1",
      "resolved": "https://registry.npmjs.org/object.map/-/object.map-1.0.1.tgz",
      "integrity": "sha512-3+mAJu2PLfnSVGHwIWubpOFLscJANBKuB/6A4CxBstc4aqwQY0FWcsppuy4jU5GSB95yES5JHSI+33AWuS4k6w==",
      "dependencies": {
        "for-own": "^1.0.0",
        "make-iterator": "^1.0.0"
      },
      "engines": {
        "node": ">=0.10.0"
      }
    },
    "node_modules/object.pick": {
      "version": "1.3.0",
      "resolved": "https://registry.npmjs.org/object.pick/-/object.pick-1.3.0.tgz",
      "integrity": "sha512-tqa/UMy/CCoYmj+H5qc07qvSL9dqcs/WZENZ1JbtWBlATP+iVOe778gE6MSijnyCnORzDuX6hU+LA4SZ09YjFQ==",
      "dependencies": {
        "isobject": "^3.0.1"
      },
      "engines": {
        "node": ">=0.10.0"
      }
    },
    "node_modules/on-finished": {
      "version": "2.4.1",
      "resolved": "https://registry.npmjs.org/on-finished/-/on-finished-2.4.1.tgz",
      "integrity": "sha512-oVlzkg3ENAhCk2zdv7IJwd/QUD4z2RxRwpkcGY8psCVcCYZNq4wYnVWALHM+brtuJjePWiYF/ClmuDr8Ch5+kg==",
      "dependencies": {
        "ee-first": "1.1.1"
      },
      "engines": {
        "node": ">= 0.8"
      }
    },
    "node_modules/once": {
      "version": "1.4.0",
      "resolved": "https://registry.npmjs.org/once/-/once-1.4.0.tgz",
      "integrity": "sha512-lNaJgI+2Q5URQBkccEKHTQOPaXdUxnZZElQTZY0MFUAuaEqe1E+Nyvgdz/aIyNi6Z9MzO5dv1H8n58/GELp3+w==",
      "dependencies": {
        "wrappy": "1"
      }
    },
    "node_modules/optionator": {
      "version": "0.9.1",
      "resolved": "https://registry.npmjs.org/optionator/-/optionator-0.9.1.tgz",
      "integrity": "sha512-74RlY5FCnhq4jRxVUPKDaRwrVNXMqsGsiW6AJw4XK8hmtm10wC0ypZBLw5IIp85NZMr91+qd1RvvENwg7jjRFw==",
      "peer": true,
      "dependencies": {
        "deep-is": "^0.1.3",
        "fast-levenshtein": "^2.0.6",
        "levn": "^0.4.1",
        "prelude-ls": "^1.2.1",
        "type-check": "^0.4.0",
        "word-wrap": "^1.2.3"
      },
      "engines": {
        "node": ">= 0.8.0"
      }
    },
    "node_modules/os-homedir": {
      "version": "1.0.2",
      "resolved": "https://registry.npmjs.org/os-homedir/-/os-homedir-1.0.2.tgz",
      "integrity": "sha512-B5JU3cabzk8c67mRRd3ECmROafjYMXbuzlwtqdM8IbS8ktlTix8aFGb2bAGKrSRIlnfKwovGUUr72JUPyOb6kQ==",
      "engines": {
        "node": ">=0.10.0"
      }
    },
    "node_modules/os-tmpdir": {
      "version": "1.0.2",
      "resolved": "https://registry.npmjs.org/os-tmpdir/-/os-tmpdir-1.0.2.tgz",
      "integrity": "sha512-D2FR03Vir7FIu45XBY20mTb+/ZSWB00sjU9jdQXt83gDrI4Ztz5Fs7/yy74g2N5SVQY4xY1qDr4rNddwYRVX0g==",
      "engines": {
        "node": ">=0.10.0"
      }
    },
    "node_modules/osenv": {
      "version": "0.1.5",
      "resolved": "https://registry.npmjs.org/osenv/-/osenv-0.1.5.tgz",
      "integrity": "sha512-0CWcCECdMVc2Rw3U5w9ZjqX6ga6ubk1xDVKxtBQPK7wis/0F2r9T6k4ydGYhecl7YUBxBVxhL5oisPsNxAPe2g==",
      "dependencies": {
        "os-homedir": "^1.0.0",
        "os-tmpdir": "^1.0.0"
      }
    },
    "node_modules/p-cancelable": {
      "version": "2.1.1",
      "resolved": "https://registry.npmjs.org/p-cancelable/-/p-cancelable-2.1.1.tgz",
      "integrity": "sha512-BZOr3nRQHOntUjTrH8+Lh54smKHoHyur8We1V8DSMVrl5A2malOOwuJRnKRDjSnkoeBh4at6BwEnb5I7Jl31wg==",
      "engines": {
        "node": ">=8"
      }
    },
    "node_modules/p-each-series": {
      "version": "2.2.0",
      "resolved": "https://registry.npmjs.org/p-each-series/-/p-each-series-2.2.0.tgz",
      "integrity": "sha512-ycIL2+1V32th+8scbpTvyHNaHe02z0sjgh91XXjAk+ZeXoPN4Z46DVUnzdso0aX4KckKw0FNNFHdjZ2UsZvxiA==",
      "engines": {
        "node": ">=8"
      },
      "funding": {
        "url": "https://github.com/sponsors/sindresorhus"
      }
    },
    "node_modules/p-limit": {
      "version": "3.1.0",
      "resolved": "https://registry.npmjs.org/p-limit/-/p-limit-3.1.0.tgz",
      "integrity": "sha512-TYOanM3wGwNGsZN2cVTYPArw454xnXj5qmWF1bEoAc4+cU/ol7GVh7odevjp1FNHduHc3KZMcFduxU5Xc6uJRQ==",
      "peer": true,
      "dependencies": {
        "yocto-queue": "^0.1.0"
      },
      "engines": {
        "node": ">=10"
      },
      "funding": {
        "url": "https://github.com/sponsors/sindresorhus"
      }
    },
    "node_modules/p-locate": {
      "version": "5.0.0",
      "resolved": "https://registry.npmjs.org/p-locate/-/p-locate-5.0.0.tgz",
      "integrity": "sha512-LaNjtRWUBY++zB5nE/NwcaoMylSPk+S+ZHNB1TzdbMJMny6dynpAGt7X/tl/QYq3TIeE6nxHppbo2LGymrG5Pw==",
      "peer": true,
      "dependencies": {
        "p-limit": "^3.0.2"
      },
      "engines": {
        "node": ">=10"
      },
      "funding": {
        "url": "https://github.com/sponsors/sindresorhus"
      }
    },
    "node_modules/p-try": {
      "version": "2.2.0",
      "resolved": "https://registry.npmjs.org/p-try/-/p-try-2.2.0.tgz",
      "integrity": "sha512-R4nPAVTAU0B9D35/Gk3uJf/7XYbQcyohSKdvAxIRSNghFl4e71hVoGnBNQz9cWaXxO2I10KTC+3jMdvvoKw6dQ==",
      "engines": {
        "node": ">=6"
      }
    },
    "node_modules/pako": {
      "version": "2.1.0",
      "resolved": "https://registry.npmjs.org/pako/-/pako-2.1.0.tgz",
      "integrity": "sha512-w+eufiZ1WuJYgPXbV/PO3NCMEc3xqylkKHzp8bxp1uW4qaSNQUkwmLLEc3kKsfz8lpV1F8Ht3U1Cm+9Srog2ug=="
    },
    "node_modules/parent-module": {
      "version": "1.0.1",
      "resolved": "https://registry.npmjs.org/parent-module/-/parent-module-1.0.1.tgz",
      "integrity": "sha512-GQ2EWRpQV8/o+Aw8YqtfZZPfNRWZYkbidE9k5rpl/hC3vtHHBfGm2Ifi6qWV+coDGkrUKZAxE3Lot5kcsRlh+g==",
      "peer": true,
      "dependencies": {
        "callsites": "^3.0.0"
      },
      "engines": {
        "node": ">=6"
      }
    },
    "node_modules/parse-filepath": {
      "version": "1.0.2",
      "resolved": "https://registry.npmjs.org/parse-filepath/-/parse-filepath-1.0.2.tgz",
      "integrity": "sha512-FwdRXKCohSVeXqwtYonZTXtbGJKrn+HNyWDYVcp5yuJlesTwNH4rsmRZ+GrKAPJ5bLpRxESMeS+Rl0VCHRvB2Q==",
      "dependencies": {
        "is-absolute": "^1.0.0",
        "map-cache": "^0.2.0",
        "path-root": "^0.1.1"
      },
      "engines": {
        "node": ">=0.8"
      }
    },
    "node_modules/parse-passwd": {
      "version": "1.0.0",
      "resolved": "https://registry.npmjs.org/parse-passwd/-/parse-passwd-1.0.0.tgz",
      "integrity": "sha512-1Y1A//QUXEZK7YKz+rD9WydcE1+EuPr6ZBgKecAB8tmoW6UFv0NREVJe1p+jRxtThkcbbKkfwIbWJe/IeE6m2Q==",
      "engines": {
        "node": ">=0.10.0"
      }
    },
    "node_modules/parseurl": {
      "version": "1.3.3",
      "resolved": "https://registry.npmjs.org/parseurl/-/parseurl-1.3.3.tgz",
      "integrity": "sha512-CiyeOxFT/JZyN5m0z9PfXw4SCBJ6Sygz1Dpl0wqjlhDEGGBP1GnsUVEL0p63hoG1fcj3fHynXi9NYO4nWOL+qQ==",
      "engines": {
        "node": ">= 0.8"
      }
    },
    "node_modules/path-exists": {
      "version": "4.0.0",
      "resolved": "https://registry.npmjs.org/path-exists/-/path-exists-4.0.0.tgz",
      "integrity": "sha512-ak9Qy5Q7jYb2Wwcey5Fpvg2KoAc/ZIhLSLOSBmRmygPsGwkVVt0fZa0qrtMz+m6tJTAHfZQ8FnmB4MG4LWy7/w==",
      "engines": {
        "node": ">=8"
      }
    },
    "node_modules/path-is-absolute": {
      "version": "1.0.1",
      "resolved": "https://registry.npmjs.org/path-is-absolute/-/path-is-absolute-1.0.1.tgz",
      "integrity": "sha512-AVbw3UJ2e9bq64vSaS9Am0fje1Pa8pbGqTTsmXfaIiMpnr5DlDhfJOuLj9Sf95ZPVDAUerDfEk88MPmPe7UCQg==",
      "engines": {
        "node": ">=0.10.0"
      }
    },
    "node_modules/path-key": {
      "version": "3.1.1",
      "resolved": "https://registry.npmjs.org/path-key/-/path-key-3.1.1.tgz",
      "integrity": "sha512-ojmeN0qd+y0jszEtoY48r0Peq5dwMEkIlCOu6Q5f41lfkswXuKtYrhgoTpLnyIcHm24Uhqx+5Tqm2InSwLhE6Q==",
      "peer": true,
      "engines": {
        "node": ">=8"
      }
    },
    "node_modules/path-parse": {
      "version": "1.0.7",
      "resolved": "https://registry.npmjs.org/path-parse/-/path-parse-1.0.7.tgz",
      "integrity": "sha512-LDJzPVEEEPR+y48z93A0Ed0yXb8pAByGWo/k5YYdYgpY2/2EsOsksJrq7lOHxryrVOn1ejG6oAp8ahvOIQD8sw=="
    },
    "node_modules/path-root": {
      "version": "0.1.1",
      "resolved": "https://registry.npmjs.org/path-root/-/path-root-0.1.1.tgz",
      "integrity": "sha512-QLcPegTHF11axjfojBIoDygmS2E3Lf+8+jI6wOVmNVenrKSo3mFdSGiIgdSHenczw3wPtlVMQaFVwGmM7BJdtg==",
      "dependencies": {
        "path-root-regex": "^0.1.0"
      },
      "engines": {
        "node": ">=0.10.0"
      }
    },
    "node_modules/path-root-regex": {
      "version": "0.1.2",
      "resolved": "https://registry.npmjs.org/path-root-regex/-/path-root-regex-0.1.2.tgz",
      "integrity": "sha512-4GlJ6rZDhQZFE0DPVKh0e9jmZ5egZfxTkp7bcRDuPlJXbAwhxcl2dINPUAsjLdejqaLsCeg8axcLjIbvBjN4pQ==",
      "engines": {
        "node": ">=0.10.0"
      }
    },
    "node_modules/path-to-regexp": {
      "version": "1.8.0",
      "resolved": "https://registry.npmjs.org/path-to-regexp/-/path-to-regexp-1.8.0.tgz",
      "integrity": "sha512-n43JRhlUKUAlibEJhPeir1ncUID16QnEjNpwzNdO3Lm4ywrBpBZ5oLD0I6br9evr1Y9JTqwRtAh7JLoOzAQdVA==",
      "dependencies": {
        "isarray": "0.0.1"
      }
    },
    "node_modules/path-type": {
      "version": "4.0.0",
      "resolved": "https://registry.npmjs.org/path-type/-/path-type-4.0.0.tgz",
      "integrity": "sha512-gDKb8aZMDeD/tZWs9P6+q0J9Mwkdl6xMV8TjnGP3qJVJ06bdMgkbBlLU8IdfOsIsFz2BW1rNVT3XuNEl8zPAvw==",
      "engines": {
        "node": ">=8"
      }
    },
    "node_modules/pend": {
      "version": "1.2.0",
      "resolved": "https://registry.npmjs.org/pend/-/pend-1.2.0.tgz",
      "integrity": "sha512-F3asv42UuXchdzt+xXqfW1OGlVBe+mxa2mqI0pg5yAHZPvFmY3Y6drSf/GQ1A86WgWEN9Kzh/WrgKa6iGcHXLg=="
    },
    "node_modules/perf-regexes": {
      "version": "1.0.1",
      "resolved": "https://registry.npmjs.org/perf-regexes/-/perf-regexes-1.0.1.tgz",
      "integrity": "sha512-L7MXxUDtqr4PUaLFCDCXBfGV/6KLIuSEccizDI7JxT+c9x1G1v04BQ4+4oag84SHaCdrBgQAIs/Cqn+flwFPng==",
      "engines": {
        "node": ">=6.14"
      }
    },
    "node_modules/picocolors": {
      "version": "0.2.1",
      "resolved": "https://registry.npmjs.org/picocolors/-/picocolors-0.2.1.tgz",
      "integrity": "sha512-cMlDqaLEqfSaW8Z7N5Jw+lyIW869EzT73/F5lhtY9cLGoVxSXznfgfXMO0Z5K0o0Q2TkTXq+0KFsdnSe3jDViA=="
    },
    "node_modules/picomatch": {
      "version": "2.3.1",
      "resolved": "https://registry.npmjs.org/picomatch/-/picomatch-2.3.1.tgz",
      "integrity": "sha512-JU3teHTNjmE2VCGFzuY8EXzCDVwEqB2a8fsIvwaStHhAWJEeVd1o1QD80CU6+ZdEXXSLbSsuLwJjkCBWqRQUVA==",
      "engines": {
        "node": ">=8.6"
      },
      "funding": {
        "url": "https://github.com/sponsors/jonschlinkert"
      }
    },
    "node_modules/pkg-dir": {
      "version": "4.2.0",
      "resolved": "https://registry.npmjs.org/pkg-dir/-/pkg-dir-4.2.0.tgz",
      "integrity": "sha512-HRDzbaKjC+AOWVXxAU/x54COGeIv9eb+6CkDSQoNTt4XyWoIJvuPsXizxu/Fr23EiekbtZwmh1IcIG/l/a10GQ==",
      "dependencies": {
        "find-up": "^4.0.0"
      },
      "engines": {
        "node": ">=8"
      }
    },
    "node_modules/pkg-dir/node_modules/find-up": {
      "version": "4.1.0",
      "resolved": "https://registry.npmjs.org/find-up/-/find-up-4.1.0.tgz",
      "integrity": "sha512-PpOwAdQ/YlXQ2vj8a3h8IipDuYRi3wceVQQGYWxNINccq40Anw7BlsEXCMbt1Zt+OLA6Fq9suIpIWD0OsnISlw==",
      "dependencies": {
        "locate-path": "^5.0.0",
        "path-exists": "^4.0.0"
      },
      "engines": {
        "node": ">=8"
      }
    },
    "node_modules/pkg-dir/node_modules/locate-path": {
      "version": "5.0.0",
      "resolved": "https://registry.npmjs.org/locate-path/-/locate-path-5.0.0.tgz",
      "integrity": "sha512-t7hw9pI+WvuwNJXwk5zVHpyhIqzg2qTlklJOf0mVxGSbe3Fp2VieZcduNYjaLDoy6p9uGpQEGWG87WpMKlNq8g==",
      "dependencies": {
        "p-locate": "^4.1.0"
      },
      "engines": {
        "node": ">=8"
      }
    },
    "node_modules/pkg-dir/node_modules/p-limit": {
      "version": "2.3.0",
      "resolved": "https://registry.npmjs.org/p-limit/-/p-limit-2.3.0.tgz",
      "integrity": "sha512-//88mFWSJx8lxCzwdAABTJL2MyWB12+eIY7MDL2SqLmAkeKU9qxRvWuSyTjm3FUmpBEMuFfckAIqEaVGUDxb6w==",
      "dependencies": {
        "p-try": "^2.0.0"
      },
      "engines": {
        "node": ">=6"
      },
      "funding": {
        "url": "https://github.com/sponsors/sindresorhus"
      }
    },
    "node_modules/pkg-dir/node_modules/p-locate": {
      "version": "4.1.0",
      "resolved": "https://registry.npmjs.org/p-locate/-/p-locate-4.1.0.tgz",
      "integrity": "sha512-R79ZZ/0wAxKGu3oYMlz8jy/kbhsNrS7SKZ7PxEHBgJ5+F2mtFW2fK2cOtBh1cHYkQsbzFV7I+EoRKe6Yt0oK7A==",
      "dependencies": {
        "p-limit": "^2.2.0"
      },
      "engines": {
        "node": ">=8"
      }
    },
    "node_modules/postcss": {
      "version": "7.0.39",
      "resolved": "https://registry.npmjs.org/postcss/-/postcss-7.0.39.tgz",
      "integrity": "sha512-yioayjNbHn6z1/Bywyb2Y4s3yvDAeXGOyxqD+LnVOinq6Mdmd++SW2wUNVzavyyHxd6+DxzWGIuosg6P1Rj8uA==",
      "dependencies": {
        "picocolors": "^0.2.1",
        "source-map": "^0.6.1"
      },
      "engines": {
        "node": ">=6.0.0"
      },
      "funding": {
        "type": "opencollective",
        "url": "https://opencollective.com/postcss/"
      }
    },
    "node_modules/postcss-value-parser": {
      "version": "3.3.1",
      "resolved": "https://registry.npmjs.org/postcss-value-parser/-/postcss-value-parser-3.3.1.tgz",
      "integrity": "sha512-pISE66AbVkp4fDQ7VHBwRNXzAAKJjw4Vw7nWI/+Q3vuly7SNfgYXvm6i5IgFylHGK5sP/xHAbB7N49OS4gWNyQ=="
    },
    "node_modules/prelude-ls": {
      "version": "1.2.1",
      "resolved": "https://registry.npmjs.org/prelude-ls/-/prelude-ls-1.2.1.tgz",
      "integrity": "sha512-vkcDPrRZo1QZLbn5RLGPpg/WmIQ65qoWWhcGKf/b5eplkkarX0m9z8ppCat4mlOqUsWpyNuYgO3VRyrYHSzX5g==",
      "peer": true,
      "engines": {
        "node": ">= 0.8.0"
      }
    },
    "node_modules/process-nextick-args": {
      "version": "2.0.1",
      "resolved": "https://registry.npmjs.org/process-nextick-args/-/process-nextick-args-2.0.1.tgz",
      "integrity": "sha512-3ouUOpQhtgrbOa17J7+uxOTpITYWaGP7/AhoR3+A+/1e9skrzelGi/dXzEYyvbxubEF6Wn2ypscTKiKJFFn1ag=="
    },
    "node_modules/progress": {
      "version": "2.0.3",
      "resolved": "https://registry.npmjs.org/progress/-/progress-2.0.3.tgz",
      "integrity": "sha512-7PiHtLll5LdnKIMw100I+8xJXR5gW2QwWYkT6iJva0bXitZKa/XMrSbdmg3r2Xnaidz9Qumd0VPaMrZlF9V9sA==",
      "engines": {
        "node": ">=0.4.0"
      }
    },
    "node_modules/proxy-from-env": {
      "version": "1.1.0",
      "resolved": "https://registry.npmjs.org/proxy-from-env/-/proxy-from-env-1.1.0.tgz",
      "integrity": "sha512-D+zkORCbA9f1tdWRK0RaCR3GPv50cMxcrz4X8k5LTSUD1Dkw47mKJEZQNunItRTkWwgtaUSo1RVFRIG9ZXiFYg=="
    },
    "node_modules/pump": {
      "version": "3.0.0",
      "resolved": "https://registry.npmjs.org/pump/-/pump-3.0.0.tgz",
      "integrity": "sha512-LwZy+p3SFs1Pytd/jYct4wpv49HiYCqd9Rlc5ZVdk0V+8Yzv6jR5Blk3TRmPL1ft69TxP0IMZGJ+WPFU2BFhww==",
      "dependencies": {
        "end-of-stream": "^1.1.0",
        "once": "^1.3.1"
      }
    },
    "node_modules/punycode": {
      "version": "2.3.0",
      "resolved": "https://registry.npmjs.org/punycode/-/punycode-2.3.0.tgz",
      "integrity": "sha512-rRV+zQD8tVFys26lAGR9WUuS4iUAngJScM+ZRSKtvl5tKeZ2t5bvdNFdNHBW9FWR4guGHlgmsZ1G7BSm2wTbuA==",
      "engines": {
        "node": ">=6"
      }
    },
    "node_modules/puppeteer": {
      "version": "9.1.1",
      "resolved": "https://registry.npmjs.org/puppeteer/-/puppeteer-9.1.1.tgz",
      "integrity": "sha512-W+nOulP2tYd/ZG99WuZC/I5ljjQQ7EUw/jQGcIb9eu8mDlZxNY2SgcJXTLG9h5gRvqA3uJOe4hZXYsd3EqioMw==",
      "deprecated": "< 19.2.0 is no longer supported",
      "hasInstallScript": true,
      "dependencies": {
        "debug": "^4.1.0",
        "devtools-protocol": "0.0.869402",
        "extract-zip": "^2.0.0",
        "https-proxy-agent": "^5.0.0",
        "node-fetch": "^2.6.1",
        "pkg-dir": "^4.2.0",
        "progress": "^2.0.1",
        "proxy-from-env": "^1.1.0",
        "rimraf": "^3.0.2",
        "tar-fs": "^2.0.0",
        "unbzip2-stream": "^1.3.3",
        "ws": "^7.2.3"
      },
      "engines": {
        "node": ">=10.18.1"
      }
    },
    "node_modules/puppeteer/node_modules/extract-zip": {
      "version": "2.0.1",
      "resolved": "https://registry.npmjs.org/extract-zip/-/extract-zip-2.0.1.tgz",
      "integrity": "sha512-GDhU9ntwuKyGXdZBUgTIe+vXnWj0fppUEtMDL0+idd5Sta8TGpHssn/eusA9mrPr9qNDym6SxAYZjNvCn/9RBg==",
      "dependencies": {
        "debug": "^4.1.1",
        "get-stream": "^5.1.0",
        "yauzl": "^2.10.0"
      },
      "bin": {
        "extract-zip": "cli.js"
      },
      "engines": {
        "node": ">= 10.17.0"
      },
      "optionalDependencies": {
        "@types/yauzl": "^2.9.1"
      }
    },
    "node_modules/puppeteer/node_modules/rimraf": {
      "version": "3.0.2",
      "resolved": "https://registry.npmjs.org/rimraf/-/rimraf-3.0.2.tgz",
      "integrity": "sha512-JZkJMZkAGFFPP2YqXZXPbMlMBgsxzE8ILs4lMIX/2o0L9UBw9O/Y3o6wFw/i9YLapcUJWwqbi3kdxIPdC62TIA==",
      "dependencies": {
        "glob": "^7.1.3"
      },
      "bin": {
        "rimraf": "bin.js"
      },
      "funding": {
        "url": "https://github.com/sponsors/isaacs"
      }
    },
    "node_modules/queue-microtask": {
      "version": "1.2.3",
      "resolved": "https://registry.npmjs.org/queue-microtask/-/queue-microtask-1.2.3.tgz",
      "integrity": "sha512-NuaNSa6flKT5JaSYQzJok04JzTL1CA6aGhv5rfLW3PgqA+M2ChpZQnAC8h8i4ZFkBS8X5RqkDBHA7r4hej3K9A==",
      "funding": [
        {
          "type": "github",
          "url": "https://github.com/sponsors/feross"
        },
        {
          "type": "patreon",
          "url": "https://www.patreon.com/feross"
        },
        {
          "type": "consulting",
          "url": "https://feross.org/support"
        }
      ]
    },
    "node_modules/quick-lru": {
      "version": "5.1.1",
      "resolved": "https://registry.npmjs.org/quick-lru/-/quick-lru-5.1.1.tgz",
      "integrity": "sha512-WuyALRjWPDGtt/wzJiadO5AXY+8hZ80hVpe6MyivgraREW751X3SbhRvG3eLKOYN+8VEvqLcf3wdnt44Z4S4SA==",
      "engines": {
        "node": ">=10"
      },
      "funding": {
        "url": "https://github.com/sponsors/sindresorhus"
      }
    },
    "node_modules/qunit": {
      "version": "2.19.4",
      "resolved": "https://registry.npmjs.org/qunit/-/qunit-2.19.4.tgz",
      "integrity": "sha512-aqUzzUeCqlleWYKlpgfdHHw9C6KxkB9H3wNfiBg5yHqQMzy0xw/pbCRHYFkjl8MsP/t8qkTQE+JTYL71azgiew==",
      "dependencies": {
        "commander": "7.2.0",
        "node-watch": "0.7.3",
        "tiny-glob": "0.2.9"
      },
      "bin": {
        "qunit": "bin/qunit.js"
      },
      "engines": {
        "node": ">=10"
      }
    },
    "node_modules/range-parser": {
      "version": "1.2.1",
      "resolved": "https://registry.npmjs.org/range-parser/-/range-parser-1.2.1.tgz",
      "integrity": "sha512-Hrgsx+orqoygnmhFbKaHE6c296J+HTAQXoxEF6gNupROmmGJRoyzfG3ccAveqCBrwr/2yxQ5BVd/GTl5agOwSg==",
      "engines": {
        "node": ">= 0.6"
      }
    },
    "node_modules/react": {
      "version": "17.0.2",
      "resolved": "https://registry.npmjs.org/react/-/react-17.0.2.tgz",
      "integrity": "sha512-gnhPt75i/dq/z3/6q/0asP78D0u592D5L1pd7M8P+dck6Fu/jJeL6iVVK23fptSUZj8Vjf++7wXA8UNclGQcbA==",
      "dependencies": {
        "loose-envify": "^1.1.0",
        "object-assign": "^4.1.1"
      },
      "engines": {
        "node": ">=0.10.0"
      }
    },
    "node_modules/react-dom": {
      "version": "17.0.2",
      "resolved": "https://registry.npmjs.org/react-dom/-/react-dom-17.0.2.tgz",
      "integrity": "sha512-s4h96KtLDUQlsENhMn1ar8t2bEa+q/YAtj8pPPdIjPDGBDIVNsrD9aXNWqspUe6AzKCIG0C1HZZLqLV7qpOBGA==",
      "dependencies": {
        "loose-envify": "^1.1.0",
        "object-assign": "^4.1.1",
        "scheduler": "^0.20.2"
      },
      "peerDependencies": {
        "react": "17.0.2"
      }
    },
    "node_modules/react-dom/node_modules/scheduler": {
      "version": "0.20.2",
      "resolved": "https://registry.npmjs.org/scheduler/-/scheduler-0.20.2.tgz",
      "integrity": "sha512-2eWfGgAqqWFGqtdMmcL5zCMK1U8KlXv8SQFGglL3CEtd0aDVDWgeF/YoCmvln55m5zSk3J/20hTaSBeSObsQDQ==",
      "dependencies": {
        "loose-envify": "^1.1.0",
        "object-assign": "^4.1.1"
      }
    },
    "node_modules/react-is": {
      "version": "16.13.1",
      "resolved": "https://registry.npmjs.org/react-is/-/react-is-16.13.1.tgz",
      "integrity": "sha512-24e6ynE2H+OKt4kqsOvNd8kBpV65zoxbA4BVsEOB3ARVWQki/DHzaUoC5KuON/BiccDaCCTZBuOcfZs70kR8bQ=="
    },
    "node_modules/readable-stream": {
      "version": "3.6.1",
      "resolved": "https://registry.npmjs.org/readable-stream/-/readable-stream-3.6.1.tgz",
      "integrity": "sha512-+rQmrWMYGA90yenhTYsLWAsLsqVC8osOw6PKE1HDYiO0gdPeKe/xDHNzIAIn4C91YQ6oenEhfYqqc1883qHbjQ==",
      "dependencies": {
        "inherits": "^2.0.3",
        "string_decoder": "^1.1.1",
        "util-deprecate": "^1.0.1"
      },
      "engines": {
        "node": ">= 6"
      }
    },
    "node_modules/readdir-glob": {
      "version": "1.1.2",
      "resolved": "https://registry.npmjs.org/readdir-glob/-/readdir-glob-1.1.2.tgz",
      "integrity": "sha512-6RLVvwJtVwEDfPdn6X6Ille4/lxGl0ATOY4FN/B9nxQcgOazvvI0nodiD19ScKq0PvA/29VpaOQML36o5IzZWA==",
      "dependencies": {
        "minimatch": "^5.1.0"
      }
    },
    "node_modules/readdir-glob/node_modules/brace-expansion": {
      "version": "2.0.1",
      "resolved": "https://registry.npmjs.org/brace-expansion/-/brace-expansion-2.0.1.tgz",
      "integrity": "sha512-XnAIvQ8eM+kC6aULx6wuQiwVsnzsi9d3WxzV3FpWTGA19F621kwdbsAcFKXgKUHZWsy+mY6iL1sHTxWEFCytDA==",
      "dependencies": {
        "balanced-match": "^1.0.0"
      }
    },
    "node_modules/readdir-glob/node_modules/minimatch": {
      "version": "5.1.6",
      "resolved": "https://registry.npmjs.org/minimatch/-/minimatch-5.1.6.tgz",
      "integrity": "sha512-lKwV/1brpG6mBUFHtb7NUmtABCb2WZZmm2wNiOA5hAb8VdCS4B3dtMWyvcoViccwAW/COERjXLt0zP1zXUN26g==",
      "dependencies": {
        "brace-expansion": "^2.0.1"
      },
      "engines": {
        "node": ">=10"
      }
    },
    "node_modules/rechoir": {
      "version": "0.7.1",
      "resolved": "https://registry.npmjs.org/rechoir/-/rechoir-0.7.1.tgz",
      "integrity": "sha512-/njmZ8s1wVeR6pjTZ+0nCnv8SpZNRMT2D1RLOJQESlYFDBvwpTA4KWJpZ+sBJ4+vhjILRcK7JIFdGCdxEAAitg==",
      "dependencies": {
        "resolve": "^1.9.0"
      },
      "engines": {
        "node": ">= 0.10"
      }
    },
    "node_modules/regexp-tree": {
      "version": "0.1.24",
      "resolved": "https://registry.npmjs.org/regexp-tree/-/regexp-tree-0.1.24.tgz",
      "integrity": "sha512-s2aEVuLhvnVJW6s/iPgEGK6R+/xngd2jNQ+xy4bXNDKxZKJH6jpPHY6kVeVv1IeLCHgswRj+Kl3ELaDjG6V1iw==",
      "peer": true,
      "bin": {
        "regexp-tree": "bin/regexp-tree"
      }
    },
    "node_modules/regexpp": {
      "version": "3.2.0",
      "resolved": "https://registry.npmjs.org/regexpp/-/regexpp-3.2.0.tgz",
      "integrity": "sha512-pq2bWo9mVD43nbts2wGv17XLiNLya+GklZ8kaDLV2Z08gDCsGpnKn9BFMepvWuHCbyVvY7J5o5+BVvoQbmlJLg==",
      "peer": true,
      "engines": {
        "node": ">=8"
      },
      "funding": {
        "url": "https://github.com/sponsors/mysticatea"
      }
    },
    "node_modules/resolve": {
      "version": "1.22.1",
      "resolved": "https://registry.npmjs.org/resolve/-/resolve-1.22.1.tgz",
      "integrity": "sha512-nBpuuYuY5jFsli/JIs1oldw6fOQCBioohqWZg/2hiaOybXOft4lonv85uDOKXdf8rhyK159cxU5cDcK/NKk8zw==",
      "dependencies": {
        "is-core-module": "^2.9.0",
        "path-parse": "^1.0.7",
        "supports-preserve-symlinks-flag": "^1.0.0"
      },
      "bin": {
        "resolve": "bin/resolve"
      },
      "funding": {
        "url": "https://github.com/sponsors/ljharb"
      }
    },
    "node_modules/resolve-alpn": {
      "version": "1.2.1",
      "resolved": "https://registry.npmjs.org/resolve-alpn/-/resolve-alpn-1.2.1.tgz",
      "integrity": "sha512-0a1F4l73/ZFZOakJnQ3FvkJ2+gSTQWz/r2KE5OdDY0TxPm5h4GkqkWWfM47T7HsbnOtcJVEF4epCVy6u7Q3K+g=="
    },
    "node_modules/resolve-dir": {
      "version": "1.0.1",
      "resolved": "https://registry.npmjs.org/resolve-dir/-/resolve-dir-1.0.1.tgz",
      "integrity": "sha512-R7uiTjECzvOsWSfdM0QKFNBVFcK27aHOUwdvK53BcW8zqnGdYp0Fbj82cy54+2A4P2tFM22J5kRfe1R+lM/1yg==",
      "dependencies": {
        "expand-tilde": "^2.0.0",
        "global-modules": "^1.0.0"
      },
      "engines": {
        "node": ">=0.10.0"
      }
    },
    "node_modules/resolve-from": {
      "version": "4.0.0",
      "resolved": "https://registry.npmjs.org/resolve-from/-/resolve-from-4.0.0.tgz",
      "integrity": "sha512-pb/MYmXstAkysRFx8piNI1tGFNQIFA3vkE3Gq4EuA1dF6gHp/+vgZqsCGJapvy8N3Q+4o7FwvquPJcnZ7RYy4g==",
      "peer": true,
      "engines": {
        "node": ">=4"
      }
    },
    "node_modules/responselike": {
      "version": "2.0.1",
      "resolved": "https://registry.npmjs.org/responselike/-/responselike-2.0.1.tgz",
      "integrity": "sha512-4gl03wn3hj1HP3yzgdI7d3lCkF95F21Pz4BPGvKHinyQzALR5CapwC8yIi0Rh58DEMQ/SguC03wFj2k0M/mHhw==",
      "dependencies": {
        "lowercase-keys": "^2.0.0"
      },
      "funding": {
        "url": "https://github.com/sponsors/sindresorhus"
      }
    },
    "node_modules/reusify": {
      "version": "1.0.4",
      "resolved": "https://registry.npmjs.org/reusify/-/reusify-1.0.4.tgz",
      "integrity": "sha512-U9nH88a3fc/ekCF1l0/UP1IosiuIjyTh7hBvXVMHYgVcfGvt897Xguj2UOLDeI5BG2m7/uwyaLVT6fbtCwTyzw==",
      "engines": {
        "iojs": ">=1.0.0",
        "node": ">=0.10.0"
      }
    },
    "node_modules/rimraf": {
      "version": "2.7.1",
      "resolved": "https://registry.npmjs.org/rimraf/-/rimraf-2.7.1.tgz",
      "integrity": "sha512-uWjbaKIK3T1OSVptzX7Nl6PvQ3qAGtKEtVRjRuazjfL3Bx5eI409VZSqgND+4UNnmzLVdPj9FqFJNPqBZFve4w==",
      "dependencies": {
        "glob": "^7.1.3"
      },
      "bin": {
        "rimraf": "bin.js"
      }
    },
    "node_modules/rollup": {
      "version": "2.79.1",
      "resolved": "https://registry.npmjs.org/rollup/-/rollup-2.79.1.tgz",
      "integrity": "sha512-uKxbd0IhMZOhjAiD5oAFp7BqvkA4Dv47qpOCtaNvng4HBwdbWtdOh8f5nZNuk2rp51PMGk3bzfWu5oayNEuYnw==",
      "bin": {
        "rollup": "dist/bin/rollup"
      },
      "engines": {
        "node": ">=10.0.0"
      },
      "optionalDependencies": {
        "fsevents": "~2.3.2"
      }
    },
    "node_modules/rollup-plugin-cleanup": {
      "version": "3.2.1",
      "resolved": "https://registry.npmjs.org/rollup-plugin-cleanup/-/rollup-plugin-cleanup-3.2.1.tgz",
      "integrity": "sha512-zuv8EhoO3TpnrU8MX8W7YxSbO4gmOR0ny06Lm3nkFfq0IVKdBUtHwhVzY1OAJyNCIAdLiyPnOrU0KnO0Fri1GQ==",
      "dependencies": {
        "js-cleanup": "^1.2.0",
        "rollup-pluginutils": "^2.8.2"
      },
      "engines": {
        "node": "^10.14.2 || >=12.0.0"
      },
      "peerDependencies": {
        "rollup": ">=2.0"
      }
    },
    "node_modules/rollup-plugin-copy": {
      "version": "3.4.0",
      "resolved": "https://registry.npmjs.org/rollup-plugin-copy/-/rollup-plugin-copy-3.4.0.tgz",
      "integrity": "sha512-rGUmYYsYsceRJRqLVlE9FivJMxJ7X6jDlP79fmFkL8sJs7VVMSVyA2yfyL+PGyO/vJs4A87hwhgVfz61njI+uQ==",
      "dependencies": {
        "@types/fs-extra": "^8.0.1",
        "colorette": "^1.1.0",
        "fs-extra": "^8.1.0",
        "globby": "10.0.1",
        "is-plain-object": "^3.0.0"
      },
      "engines": {
        "node": ">=8.3"
      }
    },
    "node_modules/rollup-plugin-copy/node_modules/fs-extra": {
      "version": "8.1.0",
      "resolved": "https://registry.npmjs.org/fs-extra/-/fs-extra-8.1.0.tgz",
      "integrity": "sha512-yhlQgA6mnOJUKOsRUFsgJdQCvkKhcz8tlZG5HBQfReYZy46OwLcY+Zia0mtdHsOo9y/hP+CxMN0TU9QxoOtG4g==",
      "dependencies": {
        "graceful-fs": "^4.2.0",
        "jsonfile": "^4.0.0",
        "universalify": "^0.1.0"
      },
      "engines": {
        "node": ">=6 <7 || >=8"
      }
    },
    "node_modules/rollup-plugin-copy/node_modules/globby": {
      "version": "10.0.1",
      "resolved": "https://registry.npmjs.org/globby/-/globby-10.0.1.tgz",
      "integrity": "sha512-sSs4inE1FB2YQiymcmTv6NWENryABjUNPeWhOvmn4SjtKybglsyPZxFB3U1/+L1bYi0rNZDqCLlHyLYDl1Pq5A==",
      "dependencies": {
        "@types/glob": "^7.1.1",
        "array-union": "^2.1.0",
        "dir-glob": "^3.0.1",
        "fast-glob": "^3.0.3",
        "glob": "^7.1.3",
        "ignore": "^5.1.1",
        "merge2": "^1.2.3",
        "slash": "^3.0.0"
      },
      "engines": {
        "node": ">=8"
      }
    },
    "node_modules/rollup-plugin-copy/node_modules/is-plain-object": {
      "version": "3.0.1",
      "resolved": "https://registry.npmjs.org/is-plain-object/-/is-plain-object-3.0.1.tgz",
      "integrity": "sha512-Xnpx182SBMrr/aBik8y+GuR4U1L9FqMSojwDQwPMmxyC6bvEqly9UBCxhauBF5vNh2gwWJNX6oDV7O+OM4z34g==",
      "engines": {
        "node": ">=0.10.0"
      }
    },
    "node_modules/rollup-plugin-minify-es": {
      "version": "1.1.1",
      "resolved": "https://registry.npmjs.org/rollup-plugin-minify-es/-/rollup-plugin-minify-es-1.1.1.tgz",
      "integrity": "sha512-lvFDoGNR5OdRUki00uv70sUluPxBrOcULK6yEyh/lxBeRoaKkuUyhiLE76IDQR1+mmKSDzeYVMquZ+KWl0q2EQ==",
      "dependencies": {
        "uglify-es": "^3.1.0"
      }
    },
    "node_modules/rollup-plugin-peer-deps-external": {
      "version": "2.2.4",
      "resolved": "https://registry.npmjs.org/rollup-plugin-peer-deps-external/-/rollup-plugin-peer-deps-external-2.2.4.tgz",
      "integrity": "sha512-AWdukIM1+k5JDdAqV/Cxd+nejvno2FVLVeZ74NKggm3Q5s9cbbcOgUPGdbxPi4BXu7xGaZ8HG12F+thImYu/0g==",
      "peerDependencies": {
        "rollup": "*"
      }
    },
    "node_modules/rollup-pluginutils": {
      "version": "2.8.2",
      "resolved": "https://registry.npmjs.org/rollup-pluginutils/-/rollup-pluginutils-2.8.2.tgz",
      "integrity": "sha512-EEp9NhnUkwY8aif6bxgovPHMoMoNr2FulJziTndpt5H9RdwC47GSGuII9XxpSdzVGM0GWrNPHV6ie1LTNJPaLQ==",
      "dependencies": {
        "estree-walker": "^0.6.1"
      }
    },
    "node_modules/rollup-pluginutils/node_modules/estree-walker": {
      "version": "0.6.1",
      "resolved": "https://registry.npmjs.org/estree-walker/-/estree-walker-0.6.1.tgz",
      "integrity": "sha512-SqmZANLWS0mnatqbSfRP5g8OXZC12Fgg1IwNtLsyHDzJizORW4khDfjPqJZsemPWBB2uqykUah5YpQ6epsqC/w=="
    },
    "node_modules/run-parallel": {
      "version": "1.2.0",
      "resolved": "https://registry.npmjs.org/run-parallel/-/run-parallel-1.2.0.tgz",
      "integrity": "sha512-5l4VyZR86LZ/lDxZTR6jqL8AFE2S0IFLMP26AbjsLVADxHdhB/c0GUsH+y39UfCi3dzz8OlQuPmnaJOMoDHQBA==",
      "funding": [
        {
          "type": "github",
          "url": "https://github.com/sponsors/feross"
        },
        {
          "type": "patreon",
          "url": "https://www.patreon.com/feross"
        },
        {
          "type": "consulting",
          "url": "https://feross.org/support"
        }
      ],
      "dependencies": {
        "queue-microtask": "^1.2.2"
      }
    },
    "node_modules/safe-buffer": {
      "version": "5.2.1",
      "resolved": "https://registry.npmjs.org/safe-buffer/-/safe-buffer-5.2.1.tgz",
      "integrity": "sha512-rp3So07KcdmmKbGvgaNxQSJr7bGVSVk5S9Eq1F+ppbRo70+YeaDxkw5Dd8NPN+GD6bjnYm2VuPuCXmpuYvmCXQ==",
      "funding": [
        {
          "type": "github",
          "url": "https://github.com/sponsors/feross"
        },
        {
          "type": "patreon",
          "url": "https://www.patreon.com/feross"
        },
        {
          "type": "consulting",
          "url": "https://feross.org/support"
        }
      ]
    },
    "node_modules/safe-regex": {
      "version": "2.1.1",
      "resolved": "https://registry.npmjs.org/safe-regex/-/safe-regex-2.1.1.tgz",
      "integrity": "sha512-rx+x8AMzKb5Q5lQ95Zoi6ZbJqwCLkqi3XuJXp5P3rT8OEc6sZCJG5AE5dU3lsgRr/F4Bs31jSlVN+j5KrsGu9A==",
      "peer": true,
      "dependencies": {
        "regexp-tree": "~0.1.1"
      }
    },
    "node_modules/safer-buffer": {
      "version": "2.1.2",
      "resolved": "https://registry.npmjs.org/safer-buffer/-/safer-buffer-2.1.2.tgz",
      "integrity": "sha512-YZo3K82SD7Riyi0E1EQPojLz7kpepnSQI9IyPbHHg1XXXevb5dJI7tpyN2ADxGcQbHG7vcyRHk0cbwqcQriUtg=="
    },
    "node_modules/scheduler": {
      "version": "0.11.3",
      "resolved": "https://registry.npmjs.org/scheduler/-/scheduler-0.11.3.tgz",
      "integrity": "sha512-i9X9VRRVZDd3xZw10NY5Z2cVMbdYg6gqFecfj79USv1CFN+YrJ3gIPRKf1qlY+Sxly4djoKdfx1T+m9dnRB8kQ==",
      "dependencies": {
        "loose-envify": "^1.1.0",
        "object-assign": "^4.1.1"
      }
    },
    "node_modules/selenium-server-standalone-jar": {
      "version": "3.141.59",
      "resolved": "https://registry.npmjs.org/selenium-server-standalone-jar/-/selenium-server-standalone-jar-3.141.59.tgz",
      "integrity": "sha512-gh7LagmKMkthQZo0q9qrDSWy+ISYnCUhOUW6IyRQIMGdg8Os/uMfChTDO17DYzxKmNIDx/h6+yfBj34QYALycw=="
    },
    "node_modules/semver": {
      "version": "7.3.8",
      "resolved": "https://registry.npmjs.org/semver/-/semver-7.3.8.tgz",
      "integrity": "sha512-NB1ctGL5rlHrPJtFDVIVzTyQylMLu9N9VICA6HSFJo8MCGVTMW6gfpicwKmmK/dAjTOrqu5l63JJOpDSrAis3A==",
      "dependencies": {
        "lru-cache": "^6.0.0"
      },
      "bin": {
        "semver": "bin/semver.js"
      },
      "engines": {
        "node": ">=10"
      }
    },
    "node_modules/send": {
      "version": "0.18.0",
      "resolved": "https://registry.npmjs.org/send/-/send-0.18.0.tgz",
      "integrity": "sha512-qqWzuOjSFOuqPjFe4NOsMLafToQQwBSOEpS+FwEt3A2V3vKubTquT3vmLTQpFgMXp8AlFWFuP1qKaJZOtPpVXg==",
      "dependencies": {
        "debug": "2.6.9",
        "depd": "2.0.0",
        "destroy": "1.2.0",
        "encodeurl": "~1.0.2",
        "escape-html": "~1.0.3",
        "etag": "~1.8.1",
        "fresh": "0.5.2",
        "http-errors": "2.0.0",
        "mime": "1.6.0",
        "ms": "2.1.3",
        "on-finished": "2.4.1",
        "range-parser": "~1.2.1",
        "statuses": "2.0.1"
      },
      "engines": {
        "node": ">= 0.8.0"
      }
    },
    "node_modules/send/node_modules/debug": {
      "version": "2.6.9",
      "resolved": "https://registry.npmjs.org/debug/-/debug-2.6.9.tgz",
      "integrity": "sha512-bC7ElrdJaJnPbAP+1EotYvqZsb3ecl5wi6Bfi6BJTUcNowp6cvspg0jXznRTKDjm/E7AdgFBVeAPVMNcKGsHMA==",
      "dependencies": {
        "ms": "2.0.0"
      }
    },
    "node_modules/send/node_modules/debug/node_modules/ms": {
      "version": "2.0.0",
      "resolved": "https://registry.npmjs.org/ms/-/ms-2.0.0.tgz",
      "integrity": "sha512-Tpp60P6IUJDTuOq/5Z8cdskzJujfwqfOTkrwIwj7IRISpnkJnT6SyJ4PCPnGMoFjC9ddhal5KVIYtAt97ix05A=="
    },
    "node_modules/send/node_modules/ms": {
      "version": "2.1.3",
      "resolved": "https://registry.npmjs.org/ms/-/ms-2.1.3.tgz",
      "integrity": "sha512-6FlzubTLZG3J2a/NVCAleEhjzq5oxgHyaCU9yYXvcLsvoVaHJq/s5xXI6/XXP6tz7R9xAOtHnSO/tXtF3WRTlA=="
    },
    "node_modules/serve-static": {
      "version": "1.15.0",
      "resolved": "https://registry.npmjs.org/serve-static/-/serve-static-1.15.0.tgz",
      "integrity": "sha512-XGuRDNjXUijsUL0vl6nSD7cwURuzEgglbOaFuZM9g3kwDXOWVTck0jLzjPzGD+TazWbboZYu52/9/XPdUgne9g==",
      "dependencies": {
        "encodeurl": "~1.0.2",
        "escape-html": "~1.0.3",
        "parseurl": "~1.3.3",
        "send": "0.18.0"
      },
      "engines": {
        "node": ">= 0.8.0"
      }
    },
    "node_modules/setprototypeof": {
      "version": "1.2.0",
      "resolved": "https://registry.npmjs.org/setprototypeof/-/setprototypeof-1.2.0.tgz",
      "integrity": "sha512-E5LDX7Wrp85Kil5bhZv46j8jOeboKq5JMmYM3gVGdGH8xFpPWXUMsNrlODCrkoxMEeNi/XZIwuRvY4XNwYMJpw=="
    },
    "node_modules/shebang-command": {
      "version": "2.0.0",
      "resolved": "https://registry.npmjs.org/shebang-command/-/shebang-command-2.0.0.tgz",
      "integrity": "sha512-kHxr2zZpYtdmrN1qDjrrX/Z1rR1kG8Dx+gkpK1G4eXmvXswmcE1hTWBWYUzlraYw1/yZp6YuDY77YtvbN0dmDA==",
      "peer": true,
      "dependencies": {
        "shebang-regex": "^3.0.0"
      },
      "engines": {
        "node": ">=8"
      }
    },
    "node_modules/shebang-regex": {
      "version": "3.0.0",
      "resolved": "https://registry.npmjs.org/shebang-regex/-/shebang-regex-3.0.0.tgz",
      "integrity": "sha512-7++dFhtcx3353uBaq8DDR4NuxBetBzC7ZQOhmTQInHEd6bSrXdiEyzCvG07Z44UYdLShWUyXt5M/yhz8ekcb1A==",
      "peer": true,
      "engines": {
        "node": ">=8"
      }
    },
    "node_modules/sinon": {
      "version": "7.5.0",
      "resolved": "https://registry.npmjs.org/sinon/-/sinon-7.5.0.tgz",
      "integrity": "sha512-AoD0oJWerp0/rY9czP/D6hDTTUYGpObhZjMpd7Cl/A6+j0xBE+ayL/ldfggkBXUs0IkvIiM1ljM8+WkOc5k78Q==",
      "dependencies": {
        "@sinonjs/commons": "^1.4.0",
        "@sinonjs/formatio": "^3.2.1",
        "@sinonjs/samsam": "^3.3.3",
        "diff": "^3.5.0",
        "lolex": "^4.2.0",
        "nise": "^1.5.2",
        "supports-color": "^5.5.0"
      }
    },
    "node_modules/sinon/node_modules/has-flag": {
      "version": "3.0.0",
      "resolved": "https://registry.npmjs.org/has-flag/-/has-flag-3.0.0.tgz",
      "integrity": "sha512-sKJf1+ceQBr4SMkvQnBDNDtf4TXpVhVGateu0t918bl30FnbE2m4vNLX+VWe/dpjlb+HugGYzW7uQXH98HPEYw==",
      "engines": {
        "node": ">=4"
      }
    },
    "node_modules/sinon/node_modules/supports-color": {
      "version": "5.5.0",
      "resolved": "https://registry.npmjs.org/supports-color/-/supports-color-5.5.0.tgz",
      "integrity": "sha512-QjVjwdXIt408MIiAqCX4oUKsgU2EqAGzs2Ppkm4aQYbjm+ZEWEcW4SfFNTr4uMNZma0ey4f5lgLrkB0aX0QMow==",
      "dependencies": {
        "has-flag": "^3.0.0"
      },
      "engines": {
        "node": ">=4"
      }
    },
    "node_modules/skip-regex": {
      "version": "1.0.2",
      "resolved": "https://registry.npmjs.org/skip-regex/-/skip-regex-1.0.2.tgz",
      "integrity": "sha512-pEjMUbwJ5Pl/6Vn6FsamXHXItJXSRftcibixDmNCWbWhic0hzHrwkMZo0IZ7fMRH9KxcWDFSkzhccB4285PutA==",
      "engines": {
        "node": ">=4.2"
      }
    },
    "node_modules/slash": {
      "version": "3.0.0",
      "resolved": "https://registry.npmjs.org/slash/-/slash-3.0.0.tgz",
      "integrity": "sha512-g9Q1haeby36OSStwb4ntCGGGaKsaVSjQ68fBxoQcutl5fS1vuY18H3wSt3jFyFtrkx+Kz0V1G85A4MyAdDMi2Q==",
      "engines": {
        "node": ">=8"
      }
    },
    "node_modules/source-map": {
      "version": "0.6.1",
      "resolved": "https://registry.npmjs.org/source-map/-/source-map-0.6.1.tgz",
      "integrity": "sha512-UjgapumWlbMhkBgzT7Ykc5YXUT46F0iKu8SGXq0bcwP5dz/h0Plj6enJqjz1Zbq2l5WaqYnrVbwWOWMyF3F47g==",
      "engines": {
        "node": ">=0.10.0"
      }
    },
    "node_modules/sourcemap-codec": {
      "version": "1.4.8",
      "resolved": "https://registry.npmjs.org/sourcemap-codec/-/sourcemap-codec-1.4.8.tgz",
      "integrity": "sha512-9NykojV5Uih4lgo5So5dtw+f0JgJX30KCNI8gwhz2J9A15wD0Ml6tjHKwf6fTSa6fAdVBdZeNOs9eJ71qCk8vA==",
      "deprecated": "Please use @jridgewell/sourcemap-codec instead"
    },
    "node_modules/sprintf-js": {
      "version": "1.0.3",
      "resolved": "https://registry.npmjs.org/sprintf-js/-/sprintf-js-1.0.3.tgz",
      "integrity": "sha512-D9cPgkvLlV3t3IzL0D0YLvGA9Ahk4PcvVwUbN0dSGr1aP0Nrt4AEnTUbuGvquEC0mA64Gqt1fzirlRs5ibXx8g=="
    },
    "node_modules/statuses": {
      "version": "2.0.1",
      "resolved": "https://registry.npmjs.org/statuses/-/statuses-2.0.1.tgz",
      "integrity": "sha512-RwNA9Z/7PrK06rYLIzFMlaF+l73iwpzsqRIFgbMLbTcLD6cOao82TaWefPXQvB2fOC4AjuYSEndS7N/mTCbkdQ==",
      "engines": {
        "node": ">= 0.8"
      }
    },
    "node_modules/string_decoder": {
      "version": "1.3.0",
      "resolved": "https://registry.npmjs.org/string_decoder/-/string_decoder-1.3.0.tgz",
      "integrity": "sha512-hkRX8U1WjJFd8LsDJ2yQ/wWWxaopEsABU1XfkM8A+j0+85JAGppt16cr1Whg6KIbb4okU6Mql6BOj+uup/wKeA==",
      "dependencies": {
        "safe-buffer": "~5.2.0"
      }
    },
    "node_modules/string-argv": {
      "version": "0.3.1",
      "resolved": "https://registry.npmjs.org/string-argv/-/string-argv-0.3.1.tgz",
      "integrity": "sha512-a1uQGz7IyVy9YwhqjZIZu1c8JO8dNIe20xBmSS6qu9kv++k3JGzCVmprbNN5Kn+BgzD5E7YYwg1CcjuJMRNsvg==",
      "engines": {
        "node": ">=0.6.19"
      }
    },
    "node_modules/strip-ansi": {
      "version": "6.0.1",
      "resolved": "https://registry.npmjs.org/strip-ansi/-/strip-ansi-6.0.1.tgz",
      "integrity": "sha512-Y38VPSHcqkFrCpFnQ9vuSXmquuv5oXOKpGeT6aGrr3o3Gc9AlVa6JBfUSOCnbxGGZF+/0ooI7KrPuUSztUdU5A==",
      "peer": true,
      "dependencies": {
        "ansi-regex": "^5.0.1"
      },
      "engines": {
        "node": ">=8"
      }
    },
    "node_modules/strip-ansi/node_modules/ansi-regex": {
      "version": "5.0.1",
      "resolved": "https://registry.npmjs.org/ansi-regex/-/ansi-regex-5.0.1.tgz",
      "integrity": "sha512-quJQXlTSUGL2LH9SUXo8VwsY4soanhgo6LNSm84E1LBcE8s3O0wpdiRzyR9z/ZZJMlMWv37qOOb9pdJlMUEKFQ==",
      "peer": true,
      "engines": {
        "node": ">=8"
      }
    },
    "node_modules/strip-json-comments": {
      "version": "3.1.1",
      "resolved": "https://registry.npmjs.org/strip-json-comments/-/strip-json-comments-3.1.1.tgz",
      "integrity": "sha512-6fPc+R4ihwqP6N/aIv2f1gMH8lOVtWQHoqC4yK6oSDVVocumAsfCqjkXnqiYMhmMwS/mEHLp7Vehlt3ql6lEig==",
      "engines": {
        "node": ">=8"
      },
      "funding": {
        "url": "https://github.com/sponsors/sindresorhus"
      }
    },
    "node_modules/supports-color": {
      "version": "7.2.0",
      "resolved": "https://registry.npmjs.org/supports-color/-/supports-color-7.2.0.tgz",
      "integrity": "sha512-qpCAvRl9stuOHveKsn7HncJRvv501qIacKzQlO/+Lwxc9+0q2wLyv4Dfvt80/DPn2pqOBsJdDiogXGR9+OvwRw==",
      "dependencies": {
        "has-flag": "^4.0.0"
      },
      "engines": {
        "node": ">=8"
      }
    },
    "node_modules/supports-preserve-symlinks-flag": {
      "version": "1.0.0",
      "resolved": "https://registry.npmjs.org/supports-preserve-symlinks-flag/-/supports-preserve-symlinks-flag-1.0.0.tgz",
      "integrity": "sha512-ot0WnXS9fgdkgIcePe6RHNk1WA8+muPa6cSjeR3V8K27q9BB1rTE3R1p7Hv0z1ZyAc8s6Vvv8DIyWf681MAt0w==",
      "engines": {
        "node": ">= 0.4"
      },
      "funding": {
        "url": "https://github.com/sponsors/ljharb"
      }
    },
    "node_modules/tar-fs": {
      "version": "2.1.1",
      "resolved": "https://registry.npmjs.org/tar-fs/-/tar-fs-2.1.1.tgz",
      "integrity": "sha512-V0r2Y9scmbDRLCNex/+hYzvp/zyYjvFbHPNgVTKfQvVrb6guiE/fxP+XblDNR011utopbkex2nM4dHNV6GDsng==",
      "dependencies": {
        "chownr": "^1.1.1",
        "mkdirp-classic": "^0.5.2",
        "pump": "^3.0.0",
        "tar-stream": "^2.1.4"
      }
    },
    "node_modules/tar-stream": {
      "version": "2.2.0",
      "resolved": "https://registry.npmjs.org/tar-stream/-/tar-stream-2.2.0.tgz",
      "integrity": "sha512-ujeqbceABgwMZxEJnk2HDY2DlnUZ+9oEcb1KzTVfYHio0UE6dG71n60d8D2I4qNvleWrrXpmjpt7vZeF1LnMZQ==",
      "dependencies": {
        "bl": "^4.0.3",
        "end-of-stream": "^1.4.1",
        "fs-constants": "^1.0.0",
        "inherits": "^2.0.3",
        "readable-stream": "^3.1.1"
      },
      "engines": {
        "node": ">=6"
      }
    },
    "node_modules/text-table": {
      "version": "0.2.0",
      "resolved": "https://registry.npmjs.org/text-table/-/text-table-0.2.0.tgz",
      "integrity": "sha512-N+8UisAXDGk8PFXP4HAzVR9nbfmVJ3zYLAWiTIoqC5v5isinhr+r5uaO8+7r3BMfuNIufIsA7RdpVgacC2cSpw==",
      "peer": true
    },
    "node_modules/through": {
      "version": "2.3.8",
      "resolved": "https://registry.npmjs.org/through/-/through-2.3.8.tgz",
      "integrity": "sha512-w89qg7PI8wAdvX60bMDP+bFoD5Dvhm9oLheFp5O4a2QF0cSBGsBX4qZmadPMvVqlLJBBci+WqGGOAPvcDeNSVg=="
    },
    "node_modules/tiny-glob": {
      "version": "0.2.9",
      "resolved": "https://registry.npmjs.org/tiny-glob/-/tiny-glob-0.2.9.tgz",
      "integrity": "sha512-g/55ssRPUjShh+xkfx9UPDXqhckHEsHr4Vd9zX55oSdGZc/MD0m3sferOkwWtp98bv+kcVfEHtRJgBVJzelrzg==",
      "dependencies": {
        "globalyzer": "0.1.0",
        "globrex": "^0.1.2"
      }
    },
    "node_modules/tmp": {
      "version": "0.0.33",
      "resolved": "https://registry.npmjs.org/tmp/-/tmp-0.0.33.tgz",
      "integrity": "sha512-jRCJlojKnZ3addtTOjdIqoRuPEKBvNXcGYqzO6zWZX8KfKEpnGY5jfggJQ3EjKuu8D4bJRr0y+cYJFmYbImXGw==",
      "dependencies": {
        "os-tmpdir": "~1.0.2"
      },
      "engines": {
        "node": ">=0.6.0"
      }
    },
    "node_modules/to-regex-range": {
      "version": "5.0.1",
      "resolved": "https://registry.npmjs.org/to-regex-range/-/to-regex-range-5.0.1.tgz",
      "integrity": "sha512-65P7iz6X5yEr1cwcgvQxbbIw7Uk3gOy5dIdtZ4rDveLqhrdJP+Li/Hx6tyK0NEb+2GCyneCMJiGqrADCSNk8sQ==",
      "dependencies": {
        "is-number": "^7.0.0"
      },
      "engines": {
        "node": ">=8.0"
      }
    },
    "node_modules/toidentifier": {
      "version": "1.0.1",
      "resolved": "https://registry.npmjs.org/toidentifier/-/toidentifier-1.0.1.tgz",
      "integrity": "sha512-o5sSPKEkg/DIQNmH43V0/uerLrpzVedkUh8tGNvaeXpfpuwjKenlSox/2O/BTlZUtEe+JG7s5YhEz608PlAHRA==",
      "engines": {
        "node": ">=0.6"
      }
    },
    "node_modules/tr46": {
      "version": "0.0.3",
      "resolved": "https://registry.npmjs.org/tr46/-/tr46-0.0.3.tgz",
      "integrity": "sha512-N3WMsuqV66lT30CrXNbEjx4GEwlow3v6rr4mCcv6prnfwhS01rkgyFdjPNBYd9br7LpXV1+Emh01fHnq2Gdgrw=="
    },
    "node_modules/tslib": {
      "version": "2.5.0",
      "resolved": "https://registry.npmjs.org/tslib/-/tslib-2.5.0.tgz",
      "integrity": "sha512-336iVw3rtn2BUK7ORdIAHTyxHGRIHVReokCR3XjbckJMK7ms8FysBfhLR8IXnAgy7T0PTPNBWKiH514FOW/WSg=="
    },
    "node_modules/tsutils": {
      "version": "3.21.0",
      "resolved": "https://registry.npmjs.org/tsutils/-/tsutils-3.21.0.tgz",
      "integrity": "sha512-mHKK3iUXL+3UF6xL5k0PEhKRUBKPBCv/+RkEOpjRWxxx27KKRBmmA60A9pgOUvMi8GKhRMPEmjBRPzs2W7O1OA==",
      "peer": true,
      "dependencies": {
        "tslib": "^1.8.1"
      },
      "engines": {
        "node": ">= 6"
      },
      "peerDependencies": {
        "typescript": ">=2.8.0 || >= 3.2.0-dev || >= 3.3.0-dev || >= 3.4.0-dev || >= 3.5.0-dev || >= 3.6.0-dev || >= 3.6.0-beta || >= 3.7.0-dev || >= 3.7.0-beta"
      }
    },
    "node_modules/tsutils/node_modules/tslib": {
      "version": "1.14.1",
      "resolved": "https://registry.npmjs.org/tslib/-/tslib-1.14.1.tgz",
      "integrity": "sha512-Xni35NKzjgMrwevysHTCArtLDpPvye8zV/0E4EyYn43P7/7qvQwPh9BGkHewbMulVntbigmcT7rdX3BNo9wRJg==",
      "peer": true
    },
    "node_modules/tunnel": {
      "version": "0.0.6",
      "resolved": "https://registry.npmjs.org/tunnel/-/tunnel-0.0.6.tgz",
      "integrity": "sha512-1h/Lnq9yajKY2PEbBadPXj3VxsDDu844OnaAo52UVmIzIvwwtBPIuNvkjuzBlTWpfJyUbG3ez0KSBibQkj4ojg==",
      "engines": {
        "node": ">=0.6.11 <=0.7.0 || >=0.7.3"
      }
    },
    "node_modules/type-check": {
      "version": "0.4.0",
      "resolved": "https://registry.npmjs.org/type-check/-/type-check-0.4.0.tgz",
      "integrity": "sha512-XleUoc9uwGXqjWwXaUTZAmzMcFZ5858QA2vvx1Ur5xIcixXIP+8LnFDgRplU30us6teqdlskFfu+ae4K79Ooew==",
      "peer": true,
      "dependencies": {
        "prelude-ls": "^1.2.1"
      },
      "engines": {
        "node": ">= 0.8.0"
      }
    },
    "node_modules/type-detect": {
      "version": "4.0.8",
      "resolved": "https://registry.npmjs.org/type-detect/-/type-detect-4.0.8.tgz",
      "integrity": "sha512-0fr/mIH1dlO+x7TlcMy+bIDqKPsw/70tVyeHW787goQjhmqaZe10uwLujubK9q9Lg6Fiho1KUKDYz0Z7k7g5/g==",
      "engines": {
        "node": ">=4"
      }
    },
    "node_modules/type-fest": {
      "version": "0.20.2",
      "resolved": "https://registry.npmjs.org/type-fest/-/type-fest-0.20.2.tgz",
      "integrity": "sha512-Ne+eE4r0/iWnpAxD852z3A+N0Bt5RN//NjJwRd2VFHEmrywxf5vsZlh4R6lixl6B+wz/8d+maTSAkN1FIkI3LQ==",
      "peer": true,
      "engines": {
        "node": ">=10"
      },
      "funding": {
        "url": "https://github.com/sponsors/sindresorhus"
      }
    },
    "node_modules/typedarray": {
      "version": "0.0.6",
      "resolved": "https://registry.npmjs.org/typedarray/-/typedarray-0.0.6.tgz",
      "integrity": "sha512-/aCDEGatGvZ2BIk+HmLf4ifCJFwvKFNb9/JeZPMulfgFracn9QFcAf5GO8B/mweUjSoblS5In0cWhqpfs/5PQA=="
    },
    "node_modules/typescript": {
      "version": "4.9.5",
      "resolved": "https://registry.npmjs.org/typescript/-/typescript-4.9.5.tgz",
      "integrity": "sha512-1FXk9E2Hm+QzZQ7z+McJiHL4NW1F2EzMu9Nq9i3zAaGqibafqYwCVU6WyWAuyQRRzOlxou8xZSyXLEN8oKj24g==",
      "bin": {
        "tsc": "bin/tsc",
        "tsserver": "bin/tsserver"
      },
      "engines": {
        "node": ">=4.2.0"
      }
    },
    "node_modules/uglify-es": {
      "version": "3.3.9",
      "resolved": "https://registry.npmjs.org/uglify-es/-/uglify-es-3.3.9.tgz",
      "integrity": "sha512-r+MU0rfv4L/0eeW3xZrd16t4NZfK8Ld4SWVglYBb7ez5uXFWHuVRs6xCTrf1yirs9a4j4Y27nn7SRfO6v67XsQ==",
      "deprecated": "support for ECMAScript is superseded by `uglify-js` as of v3.13.0",
      "dependencies": {
        "commander": "~2.13.0",
        "source-map": "~0.6.1"
      },
      "bin": {
        "uglifyjs": "bin/uglifyjs"
      },
      "engines": {
        "node": ">=0.8.0"
      }
    },
    "node_modules/uglify-es/node_modules/commander": {
      "version": "2.13.0",
      "resolved": "https://registry.npmjs.org/commander/-/commander-2.13.0.tgz",
      "integrity": "sha512-MVuS359B+YzaWqjCL/c+22gfryv+mCBPHAv3zyVI2GN8EY6IRP8VwtasXn8jyyhvvq84R4ImN1OKRtcbIasjYA=="
    },
    "node_modules/uglify-js": {
      "version": "3.16.0",
      "resolved": "https://registry.npmjs.org/uglify-js/-/uglify-js-3.16.0.tgz",
      "integrity": "sha512-FEikl6bR30n0T3amyBh3LoiBdqHRy/f4H80+My34HOesOKyHfOsxAPAxOoqC0JUnC1amnO0IwkYC3sko51caSw==",
      "bin": {
        "uglifyjs": "bin/uglifyjs"
      },
      "engines": {
        "node": ">=0.8.0"
      }
    },
    "node_modules/unbzip2-stream": {
      "version": "1.4.3",
      "resolved": "https://registry.npmjs.org/unbzip2-stream/-/unbzip2-stream-1.4.3.tgz",
      "integrity": "sha512-mlExGW4w71ebDJviH16lQLtZS32VKqsSfk80GCfUlwT/4/hNRFsoscrF/c++9xinkMzECL1uL9DDwXqFWkruPg==",
      "dependencies": {
        "buffer": "^5.2.1",
        "through": "^2.3.8"
      }
    },
    "node_modules/unc-path-regex": {
      "version": "0.1.2",
      "resolved": "https://registry.npmjs.org/unc-path-regex/-/unc-path-regex-0.1.2.tgz",
      "integrity": "sha512-eXL4nmJT7oCpkZsHZUOJo8hcX3GbsiDOa0Qu9F646fi8dT3XuSVopVqAcEiVzSKKH7UoDti23wNX3qGFxcW5Qg==",
      "engines": {
        "node": ">=0.10.0"
      }
    },
    "node_modules/underscore.string": {
      "version": "3.3.6",
      "resolved": "https://registry.npmjs.org/underscore.string/-/underscore.string-3.3.6.tgz",
      "integrity": "sha512-VoC83HWXmCrF6rgkyxS9GHv8W9Q5nhMKho+OadDJGzL2oDYbYEppBaCMH6pFlwLeqj2QS+hhkw2kpXkSdD1JxQ==",
      "dependencies": {
        "sprintf-js": "^1.1.1",
        "util-deprecate": "^1.0.2"
      },
      "engines": {
        "node": "*"
      }
    },
    "node_modules/underscore.string/node_modules/sprintf-js": {
      "version": "1.1.2",
      "resolved": "https://registry.npmjs.org/sprintf-js/-/sprintf-js-1.1.2.tgz",
      "integrity": "sha512-VE0SOVEHCk7Qc8ulkWw3ntAzXuqf7S2lvwQaDLRnUeIEaKNQJzV6BwmLKhOqT61aGhfUMrXeaBk+oDGCzvhcug=="
    },
    "node_modules/universalify": {
      "version": "0.1.2",
      "resolved": "https://registry.npmjs.org/universalify/-/universalify-0.1.2.tgz",
      "integrity": "sha512-rBJeI5CXAlmy1pV+617WB9J63U6XcazHHF2f2dbJix4XzpUF0RS3Zbj0FGIOCAva5P/d/GBOYaACQ1w+0azUkg==",
      "engines": {
        "node": ">= 4.0.0"
      }
    },
    "node_modules/unpipe": {
      "version": "1.0.0",
      "resolved": "https://registry.npmjs.org/unpipe/-/unpipe-1.0.0.tgz",
      "integrity": "sha512-pjy2bYhSsufwWlKwPc+l3cN7+wuJlK6uz0YdJEOlQDbl6jo/YlPi4mb8agUkVC8BF7V8NuzeyPNqRksA3hztKQ==",
      "engines": {
        "node": ">= 0.8"
      }
    },
    "node_modules/update-browserslist-db": {
      "version": "1.0.10",
      "resolved": "https://registry.npmjs.org/update-browserslist-db/-/update-browserslist-db-1.0.10.tgz",
      "integrity": "sha512-OztqDenkfFkbSG+tRxBeAnCVPckDBcvibKd35yDONx6OU8N7sqgwc7rCbkJ/WcYtVRZ4ba68d6byhC21GFh7sQ==",
      "funding": [
        {
          "type": "opencollective",
          "url": "https://opencollective.com/browserslist"
        },
        {
          "type": "tidelift",
          "url": "https://tidelift.com/funding/github/npm/browserslist"
        }
      ],
      "dependencies": {
        "escalade": "^3.1.1",
        "picocolors": "^1.0.0"
      },
      "bin": {
        "browserslist-lint": "cli.js"
      },
      "peerDependencies": {
        "browserslist": ">= 4.21.0"
      }
    },
    "node_modules/update-browserslist-db/node_modules/picocolors": {
      "version": "1.0.0",
      "resolved": "https://registry.npmjs.org/picocolors/-/picocolors-1.0.0.tgz",
      "integrity": "sha512-1fygroTLlHu66zi26VoTDv8yRgm0Fccecssto+MhsZ0D/DGW2sm8E8AjW7NU5VVTRt5GxbeZ5qBuJr+HyLYkjQ=="
    },
    "node_modules/uri-js": {
      "version": "4.4.1",
      "resolved": "https://registry.npmjs.org/uri-js/-/uri-js-4.4.1.tgz",
      "integrity": "sha512-7rKUyy33Q1yc98pQ1DAmLtwX109F7TIfWlW1Ydo8Wl1ii1SeHieeh0HHfPeL2fMXK6z0s8ecKs9frCuLJvndBg==",
      "dependencies": {
        "punycode": "^2.1.0"
      }
    },
    "node_modules/util-deprecate": {
      "version": "1.0.2",
      "resolved": "https://registry.npmjs.org/util-deprecate/-/util-deprecate-1.0.2.tgz",
      "integrity": "sha512-EPD5q1uXyFxJpCrLnCc1nHnq3gOa6DZBocAIiI2TaSCA7VCJ1UJDMagCzIkXNsUYfD1daK//LTEQ8xiIbrHtcw=="
    },
    "node_modules/v8flags": {
      "version": "3.2.0",
      "resolved": "https://registry.npmjs.org/v8flags/-/v8flags-3.2.0.tgz",
      "integrity": "sha512-mH8etigqMfiGWdeXpaaqGfs6BndypxusHHcv2qSHyZkGEznCd/qAXCWWRzeowtL54147cktFOC4P5y+kl8d8Jg==",
      "dependencies": {
        "homedir-polyfill": "^1.0.1"
      },
      "engines": {
        "node": ">= 0.10"
      }
    },
    "node_modules/validator": {
      "version": "13.9.0",
      "resolved": "https://registry.npmjs.org/validator/-/validator-13.9.0.tgz",
      "integrity": "sha512-B+dGG8U3fdtM0/aNK4/X8CXq/EcxU2WPrPEkJGslb47qyHsxmbggTWK0yEA4qnYVNF+nxNlN88o14hIcPmSIEA==",
      "engines": {
        "node": ">= 0.10"
      }
    },
    "node_modules/webidl-conversions": {
      "version": "3.0.1",
      "resolved": "https://registry.npmjs.org/webidl-conversions/-/webidl-conversions-3.0.1.tgz",
      "integrity": "sha512-2JAn3z8AR6rjK8Sm8orRC0h/bcl/DqL7tRPdGZ4I1CjdF+EaMLmYxBHyXuKL849eucPFhvBoxMsflfOb8kxaeQ=="
    },
    "node_modules/whatwg-url": {
      "version": "5.0.0",
      "resolved": "https://registry.npmjs.org/whatwg-url/-/whatwg-url-5.0.0.tgz",
      "integrity": "sha512-saE57nupxk6v3HY35+jzBwYa0rKSy0XR8JSxZPwgLr7ys0IBzhGviA1/TUGJLmSVqs8pb9AnvICXEuOHLprYTw==",
      "dependencies": {
        "tr46": "~0.0.3",
        "webidl-conversions": "^3.0.0"
      }
    },
    "node_modules/which": {
      "version": "2.0.2",
      "resolved": "https://registry.npmjs.org/which/-/which-2.0.2.tgz",
      "integrity": "sha512-BLI3Tl1TW3Pvl70l3yq3Y64i+awpwXqsGBYWkkqMtnbXgrMD+yj7rhW0kuEDxzJaYXGjEW5ogapKNMEKNMjibA==",
      "dependencies": {
        "isexe": "^2.0.0"
      },
      "bin": {
        "node-which": "bin/node-which"
      },
      "engines": {
        "node": ">= 8"
      }
    },
    "node_modules/word-wrap": {
      "version": "1.2.3",
      "resolved": "https://registry.npmjs.org/word-wrap/-/word-wrap-1.2.3.tgz",
      "integrity": "sha512-Hz/mrNwitNRh/HUAtM/VT/5VH+ygD6DV7mYKZAtHOrbs8U7lvPS6xf7EJKMF0uW1KJCl0H701g3ZGus+muE5vQ==",
      "peer": true,
      "engines": {
        "node": ">=0.10.0"
      }
    },
    "node_modules/wrappy": {
      "version": "1.0.2",
      "resolved": "https://registry.npmjs.org/wrappy/-/wrappy-1.0.2.tgz",
      "integrity": "sha512-l4Sp/DRseor9wL6EvV2+TuQn63dMkPjZ/sp9XkghTEbV9KlPS1xUsZ3u7/IQO4wxtcFB4bgpQPRcR3QCvezPcQ=="
    },
    "node_modules/ws": {
      "version": "7.5.9",
      "resolved": "https://registry.npmjs.org/ws/-/ws-7.5.9.tgz",
      "integrity": "sha512-F+P9Jil7UiSKSkppIiD94dN07AwvFixvLIj1Og1Rl9GGMuNipJnV9JzjD6XuqmAeiswGvUmNLjr5cFuXwNS77Q==",
      "engines": {
        "node": ">=8.3.0"
      },
      "peerDependencies": {
        "bufferutil": "^4.0.1",
        "utf-8-validate": "^5.0.2"
      },
      "peerDependenciesMeta": {
        "bufferutil": {
          "optional": true
        },
        "utf-8-validate": {
          "optional": true
        }
      }
    },
    "node_modules/yallist": {
      "version": "4.0.0",
      "resolved": "https://registry.npmjs.org/yallist/-/yallist-4.0.0.tgz",
      "integrity": "sha512-3wdGidZyq5PB084XLES5TpOSRA3wjXAlIWMhum2kRcv/41Sn2emQ0dycQW4uZXLejwKvg6EsvbdlVL+FYEct7A=="
    },
    "node_modules/yauzl": {
      "version": "2.10.0",
      "resolved": "https://registry.npmjs.org/yauzl/-/yauzl-2.10.0.tgz",
      "integrity": "sha512-p4a9I6X6nu6IhoGmBqAcbJy1mlC4j27vEPZX9F4L4/vZT3Lyq1VkFHw/V/PUcB9Buo+DG3iHkT0x3Qya58zc3g==",
      "dependencies": {
        "buffer-crc32": "~0.2.3",
        "fd-slicer": "~1.1.0"
      }
    },
    "node_modules/yocto-queue": {
      "version": "0.1.0",
      "resolved": "https://registry.npmjs.org/yocto-queue/-/yocto-queue-0.1.0.tgz",
      "integrity": "sha512-rVksvsnNCdJ/ohGc6xgPwyN8eheCxsiLM8mxuE/t/mOVqJewPuO1miLpTHQiRgTKCLexL4MeAFVagts7HmNZ2Q==",
      "peer": true,
      "engines": {
        "node": ">=10"
      },
      "funding": {
        "url": "https://github.com/sponsors/sindresorhus"
      }
    },
    "node_modules/z-schema": {
      "version": "5.0.5",
      "resolved": "https://registry.npmjs.org/z-schema/-/z-schema-5.0.5.tgz",
      "integrity": "sha512-D7eujBWkLa3p2sIpJA0d1pr7es+a7m0vFAnZLlCEKq/Ij2k0MLi9Br2UPxoxdYystm5K1yeBGzub0FlYUEWj2Q==",
      "dependencies": {
        "lodash.get": "^4.4.2",
        "lodash.isequal": "^4.5.0",
        "validator": "^13.7.0"
      },
      "bin": {
        "z-schema": "bin/z-schema"
      },
      "engines": {
        "node": ">=8.0.0"
      },
      "optionalDependencies": {
        "commander": "^9.4.1"
      }
    },
    "node_modules/z-schema/node_modules/commander": {
      "version": "9.5.0",
      "resolved": "https://registry.npmjs.org/commander/-/commander-9.5.0.tgz",
      "integrity": "sha512-KRs7WVDKg86PWiuAqhDrAQnTXZKraVcCc6vFdL14qrZ/DcWwuRo7VoiYXalXO7S5GKpqYiVEwCbgFDfxNHKJBQ==",
      "optional": true,
      "engines": {
        "node": "^12.20.0 || >=14"
      }
    },
    "node_modules/zip-stream": {
      "version": "4.1.0",
      "resolved": "https://registry.npmjs.org/zip-stream/-/zip-stream-4.1.0.tgz",
      "integrity": "sha512-zshzwQW7gG7hjpBlgeQP9RuyPGNxvJdzR8SUM3QhxCnLjWN2E7j3dOvpeDcQoETfHx0urRS7EtmVToql7YpU4A==",
      "dependencies": {
        "archiver-utils": "^2.1.0",
        "compress-commons": "^4.1.0",
        "readable-stream": "^3.6.0"
      },
      "engines": {
        "node": ">= 10"
      }
    }
  },
  "dependencies": {
    "@babel/code-frame": {
      "version": "7.12.11",
      "resolved": "https://registry.npmjs.org/@babel/code-frame/-/code-frame-7.12.11.tgz",
      "integrity": "sha512-Zt1yodBx1UcyiePMSkWnU4hPqhwq7hGi2nFL1LeA3EUl+q2LQx16MISgJ0+z7dnmgvP9QtIleuETGOiOH1RcIw==",
      "requires": {
        "@babel/highlight": "^7.10.4"
      }
    },
    "@babel/helper-validator-identifier": {
      "version": "7.19.1",
      "resolved": "https://registry.npmjs.org/@babel/helper-validator-identifier/-/helper-validator-identifier-7.19.1.tgz",
      "integrity": "sha512-awrNfaMtnHUr653GgGEs++LlAvW6w+DcPrOliSMXWCKo597CwL5Acf/wWdNkf/tfEQE3mjkeD1YOVZOUV/od1w=="
    },
    "@babel/highlight": {
      "version": "7.18.6",
      "resolved": "https://registry.npmjs.org/@babel/highlight/-/highlight-7.18.6.tgz",
      "integrity": "sha512-u7stbOuYjaPezCuLj29hNW1v64M2Md2qupEKP1fHc7WdOA3DgLh37suiSrZYY7haUB7iBeQZ9P1uiRF359do3g==",
      "requires": {
        "@babel/helper-validator-identifier": "^7.18.6",
        "chalk": "^2.0.0",
        "js-tokens": "^4.0.0"
      },
      "dependencies": {
        "ansi-styles": {
          "version": "3.2.1",
          "resolved": "https://registry.npmjs.org/ansi-styles/-/ansi-styles-3.2.1.tgz",
          "integrity": "sha512-VT0ZI6kZRdTh8YyJw3SMbYm/u+NqfsAxEpWO0Pf9sq8/e94WxxOpPKx9FR1FlyCtOVDNOQ+8ntlqFxiRc+r5qA==",
          "requires": {
            "color-convert": "^1.9.0"
          }
        },
        "chalk": {
          "version": "2.4.2",
          "resolved": "https://registry.npmjs.org/chalk/-/chalk-2.4.2.tgz",
          "integrity": "sha512-Mti+f9lpJNcwF4tWV8/OrTTtF1gZi+f8FqlyAdouralcFWFQWF2+NgCHShjkCb+IFBLq9buZwE1xckQU4peSuQ==",
          "requires": {
            "ansi-styles": "^3.2.1",
            "escape-string-regexp": "^1.0.5",
            "supports-color": "^5.3.0"
          }
        },
        "color-convert": {
          "version": "1.9.3",
          "resolved": "https://registry.npmjs.org/color-convert/-/color-convert-1.9.3.tgz",
          "integrity": "sha512-QfAUtd+vFdAtFQcC8CCyYt1fYWxSqAiK2cSD6zDB8N3cpsEBAvRxp9zOGg6G/SHHJYAT88/az/IuDGALsNVbGg==",
          "requires": {
            "color-name": "1.1.3"
          }
        },
        "color-name": {
          "version": "1.1.3",
          "resolved": "https://registry.npmjs.org/color-name/-/color-name-1.1.3.tgz",
          "integrity": "sha512-72fSenhMw2HZMTVHeCA9KCmpEIbzWiQsjN+BHcBbS9vr1mtt+vJjPdksIBNUmKAW8TFUDPJK5SUU3QhE9NEXDw=="
        },
        "escape-string-regexp": {
          "version": "1.0.5",
          "resolved": "https://registry.npmjs.org/escape-string-regexp/-/escape-string-regexp-1.0.5.tgz",
          "integrity": "sha512-vbRorB5FUQWvla16U8R/qgaFIya2qGzwDrNmCZuYKrbdSUMG6I1ZCGQRefkRVhuOkIGVne7BQ35DSfo1qvJqFg=="
        },
        "has-flag": {
          "version": "3.0.0",
          "resolved": "https://registry.npmjs.org/has-flag/-/has-flag-3.0.0.tgz",
          "integrity": "sha512-sKJf1+ceQBr4SMkvQnBDNDtf4TXpVhVGateu0t918bl30FnbE2m4vNLX+VWe/dpjlb+HugGYzW7uQXH98HPEYw=="
        },
        "supports-color": {
          "version": "5.5.0",
          "resolved": "https://registry.npmjs.org/supports-color/-/supports-color-5.5.0.tgz",
          "integrity": "sha512-QjVjwdXIt408MIiAqCX4oUKsgU2EqAGzs2Ppkm4aQYbjm+ZEWEcW4SfFNTr4uMNZma0ey4f5lgLrkB0aX0QMow==",
          "requires": {
            "has-flag": "^3.0.0"
          }
        }
      }
    },
    "@eslint/eslintrc": {
      "version": "2.0.0",
      "resolved": "https://registry.npmjs.org/@eslint/eslintrc/-/eslintrc-2.0.0.tgz",
      "integrity": "sha512-fluIaaV+GyV24CCu/ggiHdV+j4RNh85yQnAYS/G2mZODZgGmmlrgCydjUcV3YvxCm9x8nMAfThsqTni4KiXT4A==",
      "peer": true,
      "requires": {
        "ajv": "^6.12.4",
        "debug": "^4.3.2",
        "espree": "^9.4.0",
        "globals": "^13.19.0",
        "ignore": "^5.2.0",
        "import-fresh": "^3.2.1",
        "js-yaml": "^4.1.0",
        "minimatch": "^3.1.2",
        "strip-json-comments": "^3.1.1"
      }
    },
    "@eslint/js": {
      "version": "8.35.0",
      "resolved": "https://registry.npmjs.org/@eslint/js/-/js-8.35.0.tgz",
      "integrity": "sha512-JXdzbRiWclLVoD8sNUjR443VVlYqiYmDVT6rGUEIEHU5YJW0gaVZwV2xgM7D4arkvASqD0IlLUVjHiFuxaftRw==",
      "peer": true
    },
    "@humanwhocodes/config-array": {
      "version": "0.11.8",
      "resolved": "https://registry.npmjs.org/@humanwhocodes/config-array/-/config-array-0.11.8.tgz",
      "integrity": "sha512-UybHIJzJnR5Qc/MsD9Kr+RpO2h+/P1GhOwdiLPXK5TWk5sgTdu88bTD9UP+CKbPPh5Rni1u0GjAdYQLemG8g+g==",
      "peer": true,
      "requires": {
        "@humanwhocodes/object-schema": "^1.2.1",
        "debug": "^4.1.1",
        "minimatch": "^3.0.5"
      }
    },
    "@humanwhocodes/module-importer": {
      "version": "1.0.1",
      "resolved": "https://registry.npmjs.org/@humanwhocodes/module-importer/-/module-importer-1.0.1.tgz",
      "integrity": "sha512-bxveV4V8v5Yb4ncFTT3rPSgZBOpCkjfK0y4oVVVJwIuDVBRMDXrPyXRL988i5ap9m9bnyEEjWfm5WkBmtffLfA==",
      "peer": true
    },
    "@humanwhocodes/object-schema": {
      "version": "1.2.1",
      "resolved": "https://registry.npmjs.org/@humanwhocodes/object-schema/-/object-schema-1.2.1.tgz",
      "integrity": "sha512-ZnQMnLV4e7hDlUvw8H+U8ASL02SS2Gn6+9Ac3wGGLIe7+je2AeAOxPY+izIPJDfFDb7eDjev0Us8MO1iFRN8hA==",
      "peer": true
    },
    "@microsoft/api-extractor": {
      "version": "7.34.4",
      "resolved": "https://registry.npmjs.org/@microsoft/api-extractor/-/api-extractor-7.34.4.tgz",
      "integrity": "sha512-HOdcci2nT40ejhwPC3Xja9G+WSJmWhCUKKryRfQYsmE9cD+pxmBaKBKCbuS9jUcl6bLLb4Gz+h7xEN5r0QiXnQ==",
      "requires": {
        "@microsoft/api-extractor-model": "7.26.4",
        "@microsoft/tsdoc": "0.14.2",
        "@microsoft/tsdoc-config": "~0.16.1",
        "@rushstack/node-core-library": "3.55.2",
        "@rushstack/rig-package": "0.3.18",
        "@rushstack/ts-command-line": "4.13.2",
        "colors": "~1.2.1",
        "lodash": "~4.17.15",
        "resolve": "~1.22.1",
        "semver": "~7.3.0",
        "source-map": "~0.6.1",
        "typescript": "~4.8.4"
      },
      "dependencies": {
        "typescript": {
          "version": "4.8.4",
          "resolved": "https://registry.npmjs.org/typescript/-/typescript-4.8.4.tgz",
          "integrity": "sha512-QCh+85mCy+h0IGff8r5XWzOVSbBO+KfeYrMQh7NJ58QujwcE22u+NUSmUxqF+un70P9GXKxa2HCNiTTMJknyjQ=="
        }
      }
    },
    "@microsoft/api-extractor-model": {
      "version": "7.26.4",
      "resolved": "https://registry.npmjs.org/@microsoft/api-extractor-model/-/api-extractor-model-7.26.4.tgz",
      "integrity": "sha512-PDCgCzXDo+SLY5bsfl4bS7hxaeEtnXj7XtuzEE+BtALp7B5mK/NrS2kHWU69pohgsRmEALycQdaQPXoyT2i5MQ==",
      "requires": {
        "@microsoft/tsdoc": "0.14.2",
        "@microsoft/tsdoc-config": "~0.16.1",
        "@rushstack/node-core-library": "3.55.2"
      }
    },
    "@microsoft/dynamicproto-js": {
      "version": "1.1.8",
      "resolved": "https://registry.npmjs.org/@microsoft/dynamicproto-js/-/dynamicproto-js-1.1.8.tgz",
      "integrity": "sha512-j4ZgOZRtX0LTUgKq+4tRQotgwH03HH/mLkYbcgFBBJ9XKTDc4NIGzZeam2UQMzwz+5IVN0SXexNbbsz5B0b/og=="
    },
    "@microsoft/tsdoc": {
      "version": "0.14.2",
      "resolved": "https://registry.npmjs.org/@microsoft/tsdoc/-/tsdoc-0.14.2.tgz",
      "integrity": "sha512-9b8mPpKrfeGRuhFH5iO1iwCLeIIsV6+H1sRfxbkoGXIyQE2BTsPd9zqSqQJ+pv5sJ/hT5M1zvOFL02MnEezFug=="
    },
    "@microsoft/tsdoc-config": {
      "version": "0.16.2",
      "resolved": "https://registry.npmjs.org/@microsoft/tsdoc-config/-/tsdoc-config-0.16.2.tgz",
      "integrity": "sha512-OGiIzzoBLgWWR0UdRJX98oYO+XKGf7tiK4Zk6tQ/E4IJqGCe7dvkTvgDZV5cFJUzLGDOjeAXrnZoA6QkVySuxw==",
      "requires": {
        "@microsoft/tsdoc": "0.14.2",
        "ajv": "~6.12.6",
        "jju": "~1.4.0",
        "resolve": "~1.19.0"
      },
      "dependencies": {
        "resolve": {
          "version": "1.19.0",
          "resolved": "https://registry.npmjs.org/resolve/-/resolve-1.19.0.tgz",
          "integrity": "sha512-rArEXAgsBG4UgRGcynxWIWKFvh/XZCcS8UJdHhwy91zwAvCZIbcs+vAbflgBnNjYMs/i/i+/Ux6IZhML1yPvxg==",
          "requires": {
            "is-core-module": "^2.1.0",
            "path-parse": "^1.0.6"
          }
        }
      }
    },
    "@nevware21/grunt-eslint-ts": {
      "version": "0.2.4",
      "resolved": "https://registry.npmjs.org/@nevware21/grunt-eslint-ts/-/grunt-eslint-ts-0.2.4.tgz",
      "integrity": "sha512-SpuoSgAw84+LzUlkB6Z6FbOdR8SPukUPiSbxnKA6NUAPMfzD97MFn2ly6j4uiqjvTr5wUME3h1+1VKS2rDBC9w==",
      "requires": {
        "eslint-formatter-codeframe": "^7.32.1"
      }
    },
    "@nevware21/grunt-ts-plugin": {
      "version": "0.4.5",
      "resolved": "https://registry.npmjs.org/@nevware21/grunt-ts-plugin/-/grunt-ts-plugin-0.4.5.tgz",
      "integrity": "sha512-4ALgho4uvEBMFu5jiN+bVzGMbpCGPrKjb47jus8T3zlBpi+k/swe6lKb5j6HGQ7EBSN7C41mLU02GMo9ZSgX3Q==",
      "requires": {}
    },
    "@nevware21/ts-async": {
      "version": "0.1.2",
      "resolved": "https://registry.npmjs.org/@nevware21/ts-async/-/ts-async-0.1.2.tgz",
      "integrity": "sha512-NCXzmG+HnkvyduMypWjMn1nZcQLMp3b2nZdt3RJuKZgRrcwCI2ZWcNt3XAfTEMiT+FbZx6htTs/JgWu3m0yZAw==",
      "requires": {
        "@nevware21/ts-utils": ">= 0.7 < 2.x"
      }
    },
    "@nevware21/ts-utils": {
      "version": "0.8.1",
      "resolved": "https://registry.npmjs.org/@nevware21/ts-utils/-/ts-utils-0.8.1.tgz",
      "integrity": "sha512-PqXolj9HaTP33hS1gKhLhBZXiyrTl1jmWL39iiKQMoKEeItnEmWQnTpJRQa1pSCu91MzLxeS+sJotkiPiaKPKw==",
      "requires": {}
    },
    "@nodelib/fs.scandir": {
      "version": "2.1.5",
      "resolved": "https://registry.npmjs.org/@nodelib/fs.scandir/-/fs.scandir-2.1.5.tgz",
      "integrity": "sha512-vq24Bq3ym5HEQm2NKCr3yXDwjc7vTsEThRDnkp2DK9p1uqLR+DHurm/NOTo0KG7HYHU7eppKZj3MyqYuMBf62g==",
      "requires": {
        "@nodelib/fs.stat": "2.0.5",
        "run-parallel": "^1.1.9"
      }
    },
    "@nodelib/fs.stat": {
      "version": "2.0.5",
      "resolved": "https://registry.npmjs.org/@nodelib/fs.stat/-/fs.stat-2.0.5.tgz",
      "integrity": "sha512-RkhPPp2zrqDAQA/2jNhnztcPAlv64XdhIp7a7454A5ovI7Bukxgt7MX7udwAu3zg1DcpPU0rz3VV1SeaqvY4+A=="
    },
    "@nodelib/fs.walk": {
      "version": "1.2.8",
      "resolved": "https://registry.npmjs.org/@nodelib/fs.walk/-/fs.walk-1.2.8.tgz",
      "integrity": "sha512-oGB+UxlgWcgQkgwo8GcEGwemoTFt3FIO9ababBmaGwXIoBKZ+GTy0pP185beGg7Llih/NSHSV2XAs1lnznocSg==",
      "requires": {
        "@nodelib/fs.scandir": "2.1.5",
        "fastq": "^1.6.0"
      }
    },
    "@rollup/plugin-commonjs": {
      "version": "18.1.0",
      "resolved": "https://registry.npmjs.org/@rollup/plugin-commonjs/-/plugin-commonjs-18.1.0.tgz",
      "integrity": "sha512-h3e6T9rUxVMAQswpDIobfUHn/doMzM9sgkMrsMWCFLmB84PSoC8mV8tOloAJjSRwdqhXBqstlX2BwBpHJvbhxg==",
      "requires": {
        "@rollup/pluginutils": "^3.1.0",
        "commondir": "^1.0.1",
        "estree-walker": "^2.0.1",
        "glob": "^7.1.6",
        "is-reference": "^1.2.1",
        "magic-string": "^0.25.7",
        "resolve": "^1.17.0"
      }
    },
    "@rollup/plugin-node-resolve": {
      "version": "11.2.1",
      "resolved": "https://registry.npmjs.org/@rollup/plugin-node-resolve/-/plugin-node-resolve-11.2.1.tgz",
      "integrity": "sha512-yc2n43jcqVyGE2sqV5/YCmocy9ArjVAP/BeXyTtADTBBX6V0e5UMqwO8CdQ0kzjb6zu5P1qMzsScCMRvE9OlVg==",
      "requires": {
        "@rollup/pluginutils": "^3.1.0",
        "@types/resolve": "1.17.1",
        "builtin-modules": "^3.1.0",
        "deepmerge": "^4.2.2",
        "is-module": "^1.0.0",
        "resolve": "^1.19.0"
      }
    },
    "@rollup/plugin-replace": {
      "version": "2.4.2",
      "resolved": "https://registry.npmjs.org/@rollup/plugin-replace/-/plugin-replace-2.4.2.tgz",
      "integrity": "sha512-IGcu+cydlUMZ5En85jxHH4qj2hta/11BHq95iHEyb2sbgiN0eCdzvUcHw5gt9pBL5lTi4JDYJ1acCoMGpTvEZg==",
      "requires": {
        "@rollup/pluginutils": "^3.1.0",
        "magic-string": "^0.25.7"
      }
    },
    "@rollup/pluginutils": {
      "version": "3.1.0",
      "resolved": "https://registry.npmjs.org/@rollup/pluginutils/-/pluginutils-3.1.0.tgz",
      "integrity": "sha512-GksZ6pr6TpIjHm8h9lSQ8pi8BE9VeubNT0OMJ3B5uZJ8pz73NPiqOtCog/x2/QzM1ENChPKxMDhiQuRHsqc+lg==",
      "requires": {
        "@types/estree": "0.0.39",
        "estree-walker": "^1.0.1",
        "picomatch": "^2.2.2"
      },
      "dependencies": {
        "estree-walker": {
          "version": "1.0.1",
          "resolved": "https://registry.npmjs.org/estree-walker/-/estree-walker-1.0.1.tgz",
          "integrity": "sha512-1fMXF3YP4pZZVozF8j/ZLfvnR8NSIljt56UhbZ5PeeDmmGHpgpdwQt7ITlGvYaQukCvuBRMLEiKiYC+oeIg4cg=="
        }
      }
    },
    "@rush-temp/ai-test-framework": {
      "version": "file:projects\\ai-test-framework.tgz",
      "integrity": "sha512-zYhBBkpQo7oy4/SFIQ9CLX7RxHIeXfjdM3q24aIsPoE+csMe+Qg8p47Sv7EFVoHzO5RxcK3lEhWgkbDHcYluKg==",
      "requires": {
        "@microsoft/dynamicproto-js": "^1.1.7",
        "@nevware21/grunt-ts-plugin": "^0.4.3",
        "@nevware21/ts-async": "^0.1.0",
        "@nevware21/ts-utils": ">= 0.8.1 < 2.x",
        "@rollup/plugin-commonjs": "^18.0.0",
        "@rollup/plugin-node-resolve": "^11.2.1",
        "@rollup/plugin-replace": "^2.3.3",
        "@types/qunit": "^2.19.3",
        "@types/sinon": "4.3.3",
        "globby": "^11.0.0",
        "grunt": "^1.5.3",
        "grunt-contrib-qunit": "^6.2.1",
        "magic-string": "^0.25.7",
        "qunit": "^2.11.2",
        "rollup": "^2.32.0",
        "sinon": "^7.3.1",
        "tslib": "^2.0.0",
        "typescript": "^4.9.3"
      }
    },
    "@rush-temp/applicationinsights-analytics-js": {
      "version": "file:projects\\applicationinsights-analytics-js.tgz",
<<<<<<< HEAD
      "integrity": "sha512-BH26eDlFBlvfZbkOFtMQ+LvLfZ6g4AXjmWTHjH7dHd28FBPDwjPwx/prs71DYpotAcN0CV9hm218t14UqxIlVQ==",
=======
      "integrity": "sha512-c0KBIuoWxnYWCvBOddGiXDaIvT5fgRd0k7VXrVfMmL5YvyxhaxruPkrHrMqug4YkN73FqKnyJMw37jUqUUNo4Q==",
>>>>>>> c037b93a
      "requires": {
        "@microsoft/api-extractor": "^7.18.1",
        "@microsoft/dynamicproto-js": "^1.1.7",
        "@nevware21/grunt-eslint-ts": "^0.2.2",
        "@nevware21/grunt-ts-plugin": "^0.4.3",
        "@nevware21/ts-utils": ">= 0.8.1 < 2.x",
        "@rollup/plugin-commonjs": "^18.0.0",
        "@rollup/plugin-node-resolve": "^11.2.1",
        "@rollup/plugin-replace": "^2.3.3",
        "globby": "^11.0.0",
        "grunt": "^1.5.3",
        "grunt-cli": "^1.4.3",
        "grunt-contrib-qunit": "^6.2.1",
        "magic-string": "^0.25.7",
        "pako": "^2.0.3",
        "qunit": "^2.11.2",
        "rollup": "^2.32.0",
        "rollup-plugin-cleanup": "^3.2.1",
        "sinon": "^7.3.1",
        "tslib": "^2.0.0",
        "typescript": "^4.9.3"
      }
    },
    "@rush-temp/applicationinsights-channel-js": {
      "version": "file:projects\\applicationinsights-channel-js.tgz",
<<<<<<< HEAD
      "integrity": "sha512-u1WWM8Jwgf8Sda6v7LknQpcT3ZGhgdW0VRX2egdyTiF6zoL9Rc/kaZRNxINyLmjVlO8VN6uzB223hNu1bxW03w==",
=======
      "integrity": "sha512-iFuXK1S10XwfOyvewEIruZtvVhRkESkV32h40i08ybq6xlZ7agKMVwrRyclF2zHtF1y1jiQkg7f1dMSjDPFwGQ==",
>>>>>>> c037b93a
      "requires": {
        "@microsoft/api-extractor": "^7.18.1",
        "@microsoft/dynamicproto-js": "^1.1.7",
        "@nevware21/grunt-eslint-ts": "^0.2.2",
        "@nevware21/grunt-ts-plugin": "^0.4.3",
        "@nevware21/ts-utils": ">= 0.8.1 < 2.x",
        "@rollup/plugin-commonjs": "^18.0.0",
        "@rollup/plugin-node-resolve": "^11.2.1",
        "@rollup/plugin-replace": "^2.3.3",
        "@types/sinon": "4.3.3",
        "globby": "^11.0.0",
        "grunt": "^1.5.3",
        "grunt-cli": "^1.4.3",
        "magic-string": "^0.25.7",
        "rollup": "^2.32.0",
        "rollup-plugin-cleanup": "^3.2.1",
        "sinon": "^7.3.1",
        "tslib": "^2.0.0",
        "typescript": "^4.9.3"
      }
    },
    "@rush-temp/applicationinsights-chrome-debug-extension": {
      "version": "file:projects\\applicationinsights-chrome-debug-extension.tgz",
<<<<<<< HEAD
      "integrity": "sha512-CDPfAHNoslfL/f9FkiZtLubRMUvp9NklzIGxHaOb9NEdST/GHhn6CDOpBosTLPb6tQiJNQArHI7xSyrFv17jDw==",
=======
      "integrity": "sha512-crMHBPZSpKaDr/RimQls8H6RAgmxvECZf6VsEkh8Q4PNOL1VBuIw1xMxXYRdj8haw91Q9dY/tj4g8XOnltwePg==",
>>>>>>> c037b93a
      "requires": {
        "@microsoft/dynamicproto-js": "^1.1.7",
        "@nevware21/grunt-eslint-ts": "^0.2.2",
        "@nevware21/grunt-ts-plugin": "^0.4.3",
        "@nevware21/ts-utils": ">= 0.8.1 < 2.x",
        "@rollup/plugin-commonjs": "^18.0.0",
        "@rollup/plugin-node-resolve": "^11.2.1",
        "@rollup/plugin-replace": "^2.3.3",
        "@types/chrome": "^0.0.181",
        "@types/file-saver": "~2.0.1",
        "@types/lodash": "^4.14.181",
        "@types/node": "11.13.2",
        "@types/react": "^16.9.11",
        "@types/react-dom": "^16.9.4",
        "ansi-regex": ">=5.0.1",
        "archiver": "^5.3.0",
        "autoprefixer": "9.4.5",
        "file-saver": "^2.0.0",
        "grunt": "^1.5.3",
        "react": "^17.0.2",
        "react-dom": "^17.0.2",
        "react-is": "16.13.1",
        "rollup": "^2.32.0",
        "rollup-plugin-cleanup": "^3.2.1",
        "rollup-plugin-copy": "^3.4.0",
        "rollup-plugin-peer-deps-external": "^2.2.4",
        "scheduler": "~0.11.2",
        "typescript": "^4.9.3"
      }
    },
    "@rush-temp/applicationinsights-clickanalytics-js": {
      "version": "file:projects\\applicationinsights-clickanalytics-js.tgz",
<<<<<<< HEAD
      "integrity": "sha512-d2eye0I7i1MH0zfhyHRWENBarryq3hDj67ZvSfb1zYkIY+cH5MG8SLCTUi0nSnhwUsqq6lzibFZLDSUtDv7egg==",
=======
      "integrity": "sha512-AQ7q0QfLUDo2hfut8e/saTmOOsPWwLaaDkdn/JUyhGIjHs9t3Y2K/SLrVcXYC03vABuB7majJUrtuDqA5updpQ==",
>>>>>>> c037b93a
      "requires": {
        "@microsoft/api-extractor": "^7.18.1",
        "@microsoft/dynamicproto-js": "^1.1.7",
        "@nevware21/grunt-eslint-ts": "^0.2.2",
        "@nevware21/grunt-ts-plugin": "^0.4.3",
        "@nevware21/ts-utils": ">= 0.8.1 < 2.x",
        "@rollup/plugin-commonjs": "^18.0.0",
        "@rollup/plugin-node-resolve": "^11.2.1",
        "@rollup/plugin-replace": "^2.3.3",
        "globby": "^11.0.0",
        "grunt": "^1.5.3",
        "grunt-cli": "^1.4.3",
        "grunt-contrib-qunit": "^6.2.1",
        "magic-string": "^0.25.7",
        "rollup": "^2.32.0",
        "rollup-plugin-cleanup": "^3.2.1",
        "tslib": "^2.0.0",
        "typescript": "^4.9.3"
      }
    },
    "@rush-temp/applicationinsights-common": {
      "version": "file:projects\\applicationinsights-common.tgz",
<<<<<<< HEAD
      "integrity": "sha512-RpqDTWAvOXr9zsiO28km/IB8royaAHwRONhYlJ9pSfgR6sWTYtpvH14MKpcfxBjhJBysMEMcN0fZhsqeXytyPQ==",
=======
      "integrity": "sha512-SYgn67E+BXkYmedD8opai86YxoRbF68dWW0zdfJ16vv1Bpc0Hm044dT/prwIXPoudFXb6u3/RViZRj4vPl7qxQ==",
>>>>>>> c037b93a
      "requires": {
        "@microsoft/api-extractor": "^7.18.1",
        "@microsoft/dynamicproto-js": "^1.1.7",
        "@nevware21/grunt-eslint-ts": "^0.2.2",
        "@nevware21/grunt-ts-plugin": "^0.4.3",
        "@nevware21/ts-utils": ">= 0.8.1 < 2.x",
        "@rollup/plugin-commonjs": "^18.0.0",
        "@rollup/plugin-node-resolve": "^11.2.1",
        "@rollup/plugin-replace": "^2.3.3",
        "globby": "^11.0.0",
        "grunt": "^1.5.3",
        "grunt-cli": "^1.4.3",
        "grunt-contrib-qunit": "^6.2.1",
        "magic-string": "^0.25.7",
        "rollup": "^2.32.0",
        "rollup-plugin-cleanup": "^3.2.1",
        "sinon": "^7.3.1",
        "tslib": "^2.0.0",
        "typescript": "^4.9.3"
      }
    },
    "@rush-temp/applicationinsights-core-js": {
      "version": "file:projects\\applicationinsights-core-js.tgz",
      "integrity": "sha512-cfAVKpsesjQIQJryUE0rt4SKhvpU0loGijcpU1OMHMPCem3LmKTsQj8ZKDiAGm9tLKTzxhcgM9i86/QPWgyPlQ==",
      "requires": {
        "@microsoft/api-extractor": "^7.18.1",
        "@microsoft/dynamicproto-js": "^1.1.7",
        "@nevware21/grunt-eslint-ts": "^0.2.2",
        "@nevware21/grunt-ts-plugin": "^0.4.3",
        "@nevware21/ts-utils": ">= 0.8.1 < 2.x",
        "@rollup/plugin-commonjs": "^18.0.0",
        "@rollup/plugin-node-resolve": "^11.2.1",
        "@rollup/plugin-replace": "^2.3.3",
        "globby": "^11.0.0",
        "grunt": "^1.5.3",
        "grunt-cli": "^1.4.3",
        "grunt-contrib-qunit": "^6.2.1",
        "magic-string": "^0.25.7",
        "pako": "^2.0.3",
        "qunit": "^2.11.2",
        "rollup": "^2.32.0",
        "rollup-plugin-cleanup": "^3.2.1",
        "sinon": "^7.3.1",
        "tslib": "^2.0.0",
        "typescript": "^4.9.3"
      }
    },
    "@rush-temp/applicationinsights-debugplugin-js": {
      "version": "file:projects\\applicationinsights-debugplugin-js.tgz",
<<<<<<< HEAD
      "integrity": "sha512-5LPlI6g/yR2HT1vikTpUS8pY30qG1544jJmG2Aftr3uqArQwKs7Ntokc2bVuUSEO3jgfrkmaIWX6SiUCNKsoww==",
=======
      "integrity": "sha512-UBNJGq6QILiaO9db/qqJhLqrql/Tkds3UTDKc+uB/AbnjJocqpp18eWuOI4D63kbhi0GWX3QdbckIVgrmwGZDw==",
>>>>>>> c037b93a
      "requires": {
        "@microsoft/api-extractor": "^7.18.1",
        "@microsoft/dynamicproto-js": "^1.1.7",
        "@nevware21/grunt-eslint-ts": "^0.2.2",
        "@nevware21/grunt-ts-plugin": "^0.4.3",
        "@nevware21/ts-utils": ">= 0.8.1 < 2.x",
        "@rollup/plugin-commonjs": "^18.0.0",
        "@rollup/plugin-node-resolve": "^11.2.1",
        "@rollup/plugin-replace": "^2.3.3",
        "globby": "^11.0.0",
        "grunt": "^1.5.3",
        "grunt-cli": "^1.4.3",
        "grunt-contrib-qunit": "^6.2.1",
        "magic-string": "^0.25.7",
        "rollup": "^2.32.0",
        "rollup-plugin-cleanup": "^3.2.1",
        "tslib": "^2.0.0",
        "typescript": "^4.9.3"
      }
    },
    "@rush-temp/applicationinsights-dependencies-js": {
      "version": "file:projects\\applicationinsights-dependencies-js.tgz",
<<<<<<< HEAD
      "integrity": "sha512-QNqj6ts071h9mQEFWlrk9j/h6srdUyP8n/2iOV6jNT39PgDiFPV1gFfdMJHdqq7cN6A4J64dgUerj8cBejEydw==",
=======
      "integrity": "sha512-EEzWoF79oEmfEihFXJgP6W0CwlijpZfOUXGnB9ljxVlHnLEXrqQYrN8Dpc8xKVajJJMD+wX50P8IdFmJrIRsng==",
>>>>>>> c037b93a
      "requires": {
        "@microsoft/api-extractor": "^7.18.1",
        "@microsoft/dynamicproto-js": "^1.1.7",
        "@nevware21/grunt-eslint-ts": "^0.2.2",
        "@nevware21/grunt-ts-plugin": "^0.4.3",
        "@nevware21/ts-async": "^0.1.0",
        "@nevware21/ts-utils": ">= 0.8.1 < 2.x",
        "@rollup/plugin-commonjs": "^18.0.0",
        "@rollup/plugin-node-resolve": "^11.2.1",
        "@rollup/plugin-replace": "^2.3.3",
        "globby": "^11.0.0",
        "grunt": "^1.5.3",
        "grunt-cli": "^1.4.3",
        "grunt-contrib-qunit": "^6.2.1",
        "magic-string": "^0.25.7",
        "qunit": "^2.11.2",
        "rollup": "^2.32.0",
        "rollup-plugin-cleanup": "^3.2.1",
        "sinon": "^7.3.1",
        "tslib": "^2.0.0",
        "typescript": "^4.9.3"
      }
    },
    "@rush-temp/applicationinsights-example-aisku": {
      "version": "file:projects\\applicationinsights-example-aisku.tgz",
<<<<<<< HEAD
      "integrity": "sha512-RaDv77UIwCOSU67vkbJtt40wL6B9pAXQxHWfjb2uygAWwv0qvAU7huUP0bzvTAcqrAyga1WImv3OEkH08/BIug==",
=======
      "integrity": "sha512-xTdGof1kGlG0uowMcEX7PN2Gqpk4Htl+lbdNs4D1MTDUCoNy8imITSNzkoiWEW6RT69W2gD7jQf/yV45LsmJBA==",
>>>>>>> c037b93a
      "requires": {
        "@microsoft/dynamicproto-js": "^1.1.7",
        "@rollup/plugin-commonjs": "^18.0.0",
        "@rollup/plugin-node-resolve": "^11.2.1",
        "@rollup/plugin-replace": "^2.3.3",
        "grunt": "^1.5.3",
        "grunt-cli": "^1.4.3",
        "rollup": "^2.32.0",
        "rollup-plugin-cleanup": "^3.2.1",
        "tslib": "*",
        "typescript": "^4.9.3"
      }
    },
    "@rush-temp/applicationinsights-example-dependencies": {
      "version": "file:projects\\applicationinsights-example-dependencies.tgz",
<<<<<<< HEAD
      "integrity": "sha512-8+oOZMiLMqkrdAGXCJEqTPEr2YHlgTDokSHtPmn7FiX3VkYX2H5AbM4WN1U05F8422rpsfYgEmm6pg1kJ37zTQ==",
=======
      "integrity": "sha512-GpzkZmiyRUl+mUISh9fT53vIsYzRHRSDMMbjsoDdh4BIztjE5mi/pNmBjSli3f3wbeLRLiK0wvurWb2pugJI/A==",
>>>>>>> c037b93a
      "requires": {
        "@microsoft/dynamicproto-js": "^1.1.7",
        "@rollup/plugin-commonjs": "^18.0.0",
        "@rollup/plugin-node-resolve": "^11.2.1",
        "@rollup/plugin-replace": "^2.3.3",
        "grunt": "^1.5.3",
        "grunt-cli": "^1.4.3",
        "rollup": "^2.32.0",
        "rollup-plugin-cleanup": "^3.2.1",
        "tslib": "*",
        "typescript": "^4.9.3"
      }
    },
    "@rush-temp/applicationinsights-example-shared-worker": {
      "version": "file:projects\\applicationinsights-example-shared-worker.tgz",
<<<<<<< HEAD
      "integrity": "sha512-3ulYAafPjFYbGgWqGmSNIs6FinYeUOv/e76XDyT5IkZaffggD2k6V+Xm1NijQYJZP6syuR1oxC4CFeCC/r0Csw==",
=======
      "integrity": "sha512-dxUXmN04mhYish2ppAIk9rrYq5FOwnpKwGU9NxRAjEHn+h+GZ9VF5r+hNXWrQg/AuFXzzjXEmnQmvFQsNCDvpQ==",
>>>>>>> c037b93a
      "requires": {
        "@microsoft/dynamicproto-js": "^1.1.7",
        "@nevware21/grunt-eslint-ts": "^0.2.2",
        "@nevware21/grunt-ts-plugin": "^0.4.3",
        "@nevware21/ts-utils": ">= 0.8.1 < 2.x",
        "@rollup/plugin-commonjs": "^18.0.0",
        "@rollup/plugin-node-resolve": "^11.2.1",
        "@rollup/plugin-replace": "^2.3.3",
        "globby": "^11.0.0",
        "grunt": "^1.5.3",
        "grunt-cli": "^1.4.3",
        "grunt-contrib-qunit": "^6.2.1",
        "magic-string": "^0.25.7",
        "pako": "^2.0.3",
        "qunit": "^2.11.2",
        "rollup": "^2.32.0",
        "rollup-plugin-cleanup": "^3.2.1",
        "sinon": "^7.3.1",
        "tslib": "^2.0.0",
        "typescript": "^4.9.3"
      }
    },
    "@rush-temp/applicationinsights-js-release-tools": {
      "version": "file:projects\\applicationinsights-js-release-tools.tgz",
      "integrity": "sha512-6sVB5NMzKj/P9v9UvZlA/IjQSkGeupaDliSt2IZqy+SlR59Hv335Ekz/5f54xMHu+QiARXJATbjX7lDfCMG8qw==",
      "requires": {
        "globby": "^11.0.0",
        "grunt": "^1.5.3"
      }
    },
    "@rush-temp/applicationinsights-perfmarkmeasure-js": {
      "version": "file:projects\\applicationinsights-perfmarkmeasure-js.tgz",
<<<<<<< HEAD
      "integrity": "sha512-WQ5Wn4y5N7WoJVdT8WgerAnl66/iZWXm+wcYnCD0FP5+/V1/H39FYhDdYd9gyrRHUoQL/CBDS4mzAUMasRm1Qg==",
=======
      "integrity": "sha512-cjZtBApLXGvYl9gc7XZCx1i1w0kFNC3x44sKakOvWWqcDwEx2Ve+hnTGvjNjIwWe3R7wb/PzbOM8UDg2Rbl+Ig==",
>>>>>>> c037b93a
      "requires": {
        "@microsoft/api-extractor": "^7.18.1",
        "@microsoft/dynamicproto-js": "^1.1.7",
        "@nevware21/grunt-eslint-ts": "^0.2.2",
        "@nevware21/grunt-ts-plugin": "^0.4.3",
        "@nevware21/ts-utils": ">= 0.8.1 < 2.x",
        "@rollup/plugin-commonjs": "^18.0.0",
        "@rollup/plugin-node-resolve": "^11.2.1",
        "@rollup/plugin-replace": "^2.3.3",
        "globby": "^11.0.0",
        "grunt": "^1.5.3",
        "grunt-cli": "^1.4.3",
        "magic-string": "^0.25.7",
        "pako": "^2.0.3",
        "rollup": "^2.32.0",
        "rollup-plugin-cleanup": "^3.2.1",
        "tslib": "^2.0.0",
        "typescript": "^4.9.3"
      }
    },
    "@rush-temp/applicationinsights-properties-js": {
      "version": "file:projects\\applicationinsights-properties-js.tgz",
<<<<<<< HEAD
      "integrity": "sha512-LAt5M3F79tmEauDex5LvCKHLjgPhkbkkvdgwBMPCjBCeUBprk5Zx8s4tvcxn06eHvKpd3B+x7wAxvqBr1FtJlQ==",
=======
      "integrity": "sha512-rfx6bazr+SfjxxpHDXafjU7tEI+808bXkjCKUGU+w0ckjma3DHit77apVo0JhqkIM8oGrtEhNNSZwA8zLRFwZA==",
>>>>>>> c037b93a
      "requires": {
        "@microsoft/api-extractor": "^7.18.1",
        "@microsoft/dynamicproto-js": "^1.1.7",
        "@nevware21/grunt-eslint-ts": "^0.2.2",
        "@nevware21/grunt-ts-plugin": "^0.4.3",
        "@nevware21/ts-utils": ">= 0.8.1 < 2.x",
        "@rollup/plugin-commonjs": "^18.0.0",
        "@rollup/plugin-node-resolve": "^11.2.1",
        "@rollup/plugin-replace": "^2.3.3",
        "globby": "^11.0.0",
        "grunt": "^1.5.3",
        "grunt-cli": "^1.4.3",
        "grunt-contrib-qunit": "^6.2.1",
        "magic-string": "^0.25.7",
        "pako": "^2.0.3",
        "qunit": "^2.11.2",
        "rollup": "^2.32.0",
        "rollup-plugin-cleanup": "^3.2.1",
        "sinon": "^7.3.1",
        "tslib": "^2.0.0",
        "typescript": "^4.9.3"
      }
    },
    "@rush-temp/applicationinsights-rollup-es5": {
      "version": "file:projects\\applicationinsights-rollup-es5.tgz",
      "integrity": "sha512-wDKGynDh2Sct270t6VMn0qqOb0U2RDS4aApnl7+LSaK6lPJ8lKOlvdq7xv/fe+avYR/343pJ/bvVRaa7yOa5zg==",
      "requires": {
        "@nevware21/grunt-eslint-ts": "^0.2.2",
        "@nevware21/grunt-ts-plugin": "^0.4.3",
        "@rollup/plugin-commonjs": "^18.0.0",
        "@rollup/plugin-node-resolve": "^11.2.1",
        "@rollup/plugin-replace": "^2.3.3",
        "@types/qunit": "^2.19.3",
        "chromium": "^3.0.2",
        "grunt": "^1.5.3",
        "grunt-cli": "^1.4.3",
        "grunt-contrib-qunit": "^6.2.1",
        "magic-string": "^0.25.7",
        "rollup": "^2.32.0",
        "rollup-plugin-minify-es": "^1.1.1",
        "tslib": "^2.0.0",
        "typescript": "^4.9.3"
      }
    },
    "@rush-temp/applicationinsights-rollup-plugin-uglify3-js": {
      "version": "file:projects\\applicationinsights-rollup-plugin-uglify3-js.tgz",
      "integrity": "sha512-zydtMm3bVuoy1Rlfrhq1vWjZnCCMuHPrhx9vQjJaaAl9f3BBZ4+5avVHzcVLzm9MjapHWGhoXo2zZdMDIs0Sog==",
      "requires": {
        "@nevware21/grunt-eslint-ts": "^0.2.2",
        "@nevware21/grunt-ts-plugin": "^0.4.3",
        "@rollup/plugin-commonjs": "^18.0.0",
        "@rollup/plugin-node-resolve": "^11.2.1",
        "@rollup/plugin-replace": "^2.3.3",
        "grunt": "^1.5.3",
        "grunt-cli": "^1.4.3",
        "grunt-contrib-qunit": "^6.2.1",
        "rollup": "^2.32.0",
        "rollup-plugin-minify-es": "^1.1.1",
        "tslib": "^2.0.0",
        "typescript": "^4.9.3",
        "uglify-js": "3.16.0"
      }
    },
    "@rush-temp/applicationinsights-shims": {
      "version": "file:projects\\applicationinsights-shims.tgz",
      "integrity": "sha512-Ly9v4q6m8Wh091D7CwJtbAVOPOMuUt7Ewh5xsGwNzF0Cw5IqSc6EJsU33i8sqx98u4Aia6bk376KMG+C2Ff/Sg==",
      "requires": {
        "@nevware21/grunt-eslint-ts": "^0.2.2",
        "@nevware21/grunt-ts-plugin": "^0.4.3",
        "@rollup/plugin-commonjs": "^18.0.0",
        "@rollup/plugin-node-resolve": "^11.2.1",
        "@rollup/plugin-replace": "^2.3.3",
        "@types/qunit": "^2.19.3",
        "grunt": "^1.5.3",
        "grunt-cli": "^1.4.3",
        "grunt-contrib-qunit": "^6.2.1",
        "rollup": "^2.32.0",
        "rollup-plugin-minify-es": "^1.1.1",
        "typescript": "^4.9.3"
      }
    },
    "@rush-temp/applicationinsights-teechannel-js": {
      "version": "file:projects\\applicationinsights-teechannel-js.tgz",
      "integrity": "sha512-CvYQQXOFTCp2+vmmErQHYm+Ncckrp1lHijdVJ2+JqXRHdBI6ZbR2V5lx5bFiY2Zx3l2yyxjGn/bTK8y33gQQMQ==",
      "requires": {
        "@microsoft/api-extractor": "^7.18.1",
        "@microsoft/dynamicproto-js": "^1.1.7",
        "@nevware21/grunt-eslint-ts": "^0.2.2",
        "@nevware21/grunt-ts-plugin": "^0.4.3",
        "@nevware21/ts-utils": ">= 0.8.1 < 2.x",
        "@rollup/plugin-commonjs": "^18.0.0",
        "@rollup/plugin-node-resolve": "^11.2.1",
        "@rollup/plugin-replace": "^2.3.3",
        "@types/sinon": "4.3.3",
        "globby": "^11.0.0",
        "grunt": "^1.5.3",
        "grunt-cli": "^1.4.3",
        "magic-string": "^0.25.7",
        "rollup": "^2.32.0",
        "rollup-plugin-cleanup": "^3.2.1",
        "sinon": "^7.3.1",
        "tslib": "^2.0.0",
        "typescript": "^4.9.3"
      }
    },
    "@rush-temp/applicationinsights-web": {
      "version": "file:projects\\applicationinsights-web.tgz",
<<<<<<< HEAD
      "integrity": "sha512-87+swtONwRvXyejiXwhom6XbrGQKs0i3WxJZeIEqQqthGHFmqvco/tKKAksB+jOuSxET1PKC/eAN32Zxt+jNQA==",
=======
      "integrity": "sha512-I+ia2Fx8sjO8g3d3w9GiLJD+76wwFNJ/Wgn8f7d50VuqnRZLD6+DaL5cTbUziFvO3s4Yd/NwDHJmYJ5d5+DmrA==",
>>>>>>> c037b93a
      "requires": {
        "@microsoft/api-extractor": "^7.18.1",
        "@microsoft/dynamicproto-js": "^1.1.7",
        "@nevware21/grunt-eslint-ts": "^0.2.2",
        "@nevware21/grunt-ts-plugin": "^0.4.3",
        "@nevware21/ts-utils": ">= 0.8.1 < 2.x",
        "@rollup/plugin-commonjs": "^18.0.0",
        "@rollup/plugin-node-resolve": "^11.2.1",
        "@rollup/plugin-replace": "^2.3.3",
        "finalhandler": "^1.1.1",
        "globby": "^11.0.0",
        "grunt": "^1.5.3",
        "grunt-cli": "^1.4.3",
        "grunt-contrib-qunit": "^6.2.1",
        "magic-string": "^0.25.7",
        "pako": "^2.0.3",
        "rollup": "^2.32.0",
        "rollup-plugin-cleanup": "^3.2.1",
        "selenium-server-standalone-jar": "^3.141.5",
        "serve-static": "^1.13.2",
        "sinon": "^7.3.1",
        "tslib": "^2.0.0",
        "typescript": "^4.9.3"
      }
    },
    "@rush-temp/applicationinsights-web-basic": {
      "version": "file:projects\\applicationinsights-web-basic.tgz",
<<<<<<< HEAD
      "integrity": "sha512-jKClPQNprvvhzBfs2zErGMFkCqsA5qHc1zdpTHEay8tcyLzyYP25ETYq+yHwmNnOmkq0tH525qscuKzHnRsfUw==",
=======
      "integrity": "sha512-ty/E6WYr4gO3bZIrZTwJSfD8kKiijZmtqoumk2x4wA6EplH3Y46iMn71ta5fHG+7mYLyXjcMX3rAHmDAgpaQnw==",
>>>>>>> c037b93a
      "requires": {
        "@microsoft/api-extractor": "^7.18.1",
        "@microsoft/dynamicproto-js": "^1.1.7",
        "@nevware21/grunt-eslint-ts": "^0.2.2",
        "@nevware21/grunt-ts-plugin": "^0.4.3",
        "@nevware21/ts-utils": ">= 0.8.1 < 2.x",
        "@rollup/plugin-commonjs": "^18.0.0",
        "@rollup/plugin-node-resolve": "^11.2.1",
        "@rollup/plugin-replace": "^2.3.3",
        "globby": "^11.0.0",
        "grunt": "^1.5.3",
        "grunt-cli": "^1.4.3",
        "grunt-contrib-qunit": "^6.2.1",
        "magic-string": "^0.25.7",
        "pako": "^2.0.3",
        "rollup": "^2.32.0",
        "rollup-plugin-cleanup": "^3.2.1",
        "tslib": "^2.0.0",
        "typescript": "^4.9.3"
      }
    },
    "@rush-temp/applicationinsights-web-config": {
      "version": "file:projects\\applicationinsights-web-config.tgz",
      "integrity": "sha512-WwlTM/noixyLMqKFBLKa9o88N/2Z3dA9m0R6Qc9UvBNseZqPIpvl1vRMDnmwjMMV6lV3FsmeSmjD7LCJphXF2Q=="
    },
    "@rush-temp/applicationinsights-web-snippet": {
      "version": "file:projects\\applicationinsights-web-snippet.tgz",
      "integrity": "sha512-/4svI/xcr6ALKvHASlLVhCYh1ytlJgdxVRmSg3zYggmED6f3nihAIWyGgdu7Do0t+aVr3MvUoQL3YdIqok/Ppw==",
      "requires": {
        "@nevware21/grunt-eslint-ts": "^0.2.2",
        "@nevware21/grunt-ts-plugin": "^0.4.3",
        "@rollup/plugin-commonjs": "^18.0.0",
        "@rollup/plugin-node-resolve": "^11.2.1",
        "@rollup/plugin-replace": "^2.3.3",
        "grunt": "^1.5.3",
        "grunt-cli": "^1.4.3",
        "grunt-contrib-qunit": "^6.2.1",
        "magic-string": "^0.25.7",
        "rollup": "^2.32.0",
        "rollup-plugin-cleanup": "^3.2.1",
        "tslib": "^2.0.0",
        "typescript": "^4.9.3"
      }
    },
    "@rushstack/node-core-library": {
      "version": "3.55.2",
      "resolved": "https://registry.npmjs.org/@rushstack/node-core-library/-/node-core-library-3.55.2.tgz",
      "integrity": "sha512-SaLe/x/Q/uBVdNFK5V1xXvsVps0y7h1sN7aSJllQyFbugyOaxhNRF25bwEDnicARNEjJw0pk0lYnJQ9Kr6ev0A==",
      "requires": {
        "colors": "~1.2.1",
        "fs-extra": "~7.0.1",
        "import-lazy": "~4.0.0",
        "jju": "~1.4.0",
        "resolve": "~1.22.1",
        "semver": "~7.3.0",
        "z-schema": "~5.0.2"
      }
    },
    "@rushstack/rig-package": {
      "version": "0.3.18",
      "resolved": "https://registry.npmjs.org/@rushstack/rig-package/-/rig-package-0.3.18.tgz",
      "integrity": "sha512-SGEwNTwNq9bI3pkdd01yCaH+gAsHqs0uxfGvtw9b0LJXH52qooWXnrFTRRLG1aL9pf+M2CARdrA9HLHJys3jiQ==",
      "requires": {
        "resolve": "~1.22.1",
        "strip-json-comments": "~3.1.1"
      }
    },
    "@rushstack/ts-command-line": {
      "version": "4.13.2",
      "resolved": "https://registry.npmjs.org/@rushstack/ts-command-line/-/ts-command-line-4.13.2.tgz",
      "integrity": "sha512-bCU8qoL9HyWiciltfzg7GqdfODUeda/JpI0602kbN5YH22rzTxyqYvv7aRLENCM7XCQ1VRs7nMkEqgJUOU8Sag==",
      "requires": {
        "@types/argparse": "1.0.38",
        "argparse": "~1.0.9",
        "colors": "~1.2.1",
        "string-argv": "~0.3.1"
      }
    },
    "@sindresorhus/is": {
      "version": "4.6.0",
      "resolved": "https://registry.npmjs.org/@sindresorhus/is/-/is-4.6.0.tgz",
      "integrity": "sha512-t09vSN3MdfsyCHoFcTRCH/iUtG7OJ0CsjzB8cjAmKc/va/kIgeDI/TxsigdncE/4be734m0cvIYwNaV4i2XqAw=="
    },
    "@sinonjs/commons": {
      "version": "1.8.6",
      "resolved": "https://registry.npmjs.org/@sinonjs/commons/-/commons-1.8.6.tgz",
      "integrity": "sha512-Ky+XkAkqPZSm3NLBeUng77EBQl3cmeJhITaGHdYH8kjVB+aun3S4XBRti2zt17mtt0mIUDiNxYeoJm6drVvBJQ==",
      "requires": {
        "type-detect": "4.0.8"
      }
    },
    "@sinonjs/formatio": {
      "version": "3.2.2",
      "resolved": "https://registry.npmjs.org/@sinonjs/formatio/-/formatio-3.2.2.tgz",
      "integrity": "sha512-B8SEsgd8gArBLMD6zpRw3juQ2FVSsmdd7qlevyDqzS9WTCtvF55/gAL+h6gue8ZvPYcdiPdvueM/qm//9XzyTQ==",
      "requires": {
        "@sinonjs/commons": "^1",
        "@sinonjs/samsam": "^3.1.0"
      }
    },
    "@sinonjs/samsam": {
      "version": "3.3.3",
      "resolved": "https://registry.npmjs.org/@sinonjs/samsam/-/samsam-3.3.3.tgz",
      "integrity": "sha512-bKCMKZvWIjYD0BLGnNrxVuw4dkWCYsLqFOUWw8VgKF/+5Y+mE7LfHWPIYoDXowH+3a9LsWDMo0uAP8YDosPvHQ==",
      "requires": {
        "@sinonjs/commons": "^1.3.0",
        "array-from": "^2.1.1",
        "lodash": "^4.17.15"
      }
    },
    "@sinonjs/text-encoding": {
      "version": "0.7.2",
      "resolved": "https://registry.npmjs.org/@sinonjs/text-encoding/-/text-encoding-0.7.2.tgz",
      "integrity": "sha512-sXXKG+uL9IrKqViTtao2Ws6dy0znu9sOaP1di/jKGW1M6VssO8vlpXCQcpZ+jisQ1tTFAC5Jo/EOzFbggBagFQ=="
    },
    "@szmarczak/http-timer": {
      "version": "4.0.6",
      "resolved": "https://registry.npmjs.org/@szmarczak/http-timer/-/http-timer-4.0.6.tgz",
      "integrity": "sha512-4BAffykYOgO+5nzBWYwE3W90sBgLJoUPRWWcL8wlyiM8IB8ipJz3UMJ9KXQd1RKQXpKp8Tutn80HZtWsu2u76w==",
      "requires": {
        "defer-to-connect": "^2.0.0"
      }
    },
    "@types/argparse": {
      "version": "1.0.38",
      "resolved": "https://registry.npmjs.org/@types/argparse/-/argparse-1.0.38.tgz",
      "integrity": "sha512-ebDJ9b0e702Yr7pWgB0jzm+CX4Srzz8RcXtLJDJB+BSccqMa36uyH/zUsSYao5+BD1ytv3k3rPYCq4mAE1hsXA=="
    },
    "@types/cacheable-request": {
      "version": "6.0.3",
      "resolved": "https://registry.npmjs.org/@types/cacheable-request/-/cacheable-request-6.0.3.tgz",
      "integrity": "sha512-IQ3EbTzGxIigb1I3qPZc1rWJnH0BmSKv5QYTalEwweFvyBDLSAe24zP0le/hyi7ecGfZVlIVAg4BZqb8WBwKqw==",
      "requires": {
        "@types/http-cache-semantics": "*",
        "@types/keyv": "^3.1.4",
        "@types/node": "*",
        "@types/responselike": "^1.0.0"
      }
    },
    "@types/chrome": {
      "version": "0.0.181",
      "resolved": "https://registry.npmjs.org/@types/chrome/-/chrome-0.0.181.tgz",
      "integrity": "sha512-34Ln9YVVC8a195ruqWeaty3pouFdCLr9L5kPcbRflQcxnbXQnHor9uETof8OhDf8JLDytSRDiuDsRXYQYQ+9FA==",
      "requires": {
        "@types/filesystem": "*",
        "@types/har-format": "*"
      }
    },
    "@types/estree": {
      "version": "0.0.39",
      "resolved": "https://registry.npmjs.org/@types/estree/-/estree-0.0.39.tgz",
      "integrity": "sha512-EYNwp3bU+98cpU4lAWYYL7Zz+2gryWH1qbdDTidVd6hkiR6weksdbMadyXKXNPEkQFhXM+hVO9ZygomHXp+AIw=="
    },
    "@types/file-saver": {
      "version": "2.0.5",
      "resolved": "https://registry.npmjs.org/@types/file-saver/-/file-saver-2.0.5.tgz",
      "integrity": "sha512-zv9kNf3keYegP5oThGLaPk8E081DFDuwfqjtiTzm6PoxChdJ1raSuADf2YGCVIyrSynLrgc8JWv296s7Q7pQSQ=="
    },
    "@types/filesystem": {
      "version": "0.0.32",
      "resolved": "https://registry.npmjs.org/@types/filesystem/-/filesystem-0.0.32.tgz",
      "integrity": "sha512-Yuf4jR5YYMR2DVgwuCiP11s0xuVRyPKmz8vo6HBY3CGdeMj8af93CFZX+T82+VD1+UqHOxTq31lO7MI7lepBtQ==",
      "requires": {
        "@types/filewriter": "*"
      }
    },
    "@types/filewriter": {
      "version": "0.0.29",
      "resolved": "https://registry.npmjs.org/@types/filewriter/-/filewriter-0.0.29.tgz",
      "integrity": "sha512-BsPXH/irW0ht0Ji6iw/jJaK8Lj3FJemon2gvEqHKpCdDCeemHa+rI3WBGq5z7cDMZgoLjY40oninGxqk+8NzNQ=="
    },
    "@types/fs-extra": {
      "version": "8.1.2",
      "resolved": "https://registry.npmjs.org/@types/fs-extra/-/fs-extra-8.1.2.tgz",
      "integrity": "sha512-SvSrYXfWSc7R4eqnOzbQF4TZmfpNSM9FrSWLU3EUnWBuyZqNBOrv1B1JA3byUDPUl9z4Ab3jeZG2eDdySlgNMg==",
      "requires": {
        "@types/node": "*"
      }
    },
    "@types/glob": {
      "version": "7.2.0",
      "resolved": "https://registry.npmjs.org/@types/glob/-/glob-7.2.0.tgz",
      "integrity": "sha512-ZUxbzKl0IfJILTS6t7ip5fQQM/J3TJYubDm3nMbgubNNYS62eXeUpoLUC8/7fJNiFYHTrGPQn7hspDUzIHX3UA==",
      "requires": {
        "@types/minimatch": "*",
        "@types/node": "*"
      }
    },
    "@types/har-format": {
      "version": "1.2.10",
      "resolved": "https://registry.npmjs.org/@types/har-format/-/har-format-1.2.10.tgz",
      "integrity": "sha512-o0J30wqycjF5miWDKYKKzzOU1ZTLuA42HZ4HE7/zqTOc/jTLdQ5NhYWvsRQo45Nfi1KHoRdNhteSI4BAxTF1Pg=="
    },
    "@types/http-cache-semantics": {
      "version": "4.0.1",
      "resolved": "https://registry.npmjs.org/@types/http-cache-semantics/-/http-cache-semantics-4.0.1.tgz",
      "integrity": "sha512-SZs7ekbP8CN0txVG2xVRH6EgKmEm31BOxA07vkFaETzZz1xh+cbt8BcI0slpymvwhx5dlFnQG2rTlPVQn+iRPQ=="
    },
    "@types/json-schema": {
      "version": "7.0.11",
      "resolved": "https://registry.npmjs.org/@types/json-schema/-/json-schema-7.0.11.tgz",
      "integrity": "sha512-wOuvG1SN4Us4rez+tylwwwCV1psiNVOkJeM3AUWUNWg/jDQY2+HE/444y5gc+jBmRqASOm2Oeh5c1axHobwRKQ==",
      "peer": true
    },
    "@types/keyv": {
      "version": "3.1.4",
      "resolved": "https://registry.npmjs.org/@types/keyv/-/keyv-3.1.4.tgz",
      "integrity": "sha512-BQ5aZNSCpj7D6K2ksrRCTmKRLEpnPvWDiLPfoGyhZ++8YtiK9d/3DBKPJgry359X/P1PfruyYwvnvwFjuEiEIg==",
      "requires": {
        "@types/node": "*"
      }
    },
    "@types/lodash": {
      "version": "4.14.191",
      "resolved": "https://registry.npmjs.org/@types/lodash/-/lodash-4.14.191.tgz",
      "integrity": "sha512-BdZ5BCCvho3EIXw6wUCXHe7rS53AIDPLE+JzwgT+OsJk53oBfbSmZZ7CX4VaRoN78N+TJpFi9QPlfIVNmJYWxQ=="
    },
    "@types/minimatch": {
      "version": "5.1.2",
      "resolved": "https://registry.npmjs.org/@types/minimatch/-/minimatch-5.1.2.tgz",
      "integrity": "sha512-K0VQKziLUWkVKiRVrx4a40iPaxTUefQmjtkQofBkYRcoaaL/8rhwDWww9qWbrgicNOgnpIsMxyNIUM4+n6dUIA=="
    },
    "@types/node": {
      "version": "11.13.2",
      "resolved": "https://registry.npmjs.org/@types/node/-/node-11.13.2.tgz",
      "integrity": "sha512-HOtU5KqROKT7qX/itKHuTtt5fV0iXbheQvrgbLNXFJQBY/eh+VS5vmmTAVlo3qIGMsypm0G4N1t2AXjy1ZicaQ=="
    },
    "@types/prop-types": {
      "version": "15.7.5",
      "resolved": "https://registry.npmjs.org/@types/prop-types/-/prop-types-15.7.5.tgz",
      "integrity": "sha512-JCB8C6SnDoQf0cNycqd/35A7MjcnK+ZTqE7judS6o7utxUCg6imJg3QK2qzHKszlTjcj2cn+NwMB2i96ubpj7w=="
    },
    "@types/qunit": {
      "version": "2.19.4",
      "resolved": "https://registry.npmjs.org/@types/qunit/-/qunit-2.19.4.tgz",
      "integrity": "sha512-EocRiD2JRWrOaA0dnyyLX083DIo1p3OSBBiGODcHaMzOFhteXtvRRp0kKsiYYqynnBSMqnqRI92iE32axdoXZw=="
    },
    "@types/react": {
      "version": "16.14.35",
      "resolved": "https://registry.npmjs.org/@types/react/-/react-16.14.35.tgz",
      "integrity": "sha512-NUEiwmSS1XXtmBcsm1NyRRPYjoZF2YTE89/5QiLt5mlGffYK9FQqOKuOLuXNrjPQV04oQgaZG+Yq02ZfHoFyyg==",
      "requires": {
        "@types/prop-types": "*",
        "@types/scheduler": "*",
        "csstype": "^3.0.2"
      }
    },
    "@types/react-dom": {
      "version": "16.9.18",
      "resolved": "https://registry.npmjs.org/@types/react-dom/-/react-dom-16.9.18.tgz",
      "integrity": "sha512-lmNARUX3+rNF/nmoAFqasG0jAA7q6MeGZK/fdeLwY3kAA4NPgHHrG5bNQe2B5xmD4B+x6Z6h0rEJQ7MEEgQxsw==",
      "requires": {
        "@types/react": "^16"
      }
    },
    "@types/resolve": {
      "version": "1.17.1",
      "resolved": "https://registry.npmjs.org/@types/resolve/-/resolve-1.17.1.tgz",
      "integrity": "sha512-yy7HuzQhj0dhGpD8RLXSZWEkLsV9ibvxvi6EiJ3bkqLAO1RGo0WbkWQiwpRlSFymTJRz0d3k5LM3kkx8ArDbLw==",
      "requires": {
        "@types/node": "*"
      }
    },
    "@types/responselike": {
      "version": "1.0.0",
      "resolved": "https://registry.npmjs.org/@types/responselike/-/responselike-1.0.0.tgz",
      "integrity": "sha512-85Y2BjiufFzaMIlvJDvTTB8Fxl2xfLo4HgmHzVBz08w4wDePCTjYw66PdrolO0kzli3yam/YCgRufyo1DdQVTA==",
      "requires": {
        "@types/node": "*"
      }
    },
    "@types/scheduler": {
      "version": "0.16.2",
      "resolved": "https://registry.npmjs.org/@types/scheduler/-/scheduler-0.16.2.tgz",
      "integrity": "sha512-hppQEBDmlwhFAXKJX2KnWLYu5yMfi91yazPb2l+lbJiwW+wdo1gNeRA+3RgNSO39WYX2euey41KEwnqesU2Jew=="
    },
    "@types/semver": {
      "version": "7.3.13",
      "resolved": "https://registry.npmjs.org/@types/semver/-/semver-7.3.13.tgz",
      "integrity": "sha512-21cFJr9z3g5dW8B0CVI9g2O9beqaThGQ6ZFBqHfwhzLDKUxaqTIy3vnfah/UPkfOiF2pLq+tGz+W8RyCskuslw==",
      "peer": true
    },
    "@types/sinon": {
      "version": "4.3.3",
      "resolved": "https://registry.npmjs.org/@types/sinon/-/sinon-4.3.3.tgz",
      "integrity": "sha512-Tt7w/ylBS/OEAlSCwzB0Db1KbxnkycP/1UkQpbvKFYoUuRn4uYsC3xh5TRPrOjTy0i8TIkSz1JdNL4GPVdf3KQ=="
    },
    "@types/yauzl": {
      "version": "2.10.0",
      "resolved": "https://registry.npmjs.org/@types/yauzl/-/yauzl-2.10.0.tgz",
      "integrity": "sha512-Cn6WYCm0tXv8p6k+A8PvbDG763EDpBoTzHdA+Q/MF6H3sapGjCm9NzoaJncJS9tUKSuCoDs9XHxYYsQDgxR6kw==",
      "optional": true,
      "requires": {
        "@types/node": "*"
      }
    },
    "@typescript-eslint/eslint-plugin": {
      "version": "5.54.1",
      "resolved": "https://registry.npmjs.org/@typescript-eslint/eslint-plugin/-/eslint-plugin-5.54.1.tgz",
      "integrity": "sha512-a2RQAkosH3d3ZIV08s3DcL/mcGc2M/UC528VkPULFxR9VnVPT8pBu0IyBAJJmVsCmhVfwQX1v6q+QGnmSe1bew==",
      "peer": true,
      "requires": {
        "@typescript-eslint/scope-manager": "5.54.1",
        "@typescript-eslint/type-utils": "5.54.1",
        "@typescript-eslint/utils": "5.54.1",
        "debug": "^4.3.4",
        "grapheme-splitter": "^1.0.4",
        "ignore": "^5.2.0",
        "natural-compare-lite": "^1.4.0",
        "regexpp": "^3.2.0",
        "semver": "^7.3.7",
        "tsutils": "^3.21.0"
      }
    },
    "@typescript-eslint/parser": {
      "version": "5.54.1",
      "resolved": "https://registry.npmjs.org/@typescript-eslint/parser/-/parser-5.54.1.tgz",
      "integrity": "sha512-8zaIXJp/nG9Ff9vQNh7TI+C3nA6q6iIsGJ4B4L6MhZ7mHnTMR4YP5vp2xydmFXIy8rpyIVbNAG44871LMt6ujg==",
      "peer": true,
      "requires": {
        "@typescript-eslint/scope-manager": "5.54.1",
        "@typescript-eslint/types": "5.54.1",
        "@typescript-eslint/typescript-estree": "5.54.1",
        "debug": "^4.3.4"
      }
    },
    "@typescript-eslint/scope-manager": {
      "version": "5.54.1",
      "resolved": "https://registry.npmjs.org/@typescript-eslint/scope-manager/-/scope-manager-5.54.1.tgz",
      "integrity": "sha512-zWKuGliXxvuxyM71UA/EcPxaviw39dB2504LqAmFDjmkpO8qNLHcmzlh6pbHs1h/7YQ9bnsO8CCcYCSA8sykUg==",
      "peer": true,
      "requires": {
        "@typescript-eslint/types": "5.54.1",
        "@typescript-eslint/visitor-keys": "5.54.1"
      }
    },
    "@typescript-eslint/type-utils": {
      "version": "5.54.1",
      "resolved": "https://registry.npmjs.org/@typescript-eslint/type-utils/-/type-utils-5.54.1.tgz",
      "integrity": "sha512-WREHsTz0GqVYLIbzIZYbmUUr95DKEKIXZNH57W3s+4bVnuF1TKe2jH8ZNH8rO1CeMY3U4j4UQeqPNkHMiGem3g==",
      "peer": true,
      "requires": {
        "@typescript-eslint/typescript-estree": "5.54.1",
        "@typescript-eslint/utils": "5.54.1",
        "debug": "^4.3.4",
        "tsutils": "^3.21.0"
      }
    },
    "@typescript-eslint/types": {
      "version": "5.54.1",
      "resolved": "https://registry.npmjs.org/@typescript-eslint/types/-/types-5.54.1.tgz",
      "integrity": "sha512-G9+1vVazrfAfbtmCapJX8jRo2E4MDXxgm/IMOF4oGh3kq7XuK3JRkOg6y2Qu1VsTRmWETyTkWt1wxy7X7/yLkw==",
      "peer": true
    },
    "@typescript-eslint/typescript-estree": {
      "version": "5.54.1",
      "resolved": "https://registry.npmjs.org/@typescript-eslint/typescript-estree/-/typescript-estree-5.54.1.tgz",
      "integrity": "sha512-bjK5t+S6ffHnVwA0qRPTZrxKSaFYocwFIkZx5k7pvWfsB1I57pO/0M0Skatzzw1sCkjJ83AfGTL0oFIFiDX3bg==",
      "peer": true,
      "requires": {
        "@typescript-eslint/types": "5.54.1",
        "@typescript-eslint/visitor-keys": "5.54.1",
        "debug": "^4.3.4",
        "globby": "^11.1.0",
        "is-glob": "^4.0.3",
        "semver": "^7.3.7",
        "tsutils": "^3.21.0"
      }
    },
    "@typescript-eslint/utils": {
      "version": "5.54.1",
      "resolved": "https://registry.npmjs.org/@typescript-eslint/utils/-/utils-5.54.1.tgz",
      "integrity": "sha512-IY5dyQM8XD1zfDe5X8jegX6r2EVU5o/WJnLu/znLPWCBF7KNGC+adacXnt5jEYS9JixDcoccI6CvE4RCjHMzCQ==",
      "peer": true,
      "requires": {
        "@types/json-schema": "^7.0.9",
        "@types/semver": "^7.3.12",
        "@typescript-eslint/scope-manager": "5.54.1",
        "@typescript-eslint/types": "5.54.1",
        "@typescript-eslint/typescript-estree": "5.54.1",
        "eslint-scope": "^5.1.1",
        "eslint-utils": "^3.0.0",
        "semver": "^7.3.7"
      }
    },
    "@typescript-eslint/visitor-keys": {
      "version": "5.54.1",
      "resolved": "https://registry.npmjs.org/@typescript-eslint/visitor-keys/-/visitor-keys-5.54.1.tgz",
      "integrity": "sha512-q8iSoHTgwCfgcRJ2l2x+xCbu8nBlRAlsQ33k24Adj8eoVBE0f8dUeI+bAa8F84Mv05UGbAx57g2zrRsYIooqQg==",
      "peer": true,
      "requires": {
        "@typescript-eslint/types": "5.54.1",
        "eslint-visitor-keys": "^3.3.0"
      }
    },
    "abbrev": {
      "version": "1.1.1",
      "resolved": "https://registry.npmjs.org/abbrev/-/abbrev-1.1.1.tgz",
      "integrity": "sha512-nne9/IiQ/hzIhY6pdDnbBtz7DjPTKrY00P/zvPSm5pOFkl6xuGrGnXn/VtTNNfNtAfZ9/1RtehkszU9qcTii0Q=="
    },
    "acorn": {
      "version": "8.8.2",
      "resolved": "https://registry.npmjs.org/acorn/-/acorn-8.8.2.tgz",
      "integrity": "sha512-xjIYgE8HBrkpd/sJqOGNspf8uHG+NOHGOw6a/Urj8taM2EXfdNAH2oFcPeIFfsv3+kz/mJrS5VuMqbNLjCa2vw==",
      "peer": true
    },
    "acorn-jsx": {
      "version": "5.3.2",
      "resolved": "https://registry.npmjs.org/acorn-jsx/-/acorn-jsx-5.3.2.tgz",
      "integrity": "sha512-rq9s+JNhf0IChjtDXxllJ7g41oZk5SlXtp0LHwyA5cejwn7vKmKp4pPri6YEePv2PU65sAsegbXtIinmDFDXgQ==",
      "peer": true,
      "requires": {}
    },
    "agent-base": {
      "version": "6.0.2",
      "resolved": "https://registry.npmjs.org/agent-base/-/agent-base-6.0.2.tgz",
      "integrity": "sha512-RZNwNclF7+MS/8bDg70amg32dyeZGZxiDuQmZxKLAlQjr3jGyLx+4Kkk58UO7D2QdgFIQCovuSuZESne6RG6XQ==",
      "requires": {
        "debug": "4"
      }
    },
    "ajv": {
      "version": "6.12.6",
      "resolved": "https://registry.npmjs.org/ajv/-/ajv-6.12.6.tgz",
      "integrity": "sha512-j3fVLgvTo527anyYyJOGTYJbG+vnnQYvE0m5mmkc1TK+nxAppkCLMIL0aZ4dblVCNoGShhm+kzE4ZUykBoMg4g==",
      "requires": {
        "fast-deep-equal": "^3.1.1",
        "fast-json-stable-stringify": "^2.0.0",
        "json-schema-traverse": "^0.4.1",
        "uri-js": "^4.2.2"
      }
    },
    "ansi-regex": {
      "version": "6.0.1",
      "resolved": "https://registry.npmjs.org/ansi-regex/-/ansi-regex-6.0.1.tgz",
      "integrity": "sha512-n5M855fKb2SsfMIiFFoVrABHJC8QtHwVx+mHWP3QcEqBHYienj5dHSgjbxtC0WEZXYt4wcD6zrQElDPhFuZgfA=="
    },
    "ansi-styles": {
      "version": "4.3.0",
      "resolved": "https://registry.npmjs.org/ansi-styles/-/ansi-styles-4.3.0.tgz",
      "integrity": "sha512-zbB9rCJAT1rbjiVDb2hqKFHNYLxgtk8NURxZ3IZwD3F6NtxbXZQCnnSi1Lkx+IDohdPlFp222wVALIheZJQSEg==",
      "requires": {
        "color-convert": "^2.0.1"
      }
    },
    "archiver": {
      "version": "5.3.1",
      "resolved": "https://registry.npmjs.org/archiver/-/archiver-5.3.1.tgz",
      "integrity": "sha512-8KyabkmbYrH+9ibcTScQ1xCJC/CGcugdVIwB+53f5sZziXgwUh3iXlAlANMxcZyDEfTHMe6+Z5FofV8nopXP7w==",
      "requires": {
        "archiver-utils": "^2.1.0",
        "async": "^3.2.3",
        "buffer-crc32": "^0.2.1",
        "readable-stream": "^3.6.0",
        "readdir-glob": "^1.0.0",
        "tar-stream": "^2.2.0",
        "zip-stream": "^4.1.0"
      }
    },
    "archiver-utils": {
      "version": "2.1.0",
      "resolved": "https://registry.npmjs.org/archiver-utils/-/archiver-utils-2.1.0.tgz",
      "integrity": "sha512-bEL/yUb/fNNiNTuUz979Z0Yg5L+LzLxGJz8x79lYmR54fmTIb6ob/hNQgkQnIUDWIFjZVQwl9Xs356I6BAMHfw==",
      "requires": {
        "glob": "^7.1.4",
        "graceful-fs": "^4.2.0",
        "lazystream": "^1.0.0",
        "lodash.defaults": "^4.2.0",
        "lodash.difference": "^4.5.0",
        "lodash.flatten": "^4.4.0",
        "lodash.isplainobject": "^4.0.6",
        "lodash.union": "^4.6.0",
        "normalize-path": "^3.0.0",
        "readable-stream": "^2.0.0"
      },
      "dependencies": {
        "isarray": {
          "version": "1.0.0",
          "resolved": "https://registry.npmjs.org/isarray/-/isarray-1.0.0.tgz",
          "integrity": "sha512-VLghIWNM6ELQzo7zwmcg0NmTVyWKYjvIeM83yjp0wRDTmUnrM678fQbcKBo6n2CJEF0szoG//ytg+TKla89ALQ=="
        },
        "readable-stream": {
          "version": "2.3.8",
          "resolved": "https://registry.npmjs.org/readable-stream/-/readable-stream-2.3.8.tgz",
          "integrity": "sha512-8p0AUk4XODgIewSi0l8Epjs+EVnWiK7NoDIEGU0HhE7+ZyY8D1IMY7odu5lRrFXGg71L15KG8QrPmum45RTtdA==",
          "requires": {
            "core-util-is": "~1.0.0",
            "inherits": "~2.0.3",
            "isarray": "~1.0.0",
            "process-nextick-args": "~2.0.0",
            "safe-buffer": "~5.1.1",
            "string_decoder": "~1.1.1",
            "util-deprecate": "~1.0.1"
          }
        },
        "safe-buffer": {
          "version": "5.1.2",
          "resolved": "https://registry.npmjs.org/safe-buffer/-/safe-buffer-5.1.2.tgz",
          "integrity": "sha512-Gd2UZBJDkXlY7GbJxfsE8/nvKkUEU1G38c1siN6QP6a9PT9MmHB8GnpscSmMJSoF8LOIrt8ud/wPtojys4G6+g=="
        },
        "string_decoder": {
          "version": "1.1.1",
          "resolved": "https://registry.npmjs.org/string_decoder/-/string_decoder-1.1.1.tgz",
          "integrity": "sha512-n/ShnvDi6FHbbVfviro+WojiFzv+s8MPMHBczVePfUpDJLwoLT0ht1l4YwBCbi8pJAveEEdnkHyPyTP/mzRfwg==",
          "requires": {
            "safe-buffer": "~5.1.0"
          }
        }
      }
    },
    "argparse": {
      "version": "1.0.10",
      "resolved": "https://registry.npmjs.org/argparse/-/argparse-1.0.10.tgz",
      "integrity": "sha512-o5Roy6tNG4SL/FOkCAN6RzjiakZS25RLYFrcMttJqbdd8BWrnA+fGz57iN5Pb06pvBGvl5gQ0B48dJlslXvoTg==",
      "requires": {
        "sprintf-js": "~1.0.2"
      }
    },
    "array-each": {
      "version": "1.0.1",
      "resolved": "https://registry.npmjs.org/array-each/-/array-each-1.0.1.tgz",
      "integrity": "sha512-zHjL5SZa68hkKHBFBK6DJCTtr9sfTCPCaph/L7tMSLcTFgy+zX7E+6q5UArbtOtMBCtxdICpfTCspRse+ywyXA=="
    },
    "array-from": {
      "version": "2.1.1",
      "resolved": "https://registry.npmjs.org/array-from/-/array-from-2.1.1.tgz",
      "integrity": "sha512-GQTc6Uupx1FCavi5mPzBvVT7nEOeWMmUA9P95wpfpW1XwMSKs+KaymD5C2Up7KAUKg/mYwbsUYzdZWcoajlNZg=="
    },
    "array-slice": {
      "version": "1.1.0",
      "resolved": "https://registry.npmjs.org/array-slice/-/array-slice-1.1.0.tgz",
      "integrity": "sha512-B1qMD3RBP7O8o0H2KbrXDyB0IccejMF15+87Lvlor12ONPRHP6gTjXMNkt/d3ZuOGbAe66hFmaCfECI24Ufp6w=="
    },
    "array-union": {
      "version": "2.1.0",
      "resolved": "https://registry.npmjs.org/array-union/-/array-union-2.1.0.tgz",
      "integrity": "sha512-HGyxoOTYUyCM6stUe6EJgnd4EoewAI7zMdfqO+kGjnlZmBDz/cR5pf8r/cR4Wq60sL/p0IkcjUEEPwS3GFrIyw=="
    },
    "async": {
      "version": "3.2.4",
      "resolved": "https://registry.npmjs.org/async/-/async-3.2.4.tgz",
      "integrity": "sha512-iAB+JbDEGXhyIUavoDl9WP/Jj106Kz9DEn1DPgYw5ruDn0e3Wgi3sKFm55sASdGBNOQB8F59d9qQ7deqrHA8wQ=="
    },
    "autoprefixer": {
      "version": "9.4.5",
      "resolved": "https://registry.npmjs.org/autoprefixer/-/autoprefixer-9.4.5.tgz",
      "integrity": "sha512-M602C0ZxzFpJKqD4V6eq2j+K5CkzlhekCrcQupJmAOrPEZjWJyj/wSeo6qRSNoN6M3/9mtLPQqTTrABfReytQg==",
      "requires": {
        "browserslist": "^4.4.0",
        "caniuse-lite": "^1.0.30000928",
        "normalize-range": "^0.1.2",
        "num2fraction": "^1.2.2",
        "postcss": "^7.0.11",
        "postcss-value-parser": "^3.3.1"
      }
    },
    "balanced-match": {
      "version": "1.0.2",
      "resolved": "https://registry.npmjs.org/balanced-match/-/balanced-match-1.0.2.tgz",
      "integrity": "sha512-3oSeUO0TMV67hN1AmbXsK4yaqU7tjiHlbxRDZOpH0KW9+CeX4bRAaX0Anxt0tx2MrpRpWwQaPwIlISEJhYU5Pw=="
    },
    "base64-js": {
      "version": "1.5.1",
      "resolved": "https://registry.npmjs.org/base64-js/-/base64-js-1.5.1.tgz",
      "integrity": "sha512-AKpaYlHn8t4SVbOHCy+b5+KKgvR4vrsD8vbvrbiQJps7fKDTkjkDry6ji0rUJjC0kzbNePLwzxq8iypo41qeWA=="
    },
    "bl": {
      "version": "4.1.0",
      "resolved": "https://registry.npmjs.org/bl/-/bl-4.1.0.tgz",
      "integrity": "sha512-1W07cM9gS6DcLperZfFSj+bWLtaPGSOHWhPiGzXmvVJbRLdG82sH/Kn8EtW1VqWVA54AKf2h5k5BbnIbwF3h6w==",
      "requires": {
        "buffer": "^5.5.0",
        "inherits": "^2.0.4",
        "readable-stream": "^3.4.0"
      }
    },
    "brace-expansion": {
      "version": "1.1.11",
      "resolved": "https://registry.npmjs.org/brace-expansion/-/brace-expansion-1.1.11.tgz",
      "integrity": "sha512-iCuPHDFgrHX7H2vEI/5xpz07zSHB00TpugqhmYtVmMO6518mCuRMoOYFldEBl0g187ufozdaHgWKcYFb61qGiA==",
      "requires": {
        "balanced-match": "^1.0.0",
        "concat-map": "0.0.1"
      }
    },
    "braces": {
      "version": "3.0.2",
      "resolved": "https://registry.npmjs.org/braces/-/braces-3.0.2.tgz",
      "integrity": "sha512-b8um+L1RzM3WDSzvhm6gIz1yfTbBt6YTlcEKAvsmqCZZFw46z626lVj9j1yEPW33H5H+lBQpZMP1k8l+78Ha0A==",
      "requires": {
        "fill-range": "^7.0.1"
      }
    },
    "browserslist": {
      "version": "4.21.5",
      "resolved": "https://registry.npmjs.org/browserslist/-/browserslist-4.21.5.tgz",
      "integrity": "sha512-tUkiguQGW7S3IhB7N+c2MV/HZPSCPAAiYBZXLsBhFB/PCy6ZKKsZrmBayHV9fdGV/ARIfJ14NkxKzRDjvp7L6w==",
      "requires": {
        "caniuse-lite": "^1.0.30001449",
        "electron-to-chromium": "^1.4.284",
        "node-releases": "^2.0.8",
        "update-browserslist-db": "^1.0.10"
      }
    },
    "buffer": {
      "version": "5.7.1",
      "resolved": "https://registry.npmjs.org/buffer/-/buffer-5.7.1.tgz",
      "integrity": "sha512-EHcyIPBQ4BSGlvjB16k5KgAJ27CIsHY/2JBmCRReo48y9rQ3MaUzWX3KVlBa4U7MyX02HdVj0K7C3WaB3ju7FQ==",
      "requires": {
        "base64-js": "^1.3.1",
        "ieee754": "^1.1.13"
      }
    },
    "buffer-crc32": {
      "version": "0.2.13",
      "resolved": "https://registry.npmjs.org/buffer-crc32/-/buffer-crc32-0.2.13.tgz",
      "integrity": "sha512-VO9Ht/+p3SN7SKWqcrgEzjGbRSJYTx+Q1pTQC0wrWqHx0vpJraQ6GtHx8tvcg1rlK1byhU5gccxgOgj7B0TDkQ=="
    },
    "buffer-from": {
      "version": "1.1.2",
      "resolved": "https://registry.npmjs.org/buffer-from/-/buffer-from-1.1.2.tgz",
      "integrity": "sha512-E+XQCRwSbaaiChtv6k6Dwgc+bx+Bs6vuKJHHl5kox/BaKbhiXzqQOwK4cO22yElGp2OCmjwVhT3HmxgyPGnJfQ=="
    },
    "builtin-modules": {
      "version": "3.3.0",
      "resolved": "https://registry.npmjs.org/builtin-modules/-/builtin-modules-3.3.0.tgz",
      "integrity": "sha512-zhaCDicdLuWN5UbN5IMnFqNMhNfo919sH85y2/ea+5Yg9TsTkeZxpL+JLbp6cgYFS4sRLp3YV4S6yDuqVWHYOw=="
    },
    "cacheable-lookup": {
      "version": "5.0.4",
      "resolved": "https://registry.npmjs.org/cacheable-lookup/-/cacheable-lookup-5.0.4.tgz",
      "integrity": "sha512-2/kNscPhpcxrOigMZzbiWF7dz8ilhb/nIHU3EyZiXWXpeq/au8qJ8VhdftMkty3n7Gj6HIGalQG8oiBNB3AJgA=="
    },
    "cacheable-request": {
      "version": "7.0.2",
      "resolved": "https://registry.npmjs.org/cacheable-request/-/cacheable-request-7.0.2.tgz",
      "integrity": "sha512-pouW8/FmiPQbuGpkXQ9BAPv/Mo5xDGANgSNXzTzJ8DrKGuXOssM4wIQRjfanNRh3Yu5cfYPvcorqbhg2KIJtew==",
      "requires": {
        "clone-response": "^1.0.2",
        "get-stream": "^5.1.0",
        "http-cache-semantics": "^4.0.0",
        "keyv": "^4.0.0",
        "lowercase-keys": "^2.0.0",
        "normalize-url": "^6.0.1",
        "responselike": "^2.0.0"
      }
    },
    "cachedir": {
      "version": "2.3.0",
      "resolved": "https://registry.npmjs.org/cachedir/-/cachedir-2.3.0.tgz",
      "integrity": "sha512-A+Fezp4zxnit6FanDmv9EqXNAi3vt9DWp51/71UEhXukb7QUuvtv9344h91dyAxuTLoSYJFU299qzR3tzwPAhw=="
    },
    "callsites": {
      "version": "3.1.0",
      "resolved": "https://registry.npmjs.org/callsites/-/callsites-3.1.0.tgz",
      "integrity": "sha512-P8BjAsXvZS+VIDUI11hHCQEv74YT67YUi5JJFNWIqL235sBmjX4+qx9Muvls5ivyNENctx46xQLQ3aTuE7ssaQ==",
      "peer": true
    },
    "caniuse-lite": {
      "version": "1.0.30001462",
      "resolved": "https://registry.npmjs.org/caniuse-lite/-/caniuse-lite-1.0.30001462.tgz",
      "integrity": "sha512-PDd20WuOBPiasZ7KbFnmQRyuLE7cFXW2PVd7dmALzbkUXEP46upAuCDm9eY9vho8fgNMGmbAX92QBZHzcnWIqw=="
    },
    "chalk": {
      "version": "4.1.2",
      "resolved": "https://registry.npmjs.org/chalk/-/chalk-4.1.2.tgz",
      "integrity": "sha512-oKnbhFyRIXpUuez8iBMmyEa4nbj4IOQyuhc/wy9kY7/WVPcwIO9VA668Pu8RkO7+0G76SLROeyw9CpQ061i4mA==",
      "requires": {
        "ansi-styles": "^4.1.0",
        "supports-color": "^7.1.0"
      }
    },
    "chownr": {
      "version": "1.1.4",
      "resolved": "https://registry.npmjs.org/chownr/-/chownr-1.1.4.tgz",
      "integrity": "sha512-jJ0bqzaylmJtVnNgzTeSOs8DPavpbYgEr/b0YL8/2GO3xJEhInFmhKMUnEJQjZumK7KXGFhUy89PrsJWlakBVg=="
    },
    "chromium": {
      "version": "3.0.3",
      "resolved": "https://registry.npmjs.org/chromium/-/chromium-3.0.3.tgz",
      "integrity": "sha512-TfbzP/3t38Us5xrbb9x87M/y5I/j3jx0zeJhhQ72gjp6dwJuhVP6hBZnBH4wEg7512VVXk9zCfTuPFOdw7bQqg==",
      "requires": {
        "cachedir": "^2.3.0",
        "debug": "^4.1.0",
        "extract-zip": "^1.7.0",
        "got": "^11.5.1",
        "progress": "^2.0.3",
        "rimraf": "^2.7.1",
        "tmp": "0.0.33",
        "tunnel": "^0.0.6"
      }
    },
    "clone-response": {
      "version": "1.0.3",
      "resolved": "https://registry.npmjs.org/clone-response/-/clone-response-1.0.3.tgz",
      "integrity": "sha512-ROoL94jJH2dUVML2Y/5PEDNaSHgeOdSDicUyS7izcF63G6sTc/FTjLub4b8Il9S8S0beOfYt0TaA5qvFK+w0wA==",
      "requires": {
        "mimic-response": "^1.0.0"
      }
    },
    "color-convert": {
      "version": "2.0.1",
      "resolved": "https://registry.npmjs.org/color-convert/-/color-convert-2.0.1.tgz",
      "integrity": "sha512-RRECPsj7iu/xb5oKYcsFHSppFNnsj/52OVTRKb4zP5onXwVF3zVmmToNcOfGC+CRDpfK/U584fMg38ZHCaElKQ==",
      "requires": {
        "color-name": "~1.1.4"
      }
    },
    "color-name": {
      "version": "1.1.4",
      "resolved": "https://registry.npmjs.org/color-name/-/color-name-1.1.4.tgz",
      "integrity": "sha512-dOy+3AuW3a2wNbZHIuMZpTcgjGuLU/uBL/ubcZF9OXbDo8ff4O8yVp5Bf0efS8uEoYo5q4Fx7dY9OgQGXgAsQA=="
    },
    "colorette": {
      "version": "1.4.0",
      "resolved": "https://registry.npmjs.org/colorette/-/colorette-1.4.0.tgz",
      "integrity": "sha512-Y2oEozpomLn7Q3HFP7dpww7AtMJplbM9lGZP6RDfHqmbeRjiwRg4n6VM6j4KLmRke85uWEI7JqF17f3pqdRA0g=="
    },
    "colors": {
      "version": "1.2.5",
      "resolved": "https://registry.npmjs.org/colors/-/colors-1.2.5.tgz",
      "integrity": "sha512-erNRLao/Y3Fv54qUa0LBB+//Uf3YwMUmdJinN20yMXm9zdKKqH9wt7R9IIVZ+K7ShzfpLV/Zg8+VyrBJYB4lpg=="
    },
    "commander": {
      "version": "7.2.0",
      "resolved": "https://registry.npmjs.org/commander/-/commander-7.2.0.tgz",
      "integrity": "sha512-QrWXB+ZQSVPmIWIhtEO9H+gwHaMGYiF5ChvoJ+K9ZGHG/sVsa6yiesAD1GC/x46sET00Xlwo1u49RVVVzvcSkw=="
    },
    "commondir": {
      "version": "1.0.1",
      "resolved": "https://registry.npmjs.org/commondir/-/commondir-1.0.1.tgz",
      "integrity": "sha512-W9pAhw0ja1Edb5GVdIF1mjZw/ASI0AlShXM83UUGe2DVr5TdAPEA1OA8m/g8zWp9x6On7gqufY+FatDbC3MDQg=="
    },
    "compress-commons": {
      "version": "4.1.1",
      "resolved": "https://registry.npmjs.org/compress-commons/-/compress-commons-4.1.1.tgz",
      "integrity": "sha512-QLdDLCKNV2dtoTorqgxngQCMA+gWXkM/Nwu7FpeBhk/RdkzimqC3jueb/FDmaZeXh+uby1jkBqE3xArsLBE5wQ==",
      "requires": {
        "buffer-crc32": "^0.2.13",
        "crc32-stream": "^4.0.2",
        "normalize-path": "^3.0.0",
        "readable-stream": "^3.6.0"
      }
    },
    "concat-map": {
      "version": "0.0.1",
      "resolved": "https://registry.npmjs.org/concat-map/-/concat-map-0.0.1.tgz",
      "integrity": "sha512-/Srv4dswyQNBfohGpz9o6Yb3Gz3SrUDqBH5rTuhGR7ahtlbYKnVxw2bCFMRljaA7EXHaXZ8wsHdodFvbkhKmqg=="
    },
    "concat-stream": {
      "version": "1.6.2",
      "resolved": "https://registry.npmjs.org/concat-stream/-/concat-stream-1.6.2.tgz",
      "integrity": "sha512-27HBghJxjiZtIk3Ycvn/4kbJk/1uZuJFfuPEns6LaEvpvG1f0hTea8lilrouyo9mVc2GWdcEZ8OLoGmSADlrCw==",
      "requires": {
        "buffer-from": "^1.0.0",
        "inherits": "^2.0.3",
        "readable-stream": "^2.2.2",
        "typedarray": "^0.0.6"
      },
      "dependencies": {
        "isarray": {
          "version": "1.0.0",
          "resolved": "https://registry.npmjs.org/isarray/-/isarray-1.0.0.tgz",
          "integrity": "sha512-VLghIWNM6ELQzo7zwmcg0NmTVyWKYjvIeM83yjp0wRDTmUnrM678fQbcKBo6n2CJEF0szoG//ytg+TKla89ALQ=="
        },
        "readable-stream": {
          "version": "2.3.8",
          "resolved": "https://registry.npmjs.org/readable-stream/-/readable-stream-2.3.8.tgz",
          "integrity": "sha512-8p0AUk4XODgIewSi0l8Epjs+EVnWiK7NoDIEGU0HhE7+ZyY8D1IMY7odu5lRrFXGg71L15KG8QrPmum45RTtdA==",
          "requires": {
            "core-util-is": "~1.0.0",
            "inherits": "~2.0.3",
            "isarray": "~1.0.0",
            "process-nextick-args": "~2.0.0",
            "safe-buffer": "~5.1.1",
            "string_decoder": "~1.1.1",
            "util-deprecate": "~1.0.1"
          }
        },
        "safe-buffer": {
          "version": "5.1.2",
          "resolved": "https://registry.npmjs.org/safe-buffer/-/safe-buffer-5.1.2.tgz",
          "integrity": "sha512-Gd2UZBJDkXlY7GbJxfsE8/nvKkUEU1G38c1siN6QP6a9PT9MmHB8GnpscSmMJSoF8LOIrt8ud/wPtojys4G6+g=="
        },
        "string_decoder": {
          "version": "1.1.1",
          "resolved": "https://registry.npmjs.org/string_decoder/-/string_decoder-1.1.1.tgz",
          "integrity": "sha512-n/ShnvDi6FHbbVfviro+WojiFzv+s8MPMHBczVePfUpDJLwoLT0ht1l4YwBCbi8pJAveEEdnkHyPyTP/mzRfwg==",
          "requires": {
            "safe-buffer": "~5.1.0"
          }
        }
      }
    },
    "core-util-is": {
      "version": "1.0.3",
      "resolved": "https://registry.npmjs.org/core-util-is/-/core-util-is-1.0.3.tgz",
      "integrity": "sha512-ZQBvi1DcpJ4GDqanjucZ2Hj3wEO5pZDS89BWbkcrvdxksJorwUDDZamX9ldFkp9aw2lmBDLgkObEA4DWNJ9FYQ=="
    },
    "crc-32": {
      "version": "1.2.2",
      "resolved": "https://registry.npmjs.org/crc-32/-/crc-32-1.2.2.tgz",
      "integrity": "sha512-ROmzCKrTnOwybPcJApAA6WBWij23HVfGVNKqqrZpuyZOHqK2CwHSvpGuyt/UNNvaIjEd8X5IFGp4Mh+Ie1IHJQ=="
    },
    "crc32-stream": {
      "version": "4.0.2",
      "resolved": "https://registry.npmjs.org/crc32-stream/-/crc32-stream-4.0.2.tgz",
      "integrity": "sha512-DxFZ/Hk473b/muq1VJ///PMNLj0ZMnzye9thBpmjpJKCc5eMgB95aK8zCGrGfQ90cWo561Te6HK9D+j4KPdM6w==",
      "requires": {
        "crc-32": "^1.2.0",
        "readable-stream": "^3.4.0"
      }
    },
    "cross-spawn": {
      "version": "7.0.3",
      "resolved": "https://registry.npmjs.org/cross-spawn/-/cross-spawn-7.0.3.tgz",
      "integrity": "sha512-iRDPJKUPVEND7dHPO8rkbOnPpyDygcDFtWjpeWNCgy8WP2rXcxXL8TskReQl6OrB2G7+UJrags1q15Fudc7G6w==",
      "peer": true,
      "requires": {
        "path-key": "^3.1.0",
        "shebang-command": "^2.0.0",
        "which": "^2.0.1"
      }
    },
    "csstype": {
      "version": "3.1.1",
      "resolved": "https://registry.npmjs.org/csstype/-/csstype-3.1.1.tgz",
      "integrity": "sha512-DJR/VvkAvSZW9bTouZue2sSxDwdTN92uHjqeKVm+0dAqdfNykRzQ95tay8aXMBAAPpUiq4Qcug2L7neoRh2Egw=="
    },
    "dateformat": {
      "version": "4.6.3",
      "resolved": "https://registry.npmjs.org/dateformat/-/dateformat-4.6.3.tgz",
      "integrity": "sha512-2P0p0pFGzHS5EMnhdxQi7aJN+iMheud0UhG4dlE1DLAlvL8JHjJJTX/CSm4JXwV0Ka5nGk3zC5mcb5bUQUxxMA=="
    },
    "debug": {
      "version": "4.3.4",
      "resolved": "https://registry.npmjs.org/debug/-/debug-4.3.4.tgz",
      "integrity": "sha512-PRWFHuSU3eDtQJPvnNY7Jcket1j0t5OuOsFzPPzsekD52Zl8qUfFIPEiswXqIvHWGVHOgX+7G/vCNNhehwxfkQ==",
      "requires": {
        "ms": "2.1.2"
      }
    },
    "decompress-response": {
      "version": "6.0.0",
      "resolved": "https://registry.npmjs.org/decompress-response/-/decompress-response-6.0.0.tgz",
      "integrity": "sha512-aW35yZM6Bb/4oJlZncMH2LCoZtJXTRxES17vE3hoRiowU2kWHaJKFkSBDnDR+cm9J+9QhXmREyIfv0pji9ejCQ==",
      "requires": {
        "mimic-response": "^3.1.0"
      },
      "dependencies": {
        "mimic-response": {
          "version": "3.1.0",
          "resolved": "https://registry.npmjs.org/mimic-response/-/mimic-response-3.1.0.tgz",
          "integrity": "sha512-z0yWI+4FDrrweS8Zmt4Ej5HdJmky15+L2e6Wgn3+iK5fWzb6T3fhNFq2+MeTRb064c6Wr4N/wv0DzQTjNzHNGQ=="
        }
      }
    },
    "deep-is": {
      "version": "0.1.4",
      "resolved": "https://registry.npmjs.org/deep-is/-/deep-is-0.1.4.tgz",
      "integrity": "sha512-oIPzksmTg4/MriiaYGO+okXDT7ztn/w3Eptv/+gSIdMdKsJo0u4CfYNFJPy+4SKMuCqGw2wxnA+URMg3t8a/bQ==",
      "peer": true
    },
    "deepmerge": {
      "version": "4.3.0",
      "resolved": "https://registry.npmjs.org/deepmerge/-/deepmerge-4.3.0.tgz",
      "integrity": "sha512-z2wJZXrmeHdvYJp/Ux55wIjqo81G5Bp4c+oELTW+7ar6SogWHajt5a9gO3s3IDaGSAXjDk0vlQKN3rms8ab3og=="
    },
    "defer-to-connect": {
      "version": "2.0.1",
      "resolved": "https://registry.npmjs.org/defer-to-connect/-/defer-to-connect-2.0.1.tgz",
      "integrity": "sha512-4tvttepXG1VaYGrRibk5EwJd1t4udunSOVMdLSAL6mId1ix438oPwPZMALY41FCijukO1L0twNcGsdzS7dHgDg=="
    },
    "depd": {
      "version": "2.0.0",
      "resolved": "https://registry.npmjs.org/depd/-/depd-2.0.0.tgz",
      "integrity": "sha512-g7nH6P6dyDioJogAAGprGpCtVImJhpPk/roCzdb3fIh61/s/nPsfR6onyMwkCAR/OlC3yBC0lESvUoQEAssIrw=="
    },
    "destroy": {
      "version": "1.2.0",
      "resolved": "https://registry.npmjs.org/destroy/-/destroy-1.2.0.tgz",
      "integrity": "sha512-2sJGJTaXIIaR1w4iJSNoN0hnMY7Gpc/n8D4qSCJw8QqFWXf7cuAgnEHxBpweaVcPevC2l3KpjYCx3NypQQgaJg=="
    },
    "detect-file": {
      "version": "1.0.0",
      "resolved": "https://registry.npmjs.org/detect-file/-/detect-file-1.0.0.tgz",
      "integrity": "sha512-DtCOLG98P007x7wiiOmfI0fi3eIKyWiLTGJ2MDnVi/E04lWGbf+JzrRHMm0rgIIZJGtHpKpbVgLWHrv8xXpc3Q=="
    },
    "devtools-protocol": {
      "version": "0.0.869402",
      "resolved": "https://registry.npmjs.org/devtools-protocol/-/devtools-protocol-0.0.869402.tgz",
      "integrity": "sha512-VvlVYY+VDJe639yHs5PHISzdWTLL3Aw8rO4cvUtwvoxFd6FHbE4OpHHcde52M6096uYYazAmd4l0o5VuFRO2WA=="
    },
    "diff": {
      "version": "3.5.0",
      "resolved": "https://registry.npmjs.org/diff/-/diff-3.5.0.tgz",
      "integrity": "sha512-A46qtFgd+g7pDZinpnwiRJtxbC1hpgf0uzP3iG89scHk0AUC7A1TGxf5OiiOUv/JMZR8GOt8hL900hV0bOy5xA=="
    },
    "dir-glob": {
      "version": "3.0.1",
      "resolved": "https://registry.npmjs.org/dir-glob/-/dir-glob-3.0.1.tgz",
      "integrity": "sha512-WkrWp9GR4KXfKGYzOLmTuGVi1UWFfws377n9cc55/tb6DuqyF6pcQ5AbiHEshaDpY9v6oaSr2XCDidGmMwdzIA==",
      "requires": {
        "path-type": "^4.0.0"
      }
    },
    "doctrine": {
      "version": "3.0.0",
      "resolved": "https://registry.npmjs.org/doctrine/-/doctrine-3.0.0.tgz",
      "integrity": "sha512-yS+Q5i3hBf7GBkd4KG8a7eBNNWNGLTaEwwYWUijIYM7zrlYDM0BFXHjjPWlWZ1Rg7UaddZeIDmi9jF3HmqiQ2w==",
      "peer": true,
      "requires": {
        "esutils": "^2.0.2"
      }
    },
    "ee-first": {
      "version": "1.1.1",
      "resolved": "https://registry.npmjs.org/ee-first/-/ee-first-1.1.1.tgz",
      "integrity": "sha512-WMwm9LhRUo+WUaRN+vRuETqG89IgZphVSNkdFgeb6sS/E4OrDIN7t48CAewSHXc6C8lefD8KKfr5vY61brQlow=="
    },
    "electron-to-chromium": {
<<<<<<< HEAD
      "version": "1.4.317",
      "resolved": "https://registry.npmjs.org/electron-to-chromium/-/electron-to-chromium-1.4.317.tgz",
      "integrity": "sha512-JhCRm9v30FMNzQSsjl4kXaygU+qHBD0Yh7mKxyjmF0V8VwYVB6qpBRX28GyAucrM9wDCpSUctT6FpMUQxbyKuA=="
=======
      "version": "1.4.323",
      "resolved": "https://registry.npmjs.org/electron-to-chromium/-/electron-to-chromium-1.4.323.tgz",
      "integrity": "sha512-+a0hMEQxE8u1F1vOHcE0M18kQ2+4AwOXdRrU4avZ1LeR/sa9WAallYE3uES/PNcEGt/wCFcOgWcArSLx5C+WNQ=="
>>>>>>> c037b93a
    },
    "encodeurl": {
      "version": "1.0.2",
      "resolved": "https://registry.npmjs.org/encodeurl/-/encodeurl-1.0.2.tgz",
      "integrity": "sha512-TPJXq8JqFaVYm2CWmPvnP2Iyo4ZSM7/QKcSmuMLDObfpH5fi7RUGmd/rTDf+rut/saiDiQEeVTNgAmJEdAOx0w=="
    },
    "end-of-stream": {
      "version": "1.4.4",
      "resolved": "https://registry.npmjs.org/end-of-stream/-/end-of-stream-1.4.4.tgz",
      "integrity": "sha512-+uw1inIHVPQoaVuHzRyXd21icM+cnt4CzD5rW+NC1wjOUSTOs+Te7FOv7AhN7vS9x/oIyhLP5PR1H+phQAHu5Q==",
      "requires": {
        "once": "^1.4.0"
      }
    },
    "escalade": {
      "version": "3.1.1",
      "resolved": "https://registry.npmjs.org/escalade/-/escalade-3.1.1.tgz",
      "integrity": "sha512-k0er2gUkLf8O0zKJiAhmkTnJlTvINGv7ygDNPbeIsX/TJjGJZHuh9B2UxbsaEkmlEo9MfhrSzmhIlhRlI2GXnw=="
    },
    "escape-html": {
      "version": "1.0.3",
      "resolved": "https://registry.npmjs.org/escape-html/-/escape-html-1.0.3.tgz",
      "integrity": "sha512-NiSupZ4OeuGwr68lGIeym/ksIZMJodUGOSCZ/FSnTxcrekbvqrgdUxlJOMpijaKZVjAJrWrGs/6Jy8OMuyj9ow=="
    },
    "escape-string-regexp": {
      "version": "4.0.0",
      "resolved": "https://registry.npmjs.org/escape-string-regexp/-/escape-string-regexp-4.0.0.tgz",
      "integrity": "sha512-TtpcNJ3XAzx3Gq8sWRzJaVajRs0uVxA2YAkdb1jm2YkPz4G6egUFAyA3n5vtEIZefPk5Wa4UXbKuS5fKkJWdgA==",
      "peer": true
    },
    "eslint": {
      "version": "8.35.0",
      "resolved": "https://registry.npmjs.org/eslint/-/eslint-8.35.0.tgz",
      "integrity": "sha512-BxAf1fVL7w+JLRQhWl2pzGeSiGqbWumV4WNvc9Rhp6tiCtm4oHnyPBSEtMGZwrQgudFQ+otqzWoPB7x+hxoWsw==",
      "peer": true,
      "requires": {
        "@eslint/eslintrc": "^2.0.0",
        "@eslint/js": "8.35.0",
        "@humanwhocodes/config-array": "^0.11.8",
        "@humanwhocodes/module-importer": "^1.0.1",
        "@nodelib/fs.walk": "^1.2.8",
        "ajv": "^6.10.0",
        "chalk": "^4.0.0",
        "cross-spawn": "^7.0.2",
        "debug": "^4.3.2",
        "doctrine": "^3.0.0",
        "escape-string-regexp": "^4.0.0",
        "eslint-scope": "^7.1.1",
        "eslint-utils": "^3.0.0",
        "eslint-visitor-keys": "^3.3.0",
        "espree": "^9.4.0",
        "esquery": "^1.4.2",
        "esutils": "^2.0.2",
        "fast-deep-equal": "^3.1.3",
        "file-entry-cache": "^6.0.1",
        "find-up": "^5.0.0",
        "glob-parent": "^6.0.2",
        "globals": "^13.19.0",
        "grapheme-splitter": "^1.0.4",
        "ignore": "^5.2.0",
        "import-fresh": "^3.0.0",
        "imurmurhash": "^0.1.4",
        "is-glob": "^4.0.0",
        "is-path-inside": "^3.0.3",
        "js-sdsl": "^4.1.4",
        "js-yaml": "^4.1.0",
        "json-stable-stringify-without-jsonify": "^1.0.1",
        "levn": "^0.4.1",
        "lodash.merge": "^4.6.2",
        "minimatch": "^3.1.2",
        "natural-compare": "^1.4.0",
        "optionator": "^0.9.1",
        "regexpp": "^3.2.0",
        "strip-ansi": "^6.0.1",
        "strip-json-comments": "^3.1.0",
        "text-table": "^0.2.0"
      },
      "dependencies": {
        "eslint-scope": {
          "version": "7.1.1",
          "resolved": "https://registry.npmjs.org/eslint-scope/-/eslint-scope-7.1.1.tgz",
          "integrity": "sha512-QKQM/UXpIiHcLqJ5AOyIW7XZmzjkzQXYE54n1++wb0u9V/abW3l9uQnxX8Z5Xd18xyKIMTUAyQ0k1e8pz6LUrw==",
          "peer": true,
          "requires": {
            "esrecurse": "^4.3.0",
            "estraverse": "^5.2.0"
          }
        },
        "estraverse": {
          "version": "5.3.0",
          "resolved": "https://registry.npmjs.org/estraverse/-/estraverse-5.3.0.tgz",
          "integrity": "sha512-MMdARuVEQziNTeJD8DgMqmhwR11BRQ/cBP+pLtYdSTnf3MIO8fFeiINEbX36ZdNlfU/7A9f3gUw49B3oQsvwBA==",
          "peer": true
        }
      }
    },
    "eslint-formatter-codeframe": {
      "version": "7.32.1",
      "resolved": "https://registry.npmjs.org/eslint-formatter-codeframe/-/eslint-formatter-codeframe-7.32.1.tgz",
      "integrity": "sha512-DK/3Q3+zVKq/7PdSYiCxPrsDF8H/TRMK5n8Hziwr4IMkMy+XiKSwbpj25AdajS63I/B61Snetq4uVvX9fOLyAg==",
      "requires": {
        "@babel/code-frame": "7.12.11",
        "chalk": "^4.0.0"
      }
    },
    "eslint-plugin-security": {
      "version": "1.7.1",
      "resolved": "https://registry.npmjs.org/eslint-plugin-security/-/eslint-plugin-security-1.7.1.tgz",
      "integrity": "sha512-sMStceig8AFglhhT2LqlU5r+/fn9OwsA72O5bBuQVTssPCdQAOQzL+oMn/ZcpeUY6KcNfLJArgcrsSULNjYYdQ==",
      "peer": true,
      "requires": {
        "safe-regex": "^2.1.1"
      }
    },
    "eslint-scope": {
      "version": "5.1.1",
      "resolved": "https://registry.npmjs.org/eslint-scope/-/eslint-scope-5.1.1.tgz",
      "integrity": "sha512-2NxwbF/hZ0KpepYN0cNbo+FN6XoK7GaHlQhgx/hIZl6Va0bF45RQOOwhLIy8lQDbuCiadSLCBnH2CFYquit5bw==",
      "peer": true,
      "requires": {
        "esrecurse": "^4.3.0",
        "estraverse": "^4.1.1"
      }
    },
    "eslint-utils": {
      "version": "3.0.0",
      "resolved": "https://registry.npmjs.org/eslint-utils/-/eslint-utils-3.0.0.tgz",
      "integrity": "sha512-uuQC43IGctw68pJA1RgbQS8/NP7rch6Cwd4j3ZBtgo4/8Flj4eGE7ZYSZRN3iq5pVUv6GPdW5Z1RFleo84uLDA==",
      "peer": true,
      "requires": {
        "eslint-visitor-keys": "^2.0.0"
      },
      "dependencies": {
        "eslint-visitor-keys": {
          "version": "2.1.0",
          "resolved": "https://registry.npmjs.org/eslint-visitor-keys/-/eslint-visitor-keys-2.1.0.tgz",
          "integrity": "sha512-0rSmRBzXgDzIsD6mGdJgevzgezI534Cer5L/vyMX0kHzT/jiB43jRhd9YUlMGYLQy2zprNmoT8qasCGtY+QaKw==",
          "peer": true
        }
      }
    },
    "eslint-visitor-keys": {
      "version": "3.3.0",
      "resolved": "https://registry.npmjs.org/eslint-visitor-keys/-/eslint-visitor-keys-3.3.0.tgz",
      "integrity": "sha512-mQ+suqKJVyeuwGYHAdjMFqjCyfl8+Ldnxuyp3ldiMBFKkvytrXUZWaiPCEav8qDHKty44bD+qV1IP4T+w+xXRA==",
      "peer": true
    },
    "espree": {
      "version": "9.4.1",
      "resolved": "https://registry.npmjs.org/espree/-/espree-9.4.1.tgz",
      "integrity": "sha512-XwctdmTO6SIvCzd9810yyNzIrOrqNYV9Koizx4C/mRhf9uq0o4yHoCEU/670pOxOL/MSraektvSAji79kX90Vg==",
      "peer": true,
      "requires": {
        "acorn": "^8.8.0",
        "acorn-jsx": "^5.3.2",
        "eslint-visitor-keys": "^3.3.0"
      }
    },
    "esprima": {
      "version": "4.0.1",
      "resolved": "https://registry.npmjs.org/esprima/-/esprima-4.0.1.tgz",
      "integrity": "sha512-eGuFFw7Upda+g4p+QHvnW0RyTX/SVeJBDM/gCtMARO0cLuT2HcEKnTPvhjV6aGeqrCB/sbNop0Kszm0jsaWU4A=="
    },
    "esquery": {
      "version": "1.5.0",
      "resolved": "https://registry.npmjs.org/esquery/-/esquery-1.5.0.tgz",
      "integrity": "sha512-YQLXUplAwJgCydQ78IMJywZCceoqk1oH01OERdSAJc/7U2AylwjhSCLDEtqwg811idIS/9fIU5GjG73IgjKMVg==",
      "peer": true,
      "requires": {
        "estraverse": "^5.1.0"
      },
      "dependencies": {
        "estraverse": {
          "version": "5.3.0",
          "resolved": "https://registry.npmjs.org/estraverse/-/estraverse-5.3.0.tgz",
          "integrity": "sha512-MMdARuVEQziNTeJD8DgMqmhwR11BRQ/cBP+pLtYdSTnf3MIO8fFeiINEbX36ZdNlfU/7A9f3gUw49B3oQsvwBA==",
          "peer": true
        }
      }
    },
    "esrecurse": {
      "version": "4.3.0",
      "resolved": "https://registry.npmjs.org/esrecurse/-/esrecurse-4.3.0.tgz",
      "integrity": "sha512-KmfKL3b6G+RXvP8N1vr3Tq1kL/oCFgn2NYXEtqP8/L3pKapUA4G8cFVaoF3SU323CD4XypR/ffioHmkti6/Tag==",
      "peer": true,
      "requires": {
        "estraverse": "^5.2.0"
      },
      "dependencies": {
        "estraverse": {
          "version": "5.3.0",
          "resolved": "https://registry.npmjs.org/estraverse/-/estraverse-5.3.0.tgz",
          "integrity": "sha512-MMdARuVEQziNTeJD8DgMqmhwR11BRQ/cBP+pLtYdSTnf3MIO8fFeiINEbX36ZdNlfU/7A9f3gUw49B3oQsvwBA==",
          "peer": true
        }
      }
    },
    "estraverse": {
      "version": "4.3.0",
      "resolved": "https://registry.npmjs.org/estraverse/-/estraverse-4.3.0.tgz",
      "integrity": "sha512-39nnKffWz8xN1BU/2c79n9nB9HDzo0niYUqx6xyqUnyoAnQyyWpOTdZEeiCch8BBu515t4wp9ZmgVfVhn9EBpw==",
      "peer": true
    },
    "estree-walker": {
      "version": "2.0.2",
      "resolved": "https://registry.npmjs.org/estree-walker/-/estree-walker-2.0.2.tgz",
      "integrity": "sha512-Rfkk/Mp/DL7JVje3u18FxFujQlTNR2q6QfMSMB7AvCBx91NGj/ba3kCfza0f6dVDbw7YlRf/nDrn7pQrCCyQ/w=="
    },
    "esutils": {
      "version": "2.0.3",
      "resolved": "https://registry.npmjs.org/esutils/-/esutils-2.0.3.tgz",
      "integrity": "sha512-kVscqXk4OCp68SZ0dkgEKVi6/8ij300KBWTJq32P/dYeWTSwK41WyTxalN1eRmA5Z9UU/LX9D7FWSmV9SAYx6g==",
      "peer": true
    },
    "etag": {
      "version": "1.8.1",
      "resolved": "https://registry.npmjs.org/etag/-/etag-1.8.1.tgz",
      "integrity": "sha512-aIL5Fx7mawVa300al2BnEE4iNvo1qETxLrPI/o05L7z6go7fCw1J6EQmbK4FmJ2AS7kgVF/KEZWufBfdClMcPg=="
    },
    "eventemitter2": {
      "version": "0.4.14",
      "resolved": "https://registry.npmjs.org/eventemitter2/-/eventemitter2-0.4.14.tgz",
      "integrity": "sha512-K7J4xq5xAD5jHsGM5ReWXRTFa3JRGofHiMcVgQ8PRwgWxzjHpMWCIzsmyf60+mh8KLsqYPcjUMa0AC4hd6lPyQ=="
    },
    "exit": {
      "version": "0.1.2",
      "resolved": "https://registry.npmjs.org/exit/-/exit-0.1.2.tgz",
      "integrity": "sha512-Zk/eNKV2zbjpKzrsQ+n1G6poVbErQxJ0LBOJXaKZ1EViLzH+hrLu9cdXI4zw9dBQJslwBEpbQ2P1oS7nDxs6jQ=="
    },
    "expand-tilde": {
      "version": "2.0.2",
      "resolved": "https://registry.npmjs.org/expand-tilde/-/expand-tilde-2.0.2.tgz",
      "integrity": "sha512-A5EmesHW6rfnZ9ysHQjPdJRni0SRar0tjtG5MNtm9n5TUvsYU8oozprtRD4AqHxcZWWlVuAmQo2nWKfN9oyjTw==",
      "requires": {
        "homedir-polyfill": "^1.0.1"
      }
    },
    "extend": {
      "version": "3.0.2",
      "resolved": "https://registry.npmjs.org/extend/-/extend-3.0.2.tgz",
      "integrity": "sha512-fjquC59cD7CyW6urNXK0FBufkZcoiGG80wTuPujX590cB5Ttln20E2UB4S/WARVqhXffZl2LNgS+gQdPIIim/g=="
    },
    "extract-zip": {
      "version": "1.7.0",
      "resolved": "https://registry.npmjs.org/extract-zip/-/extract-zip-1.7.0.tgz",
      "integrity": "sha512-xoh5G1W/PB0/27lXgMQyIhP5DSY/LhoCsOyZgb+6iMmRtCwVBo55uKaMoEYrDCKQhWvqEip5ZPKAc6eFNyf/MA==",
      "requires": {
        "concat-stream": "^1.6.2",
        "debug": "^2.6.9",
        "mkdirp": "^0.5.4",
        "yauzl": "^2.10.0"
      },
      "dependencies": {
        "debug": {
          "version": "2.6.9",
          "resolved": "https://registry.npmjs.org/debug/-/debug-2.6.9.tgz",
          "integrity": "sha512-bC7ElrdJaJnPbAP+1EotYvqZsb3ecl5wi6Bfi6BJTUcNowp6cvspg0jXznRTKDjm/E7AdgFBVeAPVMNcKGsHMA==",
          "requires": {
            "ms": "2.0.0"
          }
        },
        "ms": {
          "version": "2.0.0",
          "resolved": "https://registry.npmjs.org/ms/-/ms-2.0.0.tgz",
          "integrity": "sha512-Tpp60P6IUJDTuOq/5Z8cdskzJujfwqfOTkrwIwj7IRISpnkJnT6SyJ4PCPnGMoFjC9ddhal5KVIYtAt97ix05A=="
        }
      }
    },
    "fast-deep-equal": {
      "version": "3.1.3",
      "resolved": "https://registry.npmjs.org/fast-deep-equal/-/fast-deep-equal-3.1.3.tgz",
      "integrity": "sha512-f3qQ9oQy9j2AhBe/H9VC91wLmKBCCU/gDOnKNAYG5hswO7BLKj09Hc5HYNz9cGI++xlpDCIgDaitVs03ATR84Q=="
    },
    "fast-glob": {
      "version": "3.2.12",
      "resolved": "https://registry.npmjs.org/fast-glob/-/fast-glob-3.2.12.tgz",
      "integrity": "sha512-DVj4CQIYYow0BlaelwK1pHl5n5cRSJfM60UA0zK891sVInoPri2Ekj7+e1CT3/3qxXenpI+nBBmQAcJPJgaj4w==",
      "requires": {
        "@nodelib/fs.stat": "^2.0.2",
        "@nodelib/fs.walk": "^1.2.3",
        "glob-parent": "^5.1.2",
        "merge2": "^1.3.0",
        "micromatch": "^4.0.4"
      },
      "dependencies": {
        "glob-parent": {
          "version": "5.1.2",
          "resolved": "https://registry.npmjs.org/glob-parent/-/glob-parent-5.1.2.tgz",
          "integrity": "sha512-AOIgSQCepiJYwP3ARnGx+5VnTu2HBYdzbGP45eLw1vr3zB3vZLeyed1sC9hnbcOc9/SrMyM5RPQrkGz4aS9Zow==",
          "requires": {
            "is-glob": "^4.0.1"
          }
        }
      }
    },
    "fast-json-stable-stringify": {
      "version": "2.1.0",
      "resolved": "https://registry.npmjs.org/fast-json-stable-stringify/-/fast-json-stable-stringify-2.1.0.tgz",
      "integrity": "sha512-lhd/wF+Lk98HZoTCtlVraHtfh5XYijIjalXck7saUtuanSDyLMxnHhSXEDJqHxD7msR8D0uCmqlkwjCV8xvwHw=="
    },
    "fast-levenshtein": {
      "version": "2.0.6",
      "resolved": "https://registry.npmjs.org/fast-levenshtein/-/fast-levenshtein-2.0.6.tgz",
      "integrity": "sha512-DCXu6Ifhqcks7TZKY3Hxp3y6qphY5SJZmrWMDrKcERSOXWQdMhU9Ig/PYrzyw/ul9jOIyh0N4M0tbC5hodg8dw==",
      "peer": true
    },
    "fastq": {
      "version": "1.15.0",
      "resolved": "https://registry.npmjs.org/fastq/-/fastq-1.15.0.tgz",
      "integrity": "sha512-wBrocU2LCXXa+lWBt8RoIRD89Fi8OdABODa/kEnyeyjS5aZO5/GNvI5sEINADqP/h8M29UHTHUb53sUu5Ihqdw==",
      "requires": {
        "reusify": "^1.0.4"
      }
    },
    "fd-slicer": {
      "version": "1.1.0",
      "resolved": "https://registry.npmjs.org/fd-slicer/-/fd-slicer-1.1.0.tgz",
      "integrity": "sha512-cE1qsB/VwyQozZ+q1dGxR8LBYNZeofhEdUNGSMbQD3Gw2lAzX9Zb3uIU6Ebc/Fmyjo9AWWfnn0AUCHqtevs/8g==",
      "requires": {
        "pend": "~1.2.0"
      }
    },
    "file-entry-cache": {
      "version": "6.0.1",
      "resolved": "https://registry.npmjs.org/file-entry-cache/-/file-entry-cache-6.0.1.tgz",
      "integrity": "sha512-7Gps/XWymbLk2QLYK4NzpMOrYjMhdIxXuIvy2QBsLE6ljuodKvdkWs/cpyJJ3CVIVpH0Oi1Hvg1ovbMzLdFBBg==",
      "peer": true,
      "requires": {
        "flat-cache": "^3.0.4"
      }
    },
    "file-saver": {
      "version": "2.0.5",
      "resolved": "https://registry.npmjs.org/file-saver/-/file-saver-2.0.5.tgz",
      "integrity": "sha512-P9bmyZ3h/PRG+Nzga+rbdI4OEpNDzAVyy74uVO9ATgzLK6VtAsYybF/+TOCvrc0MO793d6+42lLyZTw7/ArVzA=="
    },
    "fill-range": {
      "version": "7.0.1",
      "resolved": "https://registry.npmjs.org/fill-range/-/fill-range-7.0.1.tgz",
      "integrity": "sha512-qOo9F+dMUmC2Lcb4BbVvnKJxTPjCm+RRpe4gDuGrzkL7mEVl/djYSu2OdQ2Pa302N4oqkSg9ir6jaLWJ2USVpQ==",
      "requires": {
        "to-regex-range": "^5.0.1"
      }
    },
    "finalhandler": {
      "version": "1.2.0",
      "resolved": "https://registry.npmjs.org/finalhandler/-/finalhandler-1.2.0.tgz",
      "integrity": "sha512-5uXcUVftlQMFnWC9qu/svkWv3GTd2PfUhK/3PLkYNAe7FbqJMt3515HaxE6eRL74GdsriiwujiawdaB1BpEISg==",
      "requires": {
        "debug": "2.6.9",
        "encodeurl": "~1.0.2",
        "escape-html": "~1.0.3",
        "on-finished": "2.4.1",
        "parseurl": "~1.3.3",
        "statuses": "2.0.1",
        "unpipe": "~1.0.0"
      },
      "dependencies": {
        "debug": {
          "version": "2.6.9",
          "resolved": "https://registry.npmjs.org/debug/-/debug-2.6.9.tgz",
          "integrity": "sha512-bC7ElrdJaJnPbAP+1EotYvqZsb3ecl5wi6Bfi6BJTUcNowp6cvspg0jXznRTKDjm/E7AdgFBVeAPVMNcKGsHMA==",
          "requires": {
            "ms": "2.0.0"
          }
        },
        "ms": {
          "version": "2.0.0",
          "resolved": "https://registry.npmjs.org/ms/-/ms-2.0.0.tgz",
          "integrity": "sha512-Tpp60P6IUJDTuOq/5Z8cdskzJujfwqfOTkrwIwj7IRISpnkJnT6SyJ4PCPnGMoFjC9ddhal5KVIYtAt97ix05A=="
        }
      }
    },
    "find-up": {
      "version": "5.0.0",
      "resolved": "https://registry.npmjs.org/find-up/-/find-up-5.0.0.tgz",
      "integrity": "sha512-78/PXT1wlLLDgTzDs7sjq9hzz0vXD+zn+7wypEe4fXQxCmdmqfGsEPQxmiCSQI3ajFV91bVSsvNtrJRiW6nGng==",
      "peer": true,
      "requires": {
        "locate-path": "^6.0.0",
        "path-exists": "^4.0.0"
      }
    },
    "findup-sync": {
      "version": "5.0.0",
      "resolved": "https://registry.npmjs.org/findup-sync/-/findup-sync-5.0.0.tgz",
      "integrity": "sha512-MzwXju70AuyflbgeOhzvQWAvvQdo1XL0A9bVvlXsYcFEBM87WR4OakL4OfZq+QRmr+duJubio+UtNQCPsVESzQ==",
      "requires": {
        "detect-file": "^1.0.0",
        "is-glob": "^4.0.3",
        "micromatch": "^4.0.4",
        "resolve-dir": "^1.0.1"
      }
    },
    "fined": {
      "version": "1.2.0",
      "resolved": "https://registry.npmjs.org/fined/-/fined-1.2.0.tgz",
      "integrity": "sha512-ZYDqPLGxDkDhDZBjZBb+oD1+j0rA4E0pXY50eplAAOPg2N/gUBSSk5IM1/QhPfyVo19lJ+CvXpqfvk+b2p/8Ng==",
      "requires": {
        "expand-tilde": "^2.0.2",
        "is-plain-object": "^2.0.3",
        "object.defaults": "^1.1.0",
        "object.pick": "^1.2.0",
        "parse-filepath": "^1.0.1"
      }
    },
    "flagged-respawn": {
      "version": "1.0.1",
      "resolved": "https://registry.npmjs.org/flagged-respawn/-/flagged-respawn-1.0.1.tgz",
      "integrity": "sha512-lNaHNVymajmk0OJMBn8fVUAU1BtDeKIqKoVhk4xAALB57aALg6b4W0MfJ/cUE0g9YBXy5XhSlPIpYIJ7HaY/3Q=="
    },
    "flat-cache": {
      "version": "3.0.4",
      "resolved": "https://registry.npmjs.org/flat-cache/-/flat-cache-3.0.4.tgz",
      "integrity": "sha512-dm9s5Pw7Jc0GvMYbshN6zchCA9RgQlzzEZX3vylR9IqFfS8XciblUXOKfW6SiuJ0e13eDYZoZV5wdrev7P3Nwg==",
      "peer": true,
      "requires": {
        "flatted": "^3.1.0",
        "rimraf": "^3.0.2"
      },
      "dependencies": {
        "rimraf": {
          "version": "3.0.2",
          "resolved": "https://registry.npmjs.org/rimraf/-/rimraf-3.0.2.tgz",
          "integrity": "sha512-JZkJMZkAGFFPP2YqXZXPbMlMBgsxzE8ILs4lMIX/2o0L9UBw9O/Y3o6wFw/i9YLapcUJWwqbi3kdxIPdC62TIA==",
          "peer": true,
          "requires": {
            "glob": "^7.1.3"
          }
        }
      }
    },
    "flatted": {
      "version": "3.2.7",
      "resolved": "https://registry.npmjs.org/flatted/-/flatted-3.2.7.tgz",
      "integrity": "sha512-5nqDSxl8nn5BSNxyR3n4I6eDmbolI6WT+QqR547RwxQapgjQBmtktdP+HTBb/a/zLsbzERTONyUB5pefh5TtjQ==",
      "peer": true
    },
    "for-in": {
      "version": "1.0.2",
      "resolved": "https://registry.npmjs.org/for-in/-/for-in-1.0.2.tgz",
      "integrity": "sha512-7EwmXrOjyL+ChxMhmG5lnW9MPt1aIeZEwKhQzoBUdTV0N3zuwWDZYVJatDvZ2OyzPUvdIAZDsCetk3coyMfcnQ=="
    },
    "for-own": {
      "version": "1.0.0",
      "resolved": "https://registry.npmjs.org/for-own/-/for-own-1.0.0.tgz",
      "integrity": "sha512-0OABksIGrxKK8K4kynWkQ7y1zounQxP+CWnyclVwj81KW3vlLlGUx57DKGcP/LH216GzqnstnPocF16Nxs0Ycg==",
      "requires": {
        "for-in": "^1.0.1"
      }
    },
    "fresh": {
      "version": "0.5.2",
      "resolved": "https://registry.npmjs.org/fresh/-/fresh-0.5.2.tgz",
      "integrity": "sha512-zJ2mQYM18rEFOudeV4GShTGIQ7RbzA7ozbU9I/XBpm7kqgMywgmylMwXHxZJmkVoYkna9d2pVXVXPdYTP9ej8Q=="
    },
    "fs-constants": {
      "version": "1.0.0",
      "resolved": "https://registry.npmjs.org/fs-constants/-/fs-constants-1.0.0.tgz",
      "integrity": "sha512-y6OAwoSIf7FyjMIv94u+b5rdheZEjzR63GTyZJm5qh4Bi+2YgwLCcI/fPFZkL5PSixOt6ZNKm+w+Hfp/Bciwow=="
    },
    "fs-extra": {
      "version": "7.0.1",
      "resolved": "https://registry.npmjs.org/fs-extra/-/fs-extra-7.0.1.tgz",
      "integrity": "sha512-YJDaCJZEnBmcbw13fvdAM9AwNOJwOzrE4pqMqBq5nFiEqXUqHwlK4B+3pUw6JNvfSPtX05xFHtYy/1ni01eGCw==",
      "requires": {
        "graceful-fs": "^4.1.2",
        "jsonfile": "^4.0.0",
        "universalify": "^0.1.0"
      }
    },
    "fs.realpath": {
      "version": "1.0.0",
      "resolved": "https://registry.npmjs.org/fs.realpath/-/fs.realpath-1.0.0.tgz",
      "integrity": "sha512-OO0pH2lK6a0hZnAdau5ItzHPI6pUlvI7jMVnxUQRtw4owF2wk8lOSabtGDCTP4Ggrg2MbGnWO9X8K1t4+fGMDw=="
    },
    "fsevents": {
      "version": "2.3.2",
      "resolved": "https://registry.npmjs.org/fsevents/-/fsevents-2.3.2.tgz",
      "integrity": "sha512-xiqMQR4xAeHTuB9uWm+fFRcIOgKBMiOBP+eXiyT7jsgVCq1bkVygt00oASowB7EdtpOHaaPgKt812P9ab+DDKA==",
      "optional": true
    },
    "function-bind": {
      "version": "1.1.1",
      "resolved": "https://registry.npmjs.org/function-bind/-/function-bind-1.1.1.tgz",
      "integrity": "sha512-yIovAzMX49sF8Yl58fSCWJ5svSLuaibPxXQJFLmBObTuCr0Mf1KiPopGM9NiFjiYBCbfaa2Fh6breQ6ANVTI0A=="
    },
    "get-stream": {
      "version": "5.2.0",
      "resolved": "https://registry.npmjs.org/get-stream/-/get-stream-5.2.0.tgz",
      "integrity": "sha512-nBF+F1rAZVCu/p7rjzgA+Yb4lfYXrpl7a6VmJrU8wF9I1CKvP/QwPNZHnOlwbTkY6dvtFIzFMSyQXbLoTQPRpA==",
      "requires": {
        "pump": "^3.0.0"
      }
    },
    "getobject": {
      "version": "1.0.2",
      "resolved": "https://registry.npmjs.org/getobject/-/getobject-1.0.2.tgz",
      "integrity": "sha512-2zblDBaFcb3rB4rF77XVnuINOE2h2k/OnqXAiy0IrTxUfV1iFp3la33oAQVY9pCpWU268WFYVt2t71hlMuLsOg=="
    },
    "glob": {
      "version": "7.2.3",
      "resolved": "https://registry.npmjs.org/glob/-/glob-7.2.3.tgz",
      "integrity": "sha512-nFR0zLpU2YCaRxwoCJvL6UvCH2JFyFVIvwTLsIf21AuHlMskA1hhTdk+LlYJtOlYt9v6dvszD2BGRqBL+iQK9Q==",
      "requires": {
        "fs.realpath": "^1.0.0",
        "inflight": "^1.0.4",
        "inherits": "2",
        "minimatch": "^3.1.1",
        "once": "^1.3.0",
        "path-is-absolute": "^1.0.0"
      }
    },
    "glob-parent": {
      "version": "6.0.2",
      "resolved": "https://registry.npmjs.org/glob-parent/-/glob-parent-6.0.2.tgz",
      "integrity": "sha512-XxwI8EOhVQgWp6iDL+3b0r86f4d6AX6zSU55HfB4ydCEuXLXc5FcYeOu+nnGftS4TEju/11rt4KJPTMgbfmv4A==",
      "peer": true,
      "requires": {
        "is-glob": "^4.0.3"
      }
    },
    "global-modules": {
      "version": "1.0.0",
      "resolved": "https://registry.npmjs.org/global-modules/-/global-modules-1.0.0.tgz",
      "integrity": "sha512-sKzpEkf11GpOFuw0Zzjzmt4B4UZwjOcG757PPvrfhxcLFbq0wpsgpOqxpxtxFiCG4DtG93M6XRVbF2oGdev7bg==",
      "requires": {
        "global-prefix": "^1.0.1",
        "is-windows": "^1.0.1",
        "resolve-dir": "^1.0.0"
      }
    },
    "global-prefix": {
      "version": "1.0.2",
      "resolved": "https://registry.npmjs.org/global-prefix/-/global-prefix-1.0.2.tgz",
      "integrity": "sha512-5lsx1NUDHtSjfg0eHlmYvZKv8/nVqX4ckFbM+FrGcQ+04KWcWFo9P5MxPZYSzUvyzmdTbI7Eix8Q4IbELDqzKg==",
      "requires": {
        "expand-tilde": "^2.0.2",
        "homedir-polyfill": "^1.0.1",
        "ini": "^1.3.4",
        "is-windows": "^1.0.1",
        "which": "^1.2.14"
      },
      "dependencies": {
        "which": {
          "version": "1.3.1",
          "resolved": "https://registry.npmjs.org/which/-/which-1.3.1.tgz",
          "integrity": "sha512-HxJdYWq1MTIQbJ3nw0cqssHoTNU267KlrDuGZ1WYlxDStUtKUhOaJmh112/TZmHxxUfuJqPXSOm7tDyas0OSIQ==",
          "requires": {
            "isexe": "^2.0.0"
          }
        }
      }
    },
    "globals": {
      "version": "13.20.0",
      "resolved": "https://registry.npmjs.org/globals/-/globals-13.20.0.tgz",
      "integrity": "sha512-Qg5QtVkCy/kv3FUSlu4ukeZDVf9ee0iXLAUYX13gbR17bnejFTzr4iS9bY7kwCf1NztRNm1t91fjOiyx4CSwPQ==",
      "peer": true,
      "requires": {
        "type-fest": "^0.20.2"
      }
    },
    "globalyzer": {
      "version": "0.1.0",
      "resolved": "https://registry.npmjs.org/globalyzer/-/globalyzer-0.1.0.tgz",
      "integrity": "sha512-40oNTM9UfG6aBmuKxk/giHn5nQ8RVz/SS4Ir6zgzOv9/qC3kKZ9v4etGTcJbEl/NyVQH7FGU7d+X1egr57Md2Q=="
    },
    "globby": {
      "version": "11.1.0",
      "resolved": "https://registry.npmjs.org/globby/-/globby-11.1.0.tgz",
      "integrity": "sha512-jhIXaOzy1sb8IyocaruWSn1TjmnBVs8Ayhcy83rmxNJ8q2uWKCAj3CnJY+KpGSXCueAPc0i05kVvVKtP1t9S3g==",
      "requires": {
        "array-union": "^2.1.0",
        "dir-glob": "^3.0.1",
        "fast-glob": "^3.2.9",
        "ignore": "^5.2.0",
        "merge2": "^1.4.1",
        "slash": "^3.0.0"
      }
    },
    "globrex": {
      "version": "0.1.2",
      "resolved": "https://registry.npmjs.org/globrex/-/globrex-0.1.2.tgz",
      "integrity": "sha512-uHJgbwAMwNFf5mLst7IWLNg14x1CkeqglJb/K3doi4dw6q2IvAAmM/Y81kevy83wP+Sst+nutFTYOGg3d1lsxg=="
    },
    "got": {
      "version": "11.8.6",
      "resolved": "https://registry.npmjs.org/got/-/got-11.8.6.tgz",
      "integrity": "sha512-6tfZ91bOr7bOXnK7PRDCGBLa1H4U080YHNaAQ2KsMGlLEzRbk44nsZF2E1IeRc3vtJHPVbKCYgdFbaGO2ljd8g==",
      "requires": {
        "@sindresorhus/is": "^4.0.0",
        "@szmarczak/http-timer": "^4.0.5",
        "@types/cacheable-request": "^6.0.1",
        "@types/responselike": "^1.0.0",
        "cacheable-lookup": "^5.0.3",
        "cacheable-request": "^7.0.2",
        "decompress-response": "^6.0.0",
        "http2-wrapper": "^1.0.0-beta.5.2",
        "lowercase-keys": "^2.0.0",
        "p-cancelable": "^2.0.0",
        "responselike": "^2.0.0"
      }
    },
    "graceful-fs": {
      "version": "4.2.10",
      "resolved": "https://registry.npmjs.org/graceful-fs/-/graceful-fs-4.2.10.tgz",
      "integrity": "sha512-9ByhssR2fPVsNZj478qUUbKfmL0+t5BDVyjShtyZZLiK7ZDAArFFfopyOTj0M05wE2tJPisA4iTnnXl2YoPvOA=="
    },
    "grapheme-splitter": {
      "version": "1.0.4",
      "resolved": "https://registry.npmjs.org/grapheme-splitter/-/grapheme-splitter-1.0.4.tgz",
      "integrity": "sha512-bzh50DW9kTPM00T8y4o8vQg89Di9oLJVLW/KaOGIXJWP/iqCN6WKYkbNOF04vFLJhwcpYUh9ydh/+5vpOqV4YQ==",
      "peer": true
    },
    "grunt": {
      "version": "1.6.1",
      "resolved": "https://registry.npmjs.org/grunt/-/grunt-1.6.1.tgz",
      "integrity": "sha512-/ABUy3gYWu5iBmrUSRBP97JLpQUm0GgVveDCp6t3yRNIoltIYw7rEj3g5y1o2PGPR2vfTRGa7WC/LZHLTXnEzA==",
      "requires": {
        "dateformat": "~4.6.2",
        "eventemitter2": "~0.4.13",
        "exit": "~0.1.2",
        "findup-sync": "~5.0.0",
        "glob": "~7.1.6",
        "grunt-cli": "~1.4.3",
        "grunt-known-options": "~2.0.0",
        "grunt-legacy-log": "~3.0.0",
        "grunt-legacy-util": "~2.0.1",
        "iconv-lite": "~0.6.3",
        "js-yaml": "~3.14.0",
        "minimatch": "~3.0.4",
        "nopt": "~3.0.6"
      },
      "dependencies": {
        "glob": {
          "version": "7.1.7",
          "resolved": "https://registry.npmjs.org/glob/-/glob-7.1.7.tgz",
          "integrity": "sha512-OvD9ENzPLbegENnYP5UUfJIirTg4+XwMWGaQfQTY0JenxNvvIKP3U3/tAQSPIu/lHxXYSZmpXlUHeqAIdKzBLQ==",
          "requires": {
            "fs.realpath": "^1.0.0",
            "inflight": "^1.0.4",
            "inherits": "2",
            "minimatch": "^3.0.4",
            "once": "^1.3.0",
            "path-is-absolute": "^1.0.0"
          }
        },
        "js-yaml": {
          "version": "3.14.1",
          "resolved": "https://registry.npmjs.org/js-yaml/-/js-yaml-3.14.1.tgz",
          "integrity": "sha512-okMH7OXXJ7YrN9Ok3/SXrnu4iX9yOk+25nqX4imS2npuvTYDmo/QEZoqwZkYaIDk3jVvBOTOIEgEhaLOynBS9g==",
          "requires": {
            "argparse": "^1.0.7",
            "esprima": "^4.0.0"
          }
        },
        "minimatch": {
          "version": "3.0.8",
          "resolved": "https://registry.npmjs.org/minimatch/-/minimatch-3.0.8.tgz",
          "integrity": "sha512-6FsRAQsxQ61mw+qP1ZzbL9Bc78x2p5OqNgNpnoAFLTrX8n5Kxph0CsnhmKKNXTWjXqU5L0pGPR7hYk+XWZr60Q==",
          "requires": {
            "brace-expansion": "^1.1.7"
          }
        }
      }
    },
    "grunt-cli": {
      "version": "1.4.3",
      "resolved": "https://registry.npmjs.org/grunt-cli/-/grunt-cli-1.4.3.tgz",
      "integrity": "sha512-9Dtx/AhVeB4LYzsViCjUQkd0Kw0McN2gYpdmGYKtE2a5Yt7v1Q+HYZVWhqXc/kGnxlMtqKDxSwotiGeFmkrCoQ==",
      "requires": {
        "grunt-known-options": "~2.0.0",
        "interpret": "~1.1.0",
        "liftup": "~3.0.1",
        "nopt": "~4.0.1",
        "v8flags": "~3.2.0"
      },
      "dependencies": {
        "nopt": {
          "version": "4.0.3",
          "resolved": "https://registry.npmjs.org/nopt/-/nopt-4.0.3.tgz",
          "integrity": "sha512-CvaGwVMztSMJLOeXPrez7fyfObdZqNUK1cPAEzLHrTybIua9pMdmmPR5YwtfNftIOMv3DPUhFaxsZMNTQO20Kg==",
          "requires": {
            "abbrev": "1",
            "osenv": "^0.1.4"
          }
        }
      }
    },
    "grunt-contrib-qunit": {
      "version": "6.2.1",
      "resolved": "https://registry.npmjs.org/grunt-contrib-qunit/-/grunt-contrib-qunit-6.2.1.tgz",
      "integrity": "sha512-zXz+tSH28sNAIZ7x0yK5+HFAFQCw9ODLccAw40IyN364l8LaIy2c33EgzO1rBvlmBWoal+3SbltRMqAUXKFCXw==",
      "requires": {
        "eventemitter2": "^6.4.2",
        "p-each-series": "^2.1.0",
        "puppeteer": "^9.0.0"
      },
      "dependencies": {
        "eventemitter2": {
          "version": "6.4.9",
          "resolved": "https://registry.npmjs.org/eventemitter2/-/eventemitter2-6.4.9.tgz",
          "integrity": "sha512-JEPTiaOt9f04oa6NOkc4aH+nVp5I3wEjpHbIPqfgCdD5v5bUzy7xQqwcVO2aDQgOWhI28da57HksMrzK9HlRxg=="
        }
      }
    },
    "grunt-known-options": {
      "version": "2.0.0",
      "resolved": "https://registry.npmjs.org/grunt-known-options/-/grunt-known-options-2.0.0.tgz",
      "integrity": "sha512-GD7cTz0I4SAede1/+pAbmJRG44zFLPipVtdL9o3vqx9IEyb7b4/Y3s7r6ofI3CchR5GvYJ+8buCSioDv5dQLiA=="
    },
    "grunt-legacy-log": {
      "version": "3.0.0",
      "resolved": "https://registry.npmjs.org/grunt-legacy-log/-/grunt-legacy-log-3.0.0.tgz",
      "integrity": "sha512-GHZQzZmhyq0u3hr7aHW4qUH0xDzwp2YXldLPZTCjlOeGscAOWWPftZG3XioW8MasGp+OBRIu39LFx14SLjXRcA==",
      "requires": {
        "colors": "~1.1.2",
        "grunt-legacy-log-utils": "~2.1.0",
        "hooker": "~0.2.3",
        "lodash": "~4.17.19"
      },
      "dependencies": {
        "colors": {
          "version": "1.1.2",
          "resolved": "https://registry.npmjs.org/colors/-/colors-1.1.2.tgz",
          "integrity": "sha512-ENwblkFQpqqia6b++zLD/KUWafYlVY/UNnAp7oz7LY7E924wmpye416wBOmvv/HMWzl8gL1kJlfvId/1Dg176w=="
        }
      }
    },
    "grunt-legacy-log-utils": {
      "version": "2.1.0",
      "resolved": "https://registry.npmjs.org/grunt-legacy-log-utils/-/grunt-legacy-log-utils-2.1.0.tgz",
      "integrity": "sha512-lwquaPXJtKQk0rUM1IQAop5noEpwFqOXasVoedLeNzaibf/OPWjKYvvdqnEHNmU+0T0CaReAXIbGo747ZD+Aaw==",
      "requires": {
        "chalk": "~4.1.0",
        "lodash": "~4.17.19"
      }
    },
    "grunt-legacy-util": {
      "version": "2.0.1",
      "resolved": "https://registry.npmjs.org/grunt-legacy-util/-/grunt-legacy-util-2.0.1.tgz",
      "integrity": "sha512-2bQiD4fzXqX8rhNdXkAywCadeqiPiay0oQny77wA2F3WF4grPJXCvAcyoWUJV+po/b15glGkxuSiQCK299UC2w==",
      "requires": {
        "async": "~3.2.0",
        "exit": "~0.1.2",
        "getobject": "~1.0.0",
        "hooker": "~0.2.3",
        "lodash": "~4.17.21",
        "underscore.string": "~3.3.5",
        "which": "~2.0.2"
      }
    },
    "has": {
      "version": "1.0.3",
      "resolved": "https://registry.npmjs.org/has/-/has-1.0.3.tgz",
      "integrity": "sha512-f2dvO0VU6Oej7RkWJGrehjbzMAjFp5/VKPp5tTpWIV4JHHZK1/BxbFRtf/siA2SWTe09caDmVtYYzWEIbBS4zw==",
      "requires": {
        "function-bind": "^1.1.1"
      }
    },
    "has-flag": {
      "version": "4.0.0",
      "resolved": "https://registry.npmjs.org/has-flag/-/has-flag-4.0.0.tgz",
      "integrity": "sha512-EykJT/Q1KjTWctppgIAgfSO0tKVuZUjhgMr17kqTumMl6Afv3EISleU7qZUzoXDFTAHTDC4NOoG/ZxU3EvlMPQ=="
    },
    "homedir-polyfill": {
      "version": "1.0.3",
      "resolved": "https://registry.npmjs.org/homedir-polyfill/-/homedir-polyfill-1.0.3.tgz",
      "integrity": "sha512-eSmmWE5bZTK2Nou4g0AI3zZ9rswp7GRKoKXS1BLUkvPviOqs4YTN1djQIqrXy9k5gEtdLPy86JjRwsNM9tnDcA==",
      "requires": {
        "parse-passwd": "^1.0.0"
      }
    },
    "hooker": {
      "version": "0.2.3",
      "resolved": "https://registry.npmjs.org/hooker/-/hooker-0.2.3.tgz",
      "integrity": "sha512-t+UerCsQviSymAInD01Pw+Dn/usmz1sRO+3Zk1+lx8eg+WKpD2ulcwWqHHL0+aseRBr+3+vIhiG1K1JTwaIcTA=="
    },
    "http-cache-semantics": {
      "version": "4.1.1",
      "resolved": "https://registry.npmjs.org/http-cache-semantics/-/http-cache-semantics-4.1.1.tgz",
      "integrity": "sha512-er295DKPVsV82j5kw1Gjt+ADA/XYHsajl82cGNQG2eyoPkvgUhX+nDIyelzhIWbbsXP39EHcI6l5tYs2FYqYXQ=="
    },
    "http-errors": {
      "version": "2.0.0",
      "resolved": "https://registry.npmjs.org/http-errors/-/http-errors-2.0.0.tgz",
      "integrity": "sha512-FtwrG/euBzaEjYeRqOgly7G0qviiXoJWnvEH2Z1plBdXgbyjv34pHTSb9zoeHMyDy33+DWy5Wt9Wo+TURtOYSQ==",
      "requires": {
        "depd": "2.0.0",
        "inherits": "2.0.4",
        "setprototypeof": "1.2.0",
        "statuses": "2.0.1",
        "toidentifier": "1.0.1"
      }
    },
    "http2-wrapper": {
      "version": "1.0.3",
      "resolved": "https://registry.npmjs.org/http2-wrapper/-/http2-wrapper-1.0.3.tgz",
      "integrity": "sha512-V+23sDMr12Wnz7iTcDeJr3O6AIxlnvT/bmaAAAP/Xda35C90p9599p0F1eHR/N1KILWSoWVAiOMFjBBXaXSMxg==",
      "requires": {
        "quick-lru": "^5.1.1",
        "resolve-alpn": "^1.0.0"
      }
    },
    "https-proxy-agent": {
      "version": "5.0.1",
      "resolved": "https://registry.npmjs.org/https-proxy-agent/-/https-proxy-agent-5.0.1.tgz",
      "integrity": "sha512-dFcAjpTQFgoLMzC2VwU+C/CbS7uRL0lWmxDITmqm7C+7F0Odmj6s9l6alZc6AELXhrnggM2CeWSXHGOdX2YtwA==",
      "requires": {
        "agent-base": "6",
        "debug": "4"
      }
    },
    "iconv-lite": {
      "version": "0.6.3",
      "resolved": "https://registry.npmjs.org/iconv-lite/-/iconv-lite-0.6.3.tgz",
      "integrity": "sha512-4fCk79wshMdzMp2rH06qWrJE4iolqLhCUH+OiuIgU++RB0+94NlDL81atO7GX55uUKueo0txHNtvEyI6D7WdMw==",
      "requires": {
        "safer-buffer": ">= 2.1.2 < 3.0.0"
      }
    },
    "ieee754": {
      "version": "1.2.1",
      "resolved": "https://registry.npmjs.org/ieee754/-/ieee754-1.2.1.tgz",
      "integrity": "sha512-dcyqhDvX1C46lXZcVqCpK+FtMRQVdIMN6/Df5js2zouUsqG7I6sFxitIC+7KYK29KdXOLHdu9zL4sFnoVQnqaA=="
    },
    "ignore": {
      "version": "5.2.4",
      "resolved": "https://registry.npmjs.org/ignore/-/ignore-5.2.4.tgz",
      "integrity": "sha512-MAb38BcSbH0eHNBxn7ql2NH/kX33OkB3lZ1BNdh7ENeRChHTYsTvWrMubiIAMNS2llXEEgZ1MUOBtXChP3kaFQ=="
    },
    "import-fresh": {
      "version": "3.3.0",
      "resolved": "https://registry.npmjs.org/import-fresh/-/import-fresh-3.3.0.tgz",
      "integrity": "sha512-veYYhQa+D1QBKznvhUHxb8faxlrwUnxseDAbAp457E0wLNio2bOSKnjYDhMj+YiAq61xrMGhQk9iXVk5FzgQMw==",
      "peer": true,
      "requires": {
        "parent-module": "^1.0.0",
        "resolve-from": "^4.0.0"
      }
    },
    "import-lazy": {
      "version": "4.0.0",
      "resolved": "https://registry.npmjs.org/import-lazy/-/import-lazy-4.0.0.tgz",
      "integrity": "sha512-rKtvo6a868b5Hu3heneU+L4yEQ4jYKLtjpnPeUdK7h0yzXGmyBTypknlkCvHFBqfX9YlorEiMM6Dnq/5atfHkw=="
    },
    "imurmurhash": {
      "version": "0.1.4",
      "resolved": "https://registry.npmjs.org/imurmurhash/-/imurmurhash-0.1.4.tgz",
      "integrity": "sha512-JmXMZ6wuvDmLiHEml9ykzqO6lwFbof0GG4IkcGaENdCRDDmMVnny7s5HsIgHCbaq0w2MyPhDqkhTUgS2LU2PHA==",
      "peer": true
    },
    "inflight": {
      "version": "1.0.6",
      "resolved": "https://registry.npmjs.org/inflight/-/inflight-1.0.6.tgz",
      "integrity": "sha512-k92I/b08q4wvFscXCLvqfsHCrjrF7yiXsQuIVvVE7N82W3+aqpzuUdBbfhWcy/FZR3/4IgflMgKLOsvPDrGCJA==",
      "requires": {
        "once": "^1.3.0",
        "wrappy": "1"
      }
    },
    "inherits": {
      "version": "2.0.4",
      "resolved": "https://registry.npmjs.org/inherits/-/inherits-2.0.4.tgz",
      "integrity": "sha512-k/vGaX4/Yla3WzyMCvTQOXYeIHvqOKtnqBduzTHpzpQZzAskKMhZ2K+EnBiSM9zGSoIFeMpXKxa4dYeZIQqewQ=="
    },
    "ini": {
      "version": "1.3.8",
      "resolved": "https://registry.npmjs.org/ini/-/ini-1.3.8.tgz",
      "integrity": "sha512-JV/yugV2uzW5iMRSiZAyDtQd+nxtUnjeLt0acNdw98kKLrvuRVyB80tsREOE7yvGVgalhZ6RNXCmEHkUKBKxew=="
    },
    "interpret": {
      "version": "1.1.0",
      "resolved": "https://registry.npmjs.org/interpret/-/interpret-1.1.0.tgz",
      "integrity": "sha512-CLM8SNMDu7C5psFCn6Wg/tgpj/bKAg7hc2gWqcuR9OD5Ft9PhBpIu8PLicPeis+xDd6YX2ncI8MCA64I9tftIA=="
    },
    "is-absolute": {
      "version": "1.0.0",
      "resolved": "https://registry.npmjs.org/is-absolute/-/is-absolute-1.0.0.tgz",
      "integrity": "sha512-dOWoqflvcydARa360Gvv18DZ/gRuHKi2NU/wU5X1ZFzdYfH29nkiNZsF3mp4OJ3H4yo9Mx8A/uAGNzpzPN3yBA==",
      "requires": {
        "is-relative": "^1.0.0",
        "is-windows": "^1.0.1"
      }
    },
    "is-core-module": {
      "version": "2.11.0",
      "resolved": "https://registry.npmjs.org/is-core-module/-/is-core-module-2.11.0.tgz",
      "integrity": "sha512-RRjxlvLDkD1YJwDbroBHMb+cukurkDWNyHx7D3oNB5x9rb5ogcksMC5wHCadcXoo67gVr/+3GFySh3134zi6rw==",
      "requires": {
        "has": "^1.0.3"
      }
    },
    "is-extglob": {
      "version": "2.1.1",
      "resolved": "https://registry.npmjs.org/is-extglob/-/is-extglob-2.1.1.tgz",
      "integrity": "sha512-SbKbANkN603Vi4jEZv49LeVJMn4yGwsbzZworEoyEiutsN3nJYdbO36zfhGJ6QEDpOZIFkDtnq5JRxmvl3jsoQ=="
    },
    "is-glob": {
      "version": "4.0.3",
      "resolved": "https://registry.npmjs.org/is-glob/-/is-glob-4.0.3.tgz",
      "integrity": "sha512-xelSayHH36ZgE7ZWhli7pW34hNbNl8Ojv5KVmkJD4hBdD3th8Tfk9vYasLM+mXWOZhFkgZfxhLSnrwRr4elSSg==",
      "requires": {
        "is-extglob": "^2.1.1"
      }
    },
    "is-module": {
      "version": "1.0.0",
      "resolved": "https://registry.npmjs.org/is-module/-/is-module-1.0.0.tgz",
      "integrity": "sha512-51ypPSPCoTEIN9dy5Oy+h4pShgJmPCygKfyRCISBI+JoWT/2oJvK8QPxmwv7b/p239jXrm9M1mlQbyKJ5A152g=="
    },
    "is-number": {
      "version": "7.0.0",
      "resolved": "https://registry.npmjs.org/is-number/-/is-number-7.0.0.tgz",
      "integrity": "sha512-41Cifkg6e8TylSpdtTpeLVMqvSBEVzTttHvERD741+pnZ8ANv0004MRL43QKPDlK9cGvNp6NZWZUBlbGXYxxng=="
    },
    "is-path-inside": {
      "version": "3.0.3",
      "resolved": "https://registry.npmjs.org/is-path-inside/-/is-path-inside-3.0.3.tgz",
      "integrity": "sha512-Fd4gABb+ycGAmKou8eMftCupSir5lRxqf4aD/vd0cD2qc4HL07OjCeuHMr8Ro4CoMaeCKDB0/ECBOVWjTwUvPQ==",
      "peer": true
    },
    "is-plain-object": {
      "version": "2.0.4",
      "resolved": "https://registry.npmjs.org/is-plain-object/-/is-plain-object-2.0.4.tgz",
      "integrity": "sha512-h5PpgXkWitc38BBMYawTYMWJHFZJVnBquFE57xFpjB8pJFiF6gZ+bU+WyI/yqXiFR5mdLsgYNaPe8uao6Uv9Og==",
      "requires": {
        "isobject": "^3.0.1"
      }
    },
    "is-reference": {
      "version": "1.2.1",
      "resolved": "https://registry.npmjs.org/is-reference/-/is-reference-1.2.1.tgz",
      "integrity": "sha512-U82MsXXiFIrjCK4otLT+o2NA2Cd2g5MLoOVXUZjIOhLurrRxpEXzI8O0KZHr3IjLvlAH1kTPYSuqer5T9ZVBKQ==",
      "requires": {
        "@types/estree": "*"
      }
    },
    "is-relative": {
      "version": "1.0.0",
      "resolved": "https://registry.npmjs.org/is-relative/-/is-relative-1.0.0.tgz",
      "integrity": "sha512-Kw/ReK0iqwKeu0MITLFuj0jbPAmEiOsIwyIXvvbfa6QfmN9pkD1M+8pdk7Rl/dTKbH34/XBFMbgD4iMJhLQbGA==",
      "requires": {
        "is-unc-path": "^1.0.0"
      }
    },
    "is-unc-path": {
      "version": "1.0.0",
      "resolved": "https://registry.npmjs.org/is-unc-path/-/is-unc-path-1.0.0.tgz",
      "integrity": "sha512-mrGpVd0fs7WWLfVsStvgF6iEJnbjDFZh9/emhRDcGWTduTfNHd9CHeUwH3gYIjdbwo4On6hunkztwOaAw0yllQ==",
      "requires": {
        "unc-path-regex": "^0.1.2"
      }
    },
    "is-windows": {
      "version": "1.0.2",
      "resolved": "https://registry.npmjs.org/is-windows/-/is-windows-1.0.2.tgz",
      "integrity": "sha512-eXK1UInq2bPmjyX6e3VHIzMLobc4J94i4AWn+Hpq3OU5KkrRC96OAcR3PRJ/pGu6m8TRnBHP9dkXQVsT/COVIA=="
    },
    "isarray": {
      "version": "0.0.1",
      "resolved": "https://registry.npmjs.org/isarray/-/isarray-0.0.1.tgz",
      "integrity": "sha512-D2S+3GLxWH+uhrNEcoh/fnmYeP8E8/zHl644d/jdA0g2uyXvy3sb0qxotE+ne0LtccHknQzWwZEzhak7oJ0COQ=="
    },
    "isexe": {
      "version": "2.0.0",
      "resolved": "https://registry.npmjs.org/isexe/-/isexe-2.0.0.tgz",
      "integrity": "sha512-RHxMLp9lnKHGHRng9QFhRCMbYAcVpn69smSGcq3f36xjgVVWThj4qqLbTLlq7Ssj8B+fIQ1EuCEGI2lKsyQeIw=="
    },
    "isobject": {
      "version": "3.0.1",
      "resolved": "https://registry.npmjs.org/isobject/-/isobject-3.0.1.tgz",
      "integrity": "sha512-WhB9zCku7EGTj/HQQRz5aUQEUeoQZH2bWcltRErOpymJ4boYE6wL9Tbr23krRPSZ+C5zqNSrSw+Cc7sZZ4b7vg=="
    },
    "jju": {
      "version": "1.4.0",
      "resolved": "https://registry.npmjs.org/jju/-/jju-1.4.0.tgz",
      "integrity": "sha512-8wb9Yw966OSxApiCt0K3yNJL8pnNeIv+OEq2YMidz4FKP6nonSRoOXc80iXY4JaN2FC11B9qsNmDsm+ZOfMROA=="
    },
    "js-cleanup": {
      "version": "1.2.0",
      "resolved": "https://registry.npmjs.org/js-cleanup/-/js-cleanup-1.2.0.tgz",
      "integrity": "sha512-JeDD0yiiSt80fXzAVa/crrS0JDPQljyBG/RpOtaSbyDq03VHa9szJWMaWOYU/bcTn412uMN2MxApXq8v79cUiQ==",
      "requires": {
        "magic-string": "^0.25.7",
        "perf-regexes": "^1.0.1",
        "skip-regex": "^1.0.2"
      }
    },
    "js-sdsl": {
      "version": "4.3.0",
      "resolved": "https://registry.npmjs.org/js-sdsl/-/js-sdsl-4.3.0.tgz",
      "integrity": "sha512-mifzlm2+5nZ+lEcLJMoBK0/IH/bDg8XnJfd/Wq6IP+xoCjLZsTOnV2QpxlVbX9bMnkl5PdEjNtBJ9Cj1NjifhQ==",
      "peer": true
    },
    "js-tokens": {
      "version": "4.0.0",
      "resolved": "https://registry.npmjs.org/js-tokens/-/js-tokens-4.0.0.tgz",
      "integrity": "sha512-RdJUflcE3cUzKiMqQgsCu06FPu9UdIJO0beYbPhHN4k6apgJtifcoCtT9bcxOpYBtpD2kCM6Sbzg4CausW/PKQ=="
    },
    "js-yaml": {
      "version": "4.1.0",
      "resolved": "https://registry.npmjs.org/js-yaml/-/js-yaml-4.1.0.tgz",
      "integrity": "sha512-wpxZs9NoxZaJESJGIZTyDEaYpl0FKSA+FB9aJiyemKhMwkxQg63h4T1KJgUGHpTqPDNRcmmYLugrRjJlBtWvRA==",
      "peer": true,
      "requires": {
        "argparse": "^2.0.1"
      },
      "dependencies": {
        "argparse": {
          "version": "2.0.1",
          "resolved": "https://registry.npmjs.org/argparse/-/argparse-2.0.1.tgz",
          "integrity": "sha512-8+9WqebbFzpX9OR+Wa6O29asIogeRMzcGtAINdpMHHyAg10f05aSFVBbcEqGf/PXw1EjAZ+q2/bEBg3DvurK3Q==",
          "peer": true
        }
      }
    },
    "json-buffer": {
      "version": "3.0.1",
      "resolved": "https://registry.npmjs.org/json-buffer/-/json-buffer-3.0.1.tgz",
      "integrity": "sha512-4bV5BfR2mqfQTJm+V5tPPdf+ZpuhiIvTuAB5g8kcrXOZpTT/QwwVRWBywX1ozr6lEuPdbHxwaJlm9G6mI2sfSQ=="
    },
    "json-schema-traverse": {
      "version": "0.4.1",
      "resolved": "https://registry.npmjs.org/json-schema-traverse/-/json-schema-traverse-0.4.1.tgz",
      "integrity": "sha512-xbbCH5dCYU5T8LcEhhuh7HJ88HXuW3qsI3Y0zOZFKfZEHcpWiHU/Jxzk629Brsab/mMiHQti9wMP+845RPe3Vg=="
    },
    "json-stable-stringify-without-jsonify": {
      "version": "1.0.1",
      "resolved": "https://registry.npmjs.org/json-stable-stringify-without-jsonify/-/json-stable-stringify-without-jsonify-1.0.1.tgz",
      "integrity": "sha512-Bdboy+l7tA3OGW6FjyFHWkP5LuByj1Tk33Ljyq0axyzdk9//JSi2u3fP1QSmd1KNwq6VOKYGlAu87CisVir6Pw==",
      "peer": true
    },
    "jsonfile": {
      "version": "4.0.0",
      "resolved": "https://registry.npmjs.org/jsonfile/-/jsonfile-4.0.0.tgz",
      "integrity": "sha512-m6F1R3z8jjlf2imQHS2Qez5sjKWQzbuuhuJ/FKYFRZvPE3PuHcSMVZzfsLhGVOkfd20obL5SWEBew5ShlquNxg==",
      "requires": {
        "graceful-fs": "^4.1.6"
      }
    },
    "just-extend": {
      "version": "4.2.1",
      "resolved": "https://registry.npmjs.org/just-extend/-/just-extend-4.2.1.tgz",
      "integrity": "sha512-g3UB796vUFIY90VIv/WX3L2c8CS2MdWUww3CNrYmqza1Fg0DURc2K/O4YrnklBdQarSJ/y8JnJYDGc+1iumQjg=="
    },
    "keyv": {
      "version": "4.5.2",
      "resolved": "https://registry.npmjs.org/keyv/-/keyv-4.5.2.tgz",
      "integrity": "sha512-5MHbFaKn8cNSmVW7BYnijeAVlE4cYA/SVkifVgrh7yotnfhKmjuXpDKjrABLnT0SfHWV21P8ow07OGfRrNDg8g==",
      "requires": {
        "json-buffer": "3.0.1"
      }
    },
    "kind-of": {
      "version": "6.0.3",
      "resolved": "https://registry.npmjs.org/kind-of/-/kind-of-6.0.3.tgz",
      "integrity": "sha512-dcS1ul+9tmeD95T+x28/ehLgd9mENa3LsvDTtzm3vyBEO7RPptvAD+t44WVXaUjTBRcrpFeFlC8WCruUR456hw=="
    },
    "lazystream": {
      "version": "1.0.1",
      "resolved": "https://registry.npmjs.org/lazystream/-/lazystream-1.0.1.tgz",
      "integrity": "sha512-b94GiNHQNy6JNTrt5w6zNyffMrNkXZb3KTkCZJb2V1xaEGCk093vkZ2jk3tpaeP33/OiXC+WvK9AxUebnf5nbw==",
      "requires": {
        "readable-stream": "^2.0.5"
      },
      "dependencies": {
        "isarray": {
          "version": "1.0.0",
          "resolved": "https://registry.npmjs.org/isarray/-/isarray-1.0.0.tgz",
          "integrity": "sha512-VLghIWNM6ELQzo7zwmcg0NmTVyWKYjvIeM83yjp0wRDTmUnrM678fQbcKBo6n2CJEF0szoG//ytg+TKla89ALQ=="
        },
        "readable-stream": {
          "version": "2.3.8",
          "resolved": "https://registry.npmjs.org/readable-stream/-/readable-stream-2.3.8.tgz",
          "integrity": "sha512-8p0AUk4XODgIewSi0l8Epjs+EVnWiK7NoDIEGU0HhE7+ZyY8D1IMY7odu5lRrFXGg71L15KG8QrPmum45RTtdA==",
          "requires": {
            "core-util-is": "~1.0.0",
            "inherits": "~2.0.3",
            "isarray": "~1.0.0",
            "process-nextick-args": "~2.0.0",
            "safe-buffer": "~5.1.1",
            "string_decoder": "~1.1.1",
            "util-deprecate": "~1.0.1"
          }
        },
        "safe-buffer": {
          "version": "5.1.2",
          "resolved": "https://registry.npmjs.org/safe-buffer/-/safe-buffer-5.1.2.tgz",
          "integrity": "sha512-Gd2UZBJDkXlY7GbJxfsE8/nvKkUEU1G38c1siN6QP6a9PT9MmHB8GnpscSmMJSoF8LOIrt8ud/wPtojys4G6+g=="
        },
        "string_decoder": {
          "version": "1.1.1",
          "resolved": "https://registry.npmjs.org/string_decoder/-/string_decoder-1.1.1.tgz",
          "integrity": "sha512-n/ShnvDi6FHbbVfviro+WojiFzv+s8MPMHBczVePfUpDJLwoLT0ht1l4YwBCbi8pJAveEEdnkHyPyTP/mzRfwg==",
          "requires": {
            "safe-buffer": "~5.1.0"
          }
        }
      }
    },
    "levn": {
      "version": "0.4.1",
      "resolved": "https://registry.npmjs.org/levn/-/levn-0.4.1.tgz",
      "integrity": "sha512-+bT2uH4E5LGE7h/n3evcS/sQlJXCpIp6ym8OWJ5eV6+67Dsql/LaaT7qJBAt2rzfoa/5QBGBhxDix1dMt2kQKQ==",
      "peer": true,
      "requires": {
        "prelude-ls": "^1.2.1",
        "type-check": "~0.4.0"
      }
    },
    "liftup": {
      "version": "3.0.1",
      "resolved": "https://registry.npmjs.org/liftup/-/liftup-3.0.1.tgz",
      "integrity": "sha512-yRHaiQDizWSzoXk3APcA71eOI/UuhEkNN9DiW2Tt44mhYzX4joFoCZlxsSOF7RyeLlfqzFLQI1ngFq3ggMPhOw==",
      "requires": {
        "extend": "^3.0.2",
        "findup-sync": "^4.0.0",
        "fined": "^1.2.0",
        "flagged-respawn": "^1.0.1",
        "is-plain-object": "^2.0.4",
        "object.map": "^1.0.1",
        "rechoir": "^0.7.0",
        "resolve": "^1.19.0"
      },
      "dependencies": {
        "findup-sync": {
          "version": "4.0.0",
          "resolved": "https://registry.npmjs.org/findup-sync/-/findup-sync-4.0.0.tgz",
          "integrity": "sha512-6jvvn/12IC4quLBL1KNokxC7wWTvYncaVUYSoxWw7YykPLuRrnv4qdHcSOywOI5RpkOVGeQRtWM8/q+G6W6qfQ==",
          "requires": {
            "detect-file": "^1.0.0",
            "is-glob": "^4.0.0",
            "micromatch": "^4.0.2",
            "resolve-dir": "^1.0.1"
          }
        }
      }
    },
    "locate-path": {
      "version": "6.0.0",
      "resolved": "https://registry.npmjs.org/locate-path/-/locate-path-6.0.0.tgz",
      "integrity": "sha512-iPZK6eYjbxRu3uB4/WZ3EsEIMJFMqAoopl3R+zuq0UjcAm/MO6KCweDgPfP3elTztoKP3KtnVHxTn2NHBSDVUw==",
      "peer": true,
      "requires": {
        "p-locate": "^5.0.0"
      }
    },
    "lodash": {
      "version": "4.17.21",
      "resolved": "https://registry.npmjs.org/lodash/-/lodash-4.17.21.tgz",
      "integrity": "sha512-v2kDEe57lecTulaDIuNTPy3Ry4gLGJ6Z1O3vE1krgXZNrsQ+LFTGHVxVjcXPs17LhbZVGedAJv8XZ1tvj5FvSg=="
    },
    "lodash.defaults": {
      "version": "4.2.0",
      "resolved": "https://registry.npmjs.org/lodash.defaults/-/lodash.defaults-4.2.0.tgz",
      "integrity": "sha512-qjxPLHd3r5DnsdGacqOMU6pb/avJzdh9tFX2ymgoZE27BmjXrNy/y4LoaiTeAb+O3gL8AfpJGtqfX/ae2leYYQ=="
    },
    "lodash.difference": {
      "version": "4.5.0",
      "resolved": "https://registry.npmjs.org/lodash.difference/-/lodash.difference-4.5.0.tgz",
      "integrity": "sha512-dS2j+W26TQ7taQBGN8Lbbq04ssV3emRw4NY58WErlTO29pIqS0HmoT5aJ9+TUQ1N3G+JOZSji4eugsWwGp9yPA=="
    },
    "lodash.flatten": {
      "version": "4.4.0",
      "resolved": "https://registry.npmjs.org/lodash.flatten/-/lodash.flatten-4.4.0.tgz",
      "integrity": "sha512-C5N2Z3DgnnKr0LOpv/hKCgKdb7ZZwafIrsesve6lmzvZIRZRGaZ/l6Q8+2W7NaT+ZwO3fFlSCzCzrDCFdJfZ4g=="
    },
    "lodash.get": {
      "version": "4.4.2",
      "resolved": "https://registry.npmjs.org/lodash.get/-/lodash.get-4.4.2.tgz",
      "integrity": "sha512-z+Uw/vLuy6gQe8cfaFWD7p0wVv8fJl3mbzXh33RS+0oW2wvUqiRXiQ69gLWSLpgB5/6sU+r6BlQR0MBILadqTQ=="
    },
    "lodash.isequal": {
      "version": "4.5.0",
      "resolved": "https://registry.npmjs.org/lodash.isequal/-/lodash.isequal-4.5.0.tgz",
      "integrity": "sha512-pDo3lu8Jhfjqls6GkMgpahsF9kCyayhgykjyLMNFTKWrpVdAQtYyB4muAMWozBB4ig/dtWAmsMxLEI8wuz+DYQ=="
    },
    "lodash.isplainobject": {
      "version": "4.0.6",
      "resolved": "https://registry.npmjs.org/lodash.isplainobject/-/lodash.isplainobject-4.0.6.tgz",
      "integrity": "sha512-oSXzaWypCMHkPC3NvBEaPHf0KsA5mvPrOPgQWDsbg8n7orZ290M0BmC/jgRZ4vcJ6DTAhjrsSYgdsW/F+MFOBA=="
    },
    "lodash.merge": {
      "version": "4.6.2",
      "resolved": "https://registry.npmjs.org/lodash.merge/-/lodash.merge-4.6.2.tgz",
      "integrity": "sha512-0KpjqXRVvrYyCsX1swR/XTK0va6VQkQM6MNo7PqW77ByjAhoARA8EfrP1N4+KlKj8YS0ZUCtRT/YUuhyYDujIQ==",
      "peer": true
    },
    "lodash.union": {
      "version": "4.6.0",
      "resolved": "https://registry.npmjs.org/lodash.union/-/lodash.union-4.6.0.tgz",
      "integrity": "sha512-c4pB2CdGrGdjMKYLA+XiRDO7Y0PRQbm/Gzg8qMj+QH+pFVAoTp5sBpO0odL3FjoPCGjK96p6qsP+yQoiLoOBcw=="
    },
    "lolex": {
      "version": "4.2.0",
      "resolved": "https://registry.npmjs.org/lolex/-/lolex-4.2.0.tgz",
      "integrity": "sha512-gKO5uExCXvSm6zbF562EvM+rd1kQDnB9AZBbiQVzf1ZmdDpxUSvpnAaVOP83N/31mRK8Ml8/VE8DMvsAZQ+7wg=="
    },
    "loose-envify": {
      "version": "1.4.0",
      "resolved": "https://registry.npmjs.org/loose-envify/-/loose-envify-1.4.0.tgz",
      "integrity": "sha512-lyuxPGr/Wfhrlem2CL/UcnUc1zcqKAImBDzukY7Y5F/yQiNdko6+fRLevlw1HgMySw7f611UIY408EtxRSoK3Q==",
      "requires": {
        "js-tokens": "^3.0.0 || ^4.0.0"
      }
    },
    "lowercase-keys": {
      "version": "2.0.0",
      "resolved": "https://registry.npmjs.org/lowercase-keys/-/lowercase-keys-2.0.0.tgz",
      "integrity": "sha512-tqNXrS78oMOE73NMxK4EMLQsQowWf8jKooH9g7xPavRT706R6bkQJ6DY2Te7QukaZsulxa30wQ7bk0pm4XiHmA=="
    },
    "lru-cache": {
      "version": "6.0.0",
      "resolved": "https://registry.npmjs.org/lru-cache/-/lru-cache-6.0.0.tgz",
      "integrity": "sha512-Jo6dJ04CmSjuznwJSS3pUeWmd/H0ffTlkXXgwZi+eq1UCmqQwCh+eLsYOYCwY991i2Fah4h1BEMCx4qThGbsiA==",
      "requires": {
        "yallist": "^4.0.0"
      }
    },
    "magic-string": {
      "version": "0.25.9",
      "resolved": "https://registry.npmjs.org/magic-string/-/magic-string-0.25.9.tgz",
      "integrity": "sha512-RmF0AsMzgt25qzqqLc1+MbHmhdx0ojF2Fvs4XnOqz2ZOBXzzkEwc/dJQZCYHAn7v1jbVOjAZfK8msRn4BxO4VQ==",
      "requires": {
        "sourcemap-codec": "^1.4.8"
      }
    },
    "make-iterator": {
      "version": "1.0.1",
      "resolved": "https://registry.npmjs.org/make-iterator/-/make-iterator-1.0.1.tgz",
      "integrity": "sha512-pxiuXh0iVEq7VM7KMIhs5gxsfxCux2URptUQaXo4iZZJxBAzTPOLE2BumO5dbfVYq/hBJFBR/a1mFDmOx5AGmw==",
      "requires": {
        "kind-of": "^6.0.2"
      }
    },
    "map-cache": {
      "version": "0.2.2",
      "resolved": "https://registry.npmjs.org/map-cache/-/map-cache-0.2.2.tgz",
      "integrity": "sha512-8y/eV9QQZCiyn1SprXSrCmqJN0yNRATe+PO8ztwqrvrbdRLA3eYJF0yaR0YayLWkMbsQSKWS9N2gPcGEc4UsZg=="
    },
    "merge2": {
      "version": "1.4.1",
      "resolved": "https://registry.npmjs.org/merge2/-/merge2-1.4.1.tgz",
      "integrity": "sha512-8q7VEgMJW4J8tcfVPy8g09NcQwZdbwFEqhe/WZkoIzjn/3TGDwtOCYtXGxA3O8tPzpczCCDgv+P2P5y00ZJOOg=="
    },
    "micromatch": {
      "version": "4.0.5",
      "resolved": "https://registry.npmjs.org/micromatch/-/micromatch-4.0.5.tgz",
      "integrity": "sha512-DMy+ERcEW2q8Z2Po+WNXuw3c5YaUSFjAO5GsJqfEl7UjvtIuFKO6ZrKvcItdy98dwFI2N1tg3zNIdKaQT+aNdA==",
      "requires": {
        "braces": "^3.0.2",
        "picomatch": "^2.3.1"
      }
    },
    "mime": {
      "version": "1.6.0",
      "resolved": "https://registry.npmjs.org/mime/-/mime-1.6.0.tgz",
      "integrity": "sha512-x0Vn8spI+wuJ1O6S7gnbaQg8Pxh4NNHb7KSINmEWKiPE4RKOplvijn+NkmYmmRgP68mc70j2EbeTFRsrswaQeg=="
    },
    "mimic-response": {
      "version": "1.0.1",
      "resolved": "https://registry.npmjs.org/mimic-response/-/mimic-response-1.0.1.tgz",
      "integrity": "sha512-j5EctnkH7amfV/q5Hgmoal1g2QHFJRraOtmx0JpIqkxhBhI/lJSl1nMpQ45hVarwNETOoWEimndZ4QK0RHxuxQ=="
    },
    "minimatch": {
      "version": "3.1.2",
      "resolved": "https://registry.npmjs.org/minimatch/-/minimatch-3.1.2.tgz",
      "integrity": "sha512-J7p63hRiAjw1NDEww1W7i37+ByIrOWO5XQQAzZ3VOcL0PNybwpfmV/N05zFAzwQ9USyEcX6t3UO+K5aqBQOIHw==",
      "requires": {
        "brace-expansion": "^1.1.7"
      }
    },
    "minimist": {
      "version": "1.2.8",
      "resolved": "https://registry.npmjs.org/minimist/-/minimist-1.2.8.tgz",
      "integrity": "sha512-2yyAR8qBkN3YuheJanUpWC5U3bb5osDywNB8RzDVlDwDHbocAJveqqj1u8+SVD7jkWT4yvsHCpWqqWqAxb0zCA=="
    },
    "mkdirp": {
      "version": "0.5.6",
      "resolved": "https://registry.npmjs.org/mkdirp/-/mkdirp-0.5.6.tgz",
      "integrity": "sha512-FP+p8RB8OWpF3YZBCrP5gtADmtXApB5AMLn+vdyA+PyxCjrCs00mjyUozssO33cwDeT3wNGdLxJ5M//YqtHAJw==",
      "requires": {
        "minimist": "^1.2.6"
      }
    },
    "mkdirp-classic": {
      "version": "0.5.3",
      "resolved": "https://registry.npmjs.org/mkdirp-classic/-/mkdirp-classic-0.5.3.tgz",
      "integrity": "sha512-gKLcREMhtuZRwRAfqP3RFW+TK4JqApVBtOIftVgjuABpAtpxhPGaDcfvbhNvD0B8iD1oUr/txX35NjcaY6Ns/A=="
    },
    "ms": {
      "version": "2.1.2",
      "resolved": "https://registry.npmjs.org/ms/-/ms-2.1.2.tgz",
      "integrity": "sha512-sGkPx+VjMtmA6MX27oA4FBFELFCZZ4S4XqeGOXCv68tT+jb3vk/RyaKWP0PTKyWtmLSM0b+adUTEvbs1PEaH2w=="
    },
    "natural-compare": {
      "version": "1.4.0",
      "resolved": "https://registry.npmjs.org/natural-compare/-/natural-compare-1.4.0.tgz",
      "integrity": "sha512-OWND8ei3VtNC9h7V60qff3SVobHr996CTwgxubgyQYEpg290h9J0buyECNNJexkFm5sOajh5G116RYA1c8ZMSw==",
      "peer": true
    },
    "natural-compare-lite": {
      "version": "1.4.0",
      "resolved": "https://registry.npmjs.org/natural-compare-lite/-/natural-compare-lite-1.4.0.tgz",
      "integrity": "sha512-Tj+HTDSJJKaZnfiuw+iaF9skdPpTo2GtEly5JHnWV/hfv2Qj/9RKsGISQtLh2ox3l5EAGw487hnBee0sIJ6v2g==",
      "peer": true
    },
    "nise": {
      "version": "1.5.3",
      "resolved": "https://registry.npmjs.org/nise/-/nise-1.5.3.tgz",
      "integrity": "sha512-Ymbac/94xeIrMf59REBPOv0thr+CJVFMhrlAkW/gjCIE58BGQdCj0x7KRCb3yz+Ga2Rz3E9XXSvUyyxqqhjQAQ==",
      "requires": {
        "@sinonjs/formatio": "^3.2.1",
        "@sinonjs/text-encoding": "^0.7.1",
        "just-extend": "^4.0.2",
        "lolex": "^5.0.1",
        "path-to-regexp": "^1.7.0"
      },
      "dependencies": {
        "lolex": {
          "version": "5.1.2",
          "resolved": "https://registry.npmjs.org/lolex/-/lolex-5.1.2.tgz",
          "integrity": "sha512-h4hmjAvHTmd+25JSwrtTIuwbKdwg5NzZVRMLn9saij4SZaepCrTCxPr35H/3bjwfMJtN+t3CX8672UIkglz28A==",
          "requires": {
            "@sinonjs/commons": "^1.7.0"
          }
        }
      }
    },
    "node-fetch": {
      "version": "2.6.9",
      "resolved": "https://registry.npmjs.org/node-fetch/-/node-fetch-2.6.9.tgz",
      "integrity": "sha512-DJm/CJkZkRjKKj4Zi4BsKVZh3ValV5IR5s7LVZnW+6YMh0W1BfNA8XSs6DLMGYlId5F3KnA70uu2qepcR08Qqg==",
      "requires": {
        "whatwg-url": "^5.0.0"
      }
    },
    "node-releases": {
      "version": "2.0.10",
      "resolved": "https://registry.npmjs.org/node-releases/-/node-releases-2.0.10.tgz",
      "integrity": "sha512-5GFldHPXVG/YZmFzJvKK2zDSzPKhEp0+ZR5SVaoSag9fsL5YgHbUHDfnG5494ISANDcK4KwPXAx2xqVEydmd7w=="
    },
    "node-watch": {
      "version": "0.7.3",
      "resolved": "https://registry.npmjs.org/node-watch/-/node-watch-0.7.3.tgz",
      "integrity": "sha512-3l4E8uMPY1HdMMryPRUAl+oIHtXtyiTlIiESNSVSNxcPfzAFzeTbXFQkZfAwBbo0B1qMSG8nUABx+Gd+YrbKrQ=="
    },
    "nopt": {
      "version": "3.0.6",
      "resolved": "https://registry.npmjs.org/nopt/-/nopt-3.0.6.tgz",
      "integrity": "sha512-4GUt3kSEYmk4ITxzB/b9vaIDfUVWN/Ml1Fwl11IlnIG2iaJ9O6WXZ9SrYM9NLI8OCBieN2Y8SWC2oJV0RQ7qYg==",
      "requires": {
        "abbrev": "1"
      }
    },
    "normalize-path": {
      "version": "3.0.0",
      "resolved": "https://registry.npmjs.org/normalize-path/-/normalize-path-3.0.0.tgz",
      "integrity": "sha512-6eZs5Ls3WtCisHWp9S2GUy8dqkpGi4BVSz3GaqiE6ezub0512ESztXUwUB6C6IKbQkY2Pnb/mD4WYojCRwcwLA=="
    },
    "normalize-range": {
      "version": "0.1.2",
      "resolved": "https://registry.npmjs.org/normalize-range/-/normalize-range-0.1.2.tgz",
      "integrity": "sha512-bdok/XvKII3nUpklnV6P2hxtMNrCboOjAcyBuQnWEhO665FwrSNRxU+AqpsyvO6LgGYPspN+lu5CLtw4jPRKNA=="
    },
    "normalize-url": {
      "version": "6.1.0",
      "resolved": "https://registry.npmjs.org/normalize-url/-/normalize-url-6.1.0.tgz",
      "integrity": "sha512-DlL+XwOy3NxAQ8xuC0okPgK46iuVNAK01YN7RueYBqqFeGsBjV9XmCAzAdgt+667bCl5kPh9EqKKDwnaPG1I7A=="
    },
    "num2fraction": {
      "version": "1.2.2",
      "resolved": "https://registry.npmjs.org/num2fraction/-/num2fraction-1.2.2.tgz",
      "integrity": "sha512-Y1wZESM7VUThYY+4W+X4ySH2maqcA+p7UR+w8VWNWVAd6lwuXXWz/w/Cz43J/dI2I+PS6wD5N+bJUF+gjWvIqg=="
    },
    "object-assign": {
      "version": "4.1.1",
      "resolved": "https://registry.npmjs.org/object-assign/-/object-assign-4.1.1.tgz",
      "integrity": "sha512-rJgTQnkUnH1sFw8yT6VSU3zD3sWmu6sZhIseY8VX+GRu3P6F7Fu+JNDoXfklElbLJSnc3FUQHVe4cU5hj+BcUg=="
    },
    "object.defaults": {
      "version": "1.1.0",
      "resolved": "https://registry.npmjs.org/object.defaults/-/object.defaults-1.1.0.tgz",
      "integrity": "sha512-c/K0mw/F11k4dEUBMW8naXUuBuhxRCfG7W+yFy8EcijU/rSmazOUd1XAEEe6bC0OuXY4HUKjTJv7xbxIMqdxrA==",
      "requires": {
        "array-each": "^1.0.1",
        "array-slice": "^1.0.0",
        "for-own": "^1.0.0",
        "isobject": "^3.0.0"
      }
    },
    "object.map": {
      "version": "1.0.1",
      "resolved": "https://registry.npmjs.org/object.map/-/object.map-1.0.1.tgz",
      "integrity": "sha512-3+mAJu2PLfnSVGHwIWubpOFLscJANBKuB/6A4CxBstc4aqwQY0FWcsppuy4jU5GSB95yES5JHSI+33AWuS4k6w==",
      "requires": {
        "for-own": "^1.0.0",
        "make-iterator": "^1.0.0"
      }
    },
    "object.pick": {
      "version": "1.3.0",
      "resolved": "https://registry.npmjs.org/object.pick/-/object.pick-1.3.0.tgz",
      "integrity": "sha512-tqa/UMy/CCoYmj+H5qc07qvSL9dqcs/WZENZ1JbtWBlATP+iVOe778gE6MSijnyCnORzDuX6hU+LA4SZ09YjFQ==",
      "requires": {
        "isobject": "^3.0.1"
      }
    },
    "on-finished": {
      "version": "2.4.1",
      "resolved": "https://registry.npmjs.org/on-finished/-/on-finished-2.4.1.tgz",
      "integrity": "sha512-oVlzkg3ENAhCk2zdv7IJwd/QUD4z2RxRwpkcGY8psCVcCYZNq4wYnVWALHM+brtuJjePWiYF/ClmuDr8Ch5+kg==",
      "requires": {
        "ee-first": "1.1.1"
      }
    },
    "once": {
      "version": "1.4.0",
      "resolved": "https://registry.npmjs.org/once/-/once-1.4.0.tgz",
      "integrity": "sha512-lNaJgI+2Q5URQBkccEKHTQOPaXdUxnZZElQTZY0MFUAuaEqe1E+Nyvgdz/aIyNi6Z9MzO5dv1H8n58/GELp3+w==",
      "requires": {
        "wrappy": "1"
      }
    },
    "optionator": {
      "version": "0.9.1",
      "resolved": "https://registry.npmjs.org/optionator/-/optionator-0.9.1.tgz",
      "integrity": "sha512-74RlY5FCnhq4jRxVUPKDaRwrVNXMqsGsiW6AJw4XK8hmtm10wC0ypZBLw5IIp85NZMr91+qd1RvvENwg7jjRFw==",
      "peer": true,
      "requires": {
        "deep-is": "^0.1.3",
        "fast-levenshtein": "^2.0.6",
        "levn": "^0.4.1",
        "prelude-ls": "^1.2.1",
        "type-check": "^0.4.0",
        "word-wrap": "^1.2.3"
      }
    },
    "os-homedir": {
      "version": "1.0.2",
      "resolved": "https://registry.npmjs.org/os-homedir/-/os-homedir-1.0.2.tgz",
      "integrity": "sha512-B5JU3cabzk8c67mRRd3ECmROafjYMXbuzlwtqdM8IbS8ktlTix8aFGb2bAGKrSRIlnfKwovGUUr72JUPyOb6kQ=="
    },
    "os-tmpdir": {
      "version": "1.0.2",
      "resolved": "https://registry.npmjs.org/os-tmpdir/-/os-tmpdir-1.0.2.tgz",
      "integrity": "sha512-D2FR03Vir7FIu45XBY20mTb+/ZSWB00sjU9jdQXt83gDrI4Ztz5Fs7/yy74g2N5SVQY4xY1qDr4rNddwYRVX0g=="
    },
    "osenv": {
      "version": "0.1.5",
      "resolved": "https://registry.npmjs.org/osenv/-/osenv-0.1.5.tgz",
      "integrity": "sha512-0CWcCECdMVc2Rw3U5w9ZjqX6ga6ubk1xDVKxtBQPK7wis/0F2r9T6k4ydGYhecl7YUBxBVxhL5oisPsNxAPe2g==",
      "requires": {
        "os-homedir": "^1.0.0",
        "os-tmpdir": "^1.0.0"
      }
    },
    "p-cancelable": {
      "version": "2.1.1",
      "resolved": "https://registry.npmjs.org/p-cancelable/-/p-cancelable-2.1.1.tgz",
      "integrity": "sha512-BZOr3nRQHOntUjTrH8+Lh54smKHoHyur8We1V8DSMVrl5A2malOOwuJRnKRDjSnkoeBh4at6BwEnb5I7Jl31wg=="
    },
    "p-each-series": {
      "version": "2.2.0",
      "resolved": "https://registry.npmjs.org/p-each-series/-/p-each-series-2.2.0.tgz",
      "integrity": "sha512-ycIL2+1V32th+8scbpTvyHNaHe02z0sjgh91XXjAk+ZeXoPN4Z46DVUnzdso0aX4KckKw0FNNFHdjZ2UsZvxiA=="
    },
    "p-limit": {
      "version": "3.1.0",
      "resolved": "https://registry.npmjs.org/p-limit/-/p-limit-3.1.0.tgz",
      "integrity": "sha512-TYOanM3wGwNGsZN2cVTYPArw454xnXj5qmWF1bEoAc4+cU/ol7GVh7odevjp1FNHduHc3KZMcFduxU5Xc6uJRQ==",
      "peer": true,
      "requires": {
        "yocto-queue": "^0.1.0"
      }
    },
    "p-locate": {
      "version": "5.0.0",
      "resolved": "https://registry.npmjs.org/p-locate/-/p-locate-5.0.0.tgz",
      "integrity": "sha512-LaNjtRWUBY++zB5nE/NwcaoMylSPk+S+ZHNB1TzdbMJMny6dynpAGt7X/tl/QYq3TIeE6nxHppbo2LGymrG5Pw==",
      "peer": true,
      "requires": {
        "p-limit": "^3.0.2"
      }
    },
    "p-try": {
      "version": "2.2.0",
      "resolved": "https://registry.npmjs.org/p-try/-/p-try-2.2.0.tgz",
      "integrity": "sha512-R4nPAVTAU0B9D35/Gk3uJf/7XYbQcyohSKdvAxIRSNghFl4e71hVoGnBNQz9cWaXxO2I10KTC+3jMdvvoKw6dQ=="
    },
    "pako": {
      "version": "2.1.0",
      "resolved": "https://registry.npmjs.org/pako/-/pako-2.1.0.tgz",
      "integrity": "sha512-w+eufiZ1WuJYgPXbV/PO3NCMEc3xqylkKHzp8bxp1uW4qaSNQUkwmLLEc3kKsfz8lpV1F8Ht3U1Cm+9Srog2ug=="
    },
    "parent-module": {
      "version": "1.0.1",
      "resolved": "https://registry.npmjs.org/parent-module/-/parent-module-1.0.1.tgz",
      "integrity": "sha512-GQ2EWRpQV8/o+Aw8YqtfZZPfNRWZYkbidE9k5rpl/hC3vtHHBfGm2Ifi6qWV+coDGkrUKZAxE3Lot5kcsRlh+g==",
      "peer": true,
      "requires": {
        "callsites": "^3.0.0"
      }
    },
    "parse-filepath": {
      "version": "1.0.2",
      "resolved": "https://registry.npmjs.org/parse-filepath/-/parse-filepath-1.0.2.tgz",
      "integrity": "sha512-FwdRXKCohSVeXqwtYonZTXtbGJKrn+HNyWDYVcp5yuJlesTwNH4rsmRZ+GrKAPJ5bLpRxESMeS+Rl0VCHRvB2Q==",
      "requires": {
        "is-absolute": "^1.0.0",
        "map-cache": "^0.2.0",
        "path-root": "^0.1.1"
      }
    },
    "parse-passwd": {
      "version": "1.0.0",
      "resolved": "https://registry.npmjs.org/parse-passwd/-/parse-passwd-1.0.0.tgz",
      "integrity": "sha512-1Y1A//QUXEZK7YKz+rD9WydcE1+EuPr6ZBgKecAB8tmoW6UFv0NREVJe1p+jRxtThkcbbKkfwIbWJe/IeE6m2Q=="
    },
    "parseurl": {
      "version": "1.3.3",
      "resolved": "https://registry.npmjs.org/parseurl/-/parseurl-1.3.3.tgz",
      "integrity": "sha512-CiyeOxFT/JZyN5m0z9PfXw4SCBJ6Sygz1Dpl0wqjlhDEGGBP1GnsUVEL0p63hoG1fcj3fHynXi9NYO4nWOL+qQ=="
    },
    "path-exists": {
      "version": "4.0.0",
      "resolved": "https://registry.npmjs.org/path-exists/-/path-exists-4.0.0.tgz",
      "integrity": "sha512-ak9Qy5Q7jYb2Wwcey5Fpvg2KoAc/ZIhLSLOSBmRmygPsGwkVVt0fZa0qrtMz+m6tJTAHfZQ8FnmB4MG4LWy7/w=="
    },
    "path-is-absolute": {
      "version": "1.0.1",
      "resolved": "https://registry.npmjs.org/path-is-absolute/-/path-is-absolute-1.0.1.tgz",
      "integrity": "sha512-AVbw3UJ2e9bq64vSaS9Am0fje1Pa8pbGqTTsmXfaIiMpnr5DlDhfJOuLj9Sf95ZPVDAUerDfEk88MPmPe7UCQg=="
    },
    "path-key": {
      "version": "3.1.1",
      "resolved": "https://registry.npmjs.org/path-key/-/path-key-3.1.1.tgz",
      "integrity": "sha512-ojmeN0qd+y0jszEtoY48r0Peq5dwMEkIlCOu6Q5f41lfkswXuKtYrhgoTpLnyIcHm24Uhqx+5Tqm2InSwLhE6Q==",
      "peer": true
    },
    "path-parse": {
      "version": "1.0.7",
      "resolved": "https://registry.npmjs.org/path-parse/-/path-parse-1.0.7.tgz",
      "integrity": "sha512-LDJzPVEEEPR+y48z93A0Ed0yXb8pAByGWo/k5YYdYgpY2/2EsOsksJrq7lOHxryrVOn1ejG6oAp8ahvOIQD8sw=="
    },
    "path-root": {
      "version": "0.1.1",
      "resolved": "https://registry.npmjs.org/path-root/-/path-root-0.1.1.tgz",
      "integrity": "sha512-QLcPegTHF11axjfojBIoDygmS2E3Lf+8+jI6wOVmNVenrKSo3mFdSGiIgdSHenczw3wPtlVMQaFVwGmM7BJdtg==",
      "requires": {
        "path-root-regex": "^0.1.0"
      }
    },
    "path-root-regex": {
      "version": "0.1.2",
      "resolved": "https://registry.npmjs.org/path-root-regex/-/path-root-regex-0.1.2.tgz",
      "integrity": "sha512-4GlJ6rZDhQZFE0DPVKh0e9jmZ5egZfxTkp7bcRDuPlJXbAwhxcl2dINPUAsjLdejqaLsCeg8axcLjIbvBjN4pQ=="
    },
    "path-to-regexp": {
      "version": "1.8.0",
      "resolved": "https://registry.npmjs.org/path-to-regexp/-/path-to-regexp-1.8.0.tgz",
      "integrity": "sha512-n43JRhlUKUAlibEJhPeir1ncUID16QnEjNpwzNdO3Lm4ywrBpBZ5oLD0I6br9evr1Y9JTqwRtAh7JLoOzAQdVA==",
      "requires": {
        "isarray": "0.0.1"
      }
    },
    "path-type": {
      "version": "4.0.0",
      "resolved": "https://registry.npmjs.org/path-type/-/path-type-4.0.0.tgz",
      "integrity": "sha512-gDKb8aZMDeD/tZWs9P6+q0J9Mwkdl6xMV8TjnGP3qJVJ06bdMgkbBlLU8IdfOsIsFz2BW1rNVT3XuNEl8zPAvw=="
    },
    "pend": {
      "version": "1.2.0",
      "resolved": "https://registry.npmjs.org/pend/-/pend-1.2.0.tgz",
      "integrity": "sha512-F3asv42UuXchdzt+xXqfW1OGlVBe+mxa2mqI0pg5yAHZPvFmY3Y6drSf/GQ1A86WgWEN9Kzh/WrgKa6iGcHXLg=="
    },
    "perf-regexes": {
      "version": "1.0.1",
      "resolved": "https://registry.npmjs.org/perf-regexes/-/perf-regexes-1.0.1.tgz",
      "integrity": "sha512-L7MXxUDtqr4PUaLFCDCXBfGV/6KLIuSEccizDI7JxT+c9x1G1v04BQ4+4oag84SHaCdrBgQAIs/Cqn+flwFPng=="
    },
    "picocolors": {
      "version": "0.2.1",
      "resolved": "https://registry.npmjs.org/picocolors/-/picocolors-0.2.1.tgz",
      "integrity": "sha512-cMlDqaLEqfSaW8Z7N5Jw+lyIW869EzT73/F5lhtY9cLGoVxSXznfgfXMO0Z5K0o0Q2TkTXq+0KFsdnSe3jDViA=="
    },
    "picomatch": {
      "version": "2.3.1",
      "resolved": "https://registry.npmjs.org/picomatch/-/picomatch-2.3.1.tgz",
      "integrity": "sha512-JU3teHTNjmE2VCGFzuY8EXzCDVwEqB2a8fsIvwaStHhAWJEeVd1o1QD80CU6+ZdEXXSLbSsuLwJjkCBWqRQUVA=="
    },
    "pkg-dir": {
      "version": "4.2.0",
      "resolved": "https://registry.npmjs.org/pkg-dir/-/pkg-dir-4.2.0.tgz",
      "integrity": "sha512-HRDzbaKjC+AOWVXxAU/x54COGeIv9eb+6CkDSQoNTt4XyWoIJvuPsXizxu/Fr23EiekbtZwmh1IcIG/l/a10GQ==",
      "requires": {
        "find-up": "^4.0.0"
      },
      "dependencies": {
        "find-up": {
          "version": "4.1.0",
          "resolved": "https://registry.npmjs.org/find-up/-/find-up-4.1.0.tgz",
          "integrity": "sha512-PpOwAdQ/YlXQ2vj8a3h8IipDuYRi3wceVQQGYWxNINccq40Anw7BlsEXCMbt1Zt+OLA6Fq9suIpIWD0OsnISlw==",
          "requires": {
            "locate-path": "^5.0.0",
            "path-exists": "^4.0.0"
          }
        },
        "locate-path": {
          "version": "5.0.0",
          "resolved": "https://registry.npmjs.org/locate-path/-/locate-path-5.0.0.tgz",
          "integrity": "sha512-t7hw9pI+WvuwNJXwk5zVHpyhIqzg2qTlklJOf0mVxGSbe3Fp2VieZcduNYjaLDoy6p9uGpQEGWG87WpMKlNq8g==",
          "requires": {
            "p-locate": "^4.1.0"
          }
        },
        "p-limit": {
          "version": "2.3.0",
          "resolved": "https://registry.npmjs.org/p-limit/-/p-limit-2.3.0.tgz",
          "integrity": "sha512-//88mFWSJx8lxCzwdAABTJL2MyWB12+eIY7MDL2SqLmAkeKU9qxRvWuSyTjm3FUmpBEMuFfckAIqEaVGUDxb6w==",
          "requires": {
            "p-try": "^2.0.0"
          }
        },
        "p-locate": {
          "version": "4.1.0",
          "resolved": "https://registry.npmjs.org/p-locate/-/p-locate-4.1.0.tgz",
          "integrity": "sha512-R79ZZ/0wAxKGu3oYMlz8jy/kbhsNrS7SKZ7PxEHBgJ5+F2mtFW2fK2cOtBh1cHYkQsbzFV7I+EoRKe6Yt0oK7A==",
          "requires": {
            "p-limit": "^2.2.0"
          }
        }
      }
    },
    "postcss": {
      "version": "7.0.39",
      "resolved": "https://registry.npmjs.org/postcss/-/postcss-7.0.39.tgz",
      "integrity": "sha512-yioayjNbHn6z1/Bywyb2Y4s3yvDAeXGOyxqD+LnVOinq6Mdmd++SW2wUNVzavyyHxd6+DxzWGIuosg6P1Rj8uA==",
      "requires": {
        "picocolors": "^0.2.1",
        "source-map": "^0.6.1"
      }
    },
    "postcss-value-parser": {
      "version": "3.3.1",
      "resolved": "https://registry.npmjs.org/postcss-value-parser/-/postcss-value-parser-3.3.1.tgz",
      "integrity": "sha512-pISE66AbVkp4fDQ7VHBwRNXzAAKJjw4Vw7nWI/+Q3vuly7SNfgYXvm6i5IgFylHGK5sP/xHAbB7N49OS4gWNyQ=="
    },
    "prelude-ls": {
      "version": "1.2.1",
      "resolved": "https://registry.npmjs.org/prelude-ls/-/prelude-ls-1.2.1.tgz",
      "integrity": "sha512-vkcDPrRZo1QZLbn5RLGPpg/WmIQ65qoWWhcGKf/b5eplkkarX0m9z8ppCat4mlOqUsWpyNuYgO3VRyrYHSzX5g==",
      "peer": true
    },
    "process-nextick-args": {
      "version": "2.0.1",
      "resolved": "https://registry.npmjs.org/process-nextick-args/-/process-nextick-args-2.0.1.tgz",
      "integrity": "sha512-3ouUOpQhtgrbOa17J7+uxOTpITYWaGP7/AhoR3+A+/1e9skrzelGi/dXzEYyvbxubEF6Wn2ypscTKiKJFFn1ag=="
    },
    "progress": {
      "version": "2.0.3",
      "resolved": "https://registry.npmjs.org/progress/-/progress-2.0.3.tgz",
      "integrity": "sha512-7PiHtLll5LdnKIMw100I+8xJXR5gW2QwWYkT6iJva0bXitZKa/XMrSbdmg3r2Xnaidz9Qumd0VPaMrZlF9V9sA=="
    },
    "proxy-from-env": {
      "version": "1.1.0",
      "resolved": "https://registry.npmjs.org/proxy-from-env/-/proxy-from-env-1.1.0.tgz",
      "integrity": "sha512-D+zkORCbA9f1tdWRK0RaCR3GPv50cMxcrz4X8k5LTSUD1Dkw47mKJEZQNunItRTkWwgtaUSo1RVFRIG9ZXiFYg=="
    },
    "pump": {
      "version": "3.0.0",
      "resolved": "https://registry.npmjs.org/pump/-/pump-3.0.0.tgz",
      "integrity": "sha512-LwZy+p3SFs1Pytd/jYct4wpv49HiYCqd9Rlc5ZVdk0V+8Yzv6jR5Blk3TRmPL1ft69TxP0IMZGJ+WPFU2BFhww==",
      "requires": {
        "end-of-stream": "^1.1.0",
        "once": "^1.3.1"
      }
    },
    "punycode": {
      "version": "2.3.0",
      "resolved": "https://registry.npmjs.org/punycode/-/punycode-2.3.0.tgz",
      "integrity": "sha512-rRV+zQD8tVFys26lAGR9WUuS4iUAngJScM+ZRSKtvl5tKeZ2t5bvdNFdNHBW9FWR4guGHlgmsZ1G7BSm2wTbuA=="
    },
    "puppeteer": {
      "version": "9.1.1",
      "resolved": "https://registry.npmjs.org/puppeteer/-/puppeteer-9.1.1.tgz",
      "integrity": "sha512-W+nOulP2tYd/ZG99WuZC/I5ljjQQ7EUw/jQGcIb9eu8mDlZxNY2SgcJXTLG9h5gRvqA3uJOe4hZXYsd3EqioMw==",
      "requires": {
        "debug": "^4.1.0",
        "devtools-protocol": "0.0.869402",
        "extract-zip": "^2.0.0",
        "https-proxy-agent": "^5.0.0",
        "node-fetch": "^2.6.1",
        "pkg-dir": "^4.2.0",
        "progress": "^2.0.1",
        "proxy-from-env": "^1.1.0",
        "rimraf": "^3.0.2",
        "tar-fs": "^2.0.0",
        "unbzip2-stream": "^1.3.3",
        "ws": "^7.2.3"
      },
      "dependencies": {
        "extract-zip": {
          "version": "2.0.1",
          "resolved": "https://registry.npmjs.org/extract-zip/-/extract-zip-2.0.1.tgz",
          "integrity": "sha512-GDhU9ntwuKyGXdZBUgTIe+vXnWj0fppUEtMDL0+idd5Sta8TGpHssn/eusA9mrPr9qNDym6SxAYZjNvCn/9RBg==",
          "requires": {
            "@types/yauzl": "^2.9.1",
            "debug": "^4.1.1",
            "get-stream": "^5.1.0",
            "yauzl": "^2.10.0"
          }
        },
        "rimraf": {
          "version": "3.0.2",
          "resolved": "https://registry.npmjs.org/rimraf/-/rimraf-3.0.2.tgz",
          "integrity": "sha512-JZkJMZkAGFFPP2YqXZXPbMlMBgsxzE8ILs4lMIX/2o0L9UBw9O/Y3o6wFw/i9YLapcUJWwqbi3kdxIPdC62TIA==",
          "requires": {
            "glob": "^7.1.3"
          }
        }
      }
    },
    "queue-microtask": {
      "version": "1.2.3",
      "resolved": "https://registry.npmjs.org/queue-microtask/-/queue-microtask-1.2.3.tgz",
      "integrity": "sha512-NuaNSa6flKT5JaSYQzJok04JzTL1CA6aGhv5rfLW3PgqA+M2ChpZQnAC8h8i4ZFkBS8X5RqkDBHA7r4hej3K9A=="
    },
    "quick-lru": {
      "version": "5.1.1",
      "resolved": "https://registry.npmjs.org/quick-lru/-/quick-lru-5.1.1.tgz",
      "integrity": "sha512-WuyALRjWPDGtt/wzJiadO5AXY+8hZ80hVpe6MyivgraREW751X3SbhRvG3eLKOYN+8VEvqLcf3wdnt44Z4S4SA=="
    },
    "qunit": {
      "version": "2.19.4",
      "resolved": "https://registry.npmjs.org/qunit/-/qunit-2.19.4.tgz",
      "integrity": "sha512-aqUzzUeCqlleWYKlpgfdHHw9C6KxkB9H3wNfiBg5yHqQMzy0xw/pbCRHYFkjl8MsP/t8qkTQE+JTYL71azgiew==",
      "requires": {
        "commander": "7.2.0",
        "node-watch": "0.7.3",
        "tiny-glob": "0.2.9"
      }
    },
    "range-parser": {
      "version": "1.2.1",
      "resolved": "https://registry.npmjs.org/range-parser/-/range-parser-1.2.1.tgz",
      "integrity": "sha512-Hrgsx+orqoygnmhFbKaHE6c296J+HTAQXoxEF6gNupROmmGJRoyzfG3ccAveqCBrwr/2yxQ5BVd/GTl5agOwSg=="
    },
    "react": {
      "version": "17.0.2",
      "resolved": "https://registry.npmjs.org/react/-/react-17.0.2.tgz",
      "integrity": "sha512-gnhPt75i/dq/z3/6q/0asP78D0u592D5L1pd7M8P+dck6Fu/jJeL6iVVK23fptSUZj8Vjf++7wXA8UNclGQcbA==",
      "requires": {
        "loose-envify": "^1.1.0",
        "object-assign": "^4.1.1"
      }
    },
    "react-dom": {
      "version": "17.0.2",
      "resolved": "https://registry.npmjs.org/react-dom/-/react-dom-17.0.2.tgz",
      "integrity": "sha512-s4h96KtLDUQlsENhMn1ar8t2bEa+q/YAtj8pPPdIjPDGBDIVNsrD9aXNWqspUe6AzKCIG0C1HZZLqLV7qpOBGA==",
      "requires": {
        "loose-envify": "^1.1.0",
        "object-assign": "^4.1.1",
        "scheduler": "^0.20.2"
      },
      "dependencies": {
        "scheduler": {
          "version": "0.20.2",
          "resolved": "https://registry.npmjs.org/scheduler/-/scheduler-0.20.2.tgz",
          "integrity": "sha512-2eWfGgAqqWFGqtdMmcL5zCMK1U8KlXv8SQFGglL3CEtd0aDVDWgeF/YoCmvln55m5zSk3J/20hTaSBeSObsQDQ==",
          "requires": {
            "loose-envify": "^1.1.0",
            "object-assign": "^4.1.1"
          }
        }
      }
    },
    "react-is": {
      "version": "16.13.1",
      "resolved": "https://registry.npmjs.org/react-is/-/react-is-16.13.1.tgz",
      "integrity": "sha512-24e6ynE2H+OKt4kqsOvNd8kBpV65zoxbA4BVsEOB3ARVWQki/DHzaUoC5KuON/BiccDaCCTZBuOcfZs70kR8bQ=="
    },
    "readable-stream": {
      "version": "3.6.1",
      "resolved": "https://registry.npmjs.org/readable-stream/-/readable-stream-3.6.1.tgz",
      "integrity": "sha512-+rQmrWMYGA90yenhTYsLWAsLsqVC8osOw6PKE1HDYiO0gdPeKe/xDHNzIAIn4C91YQ6oenEhfYqqc1883qHbjQ==",
      "requires": {
        "inherits": "^2.0.3",
        "string_decoder": "^1.1.1",
        "util-deprecate": "^1.0.1"
      }
    },
    "readdir-glob": {
      "version": "1.1.2",
      "resolved": "https://registry.npmjs.org/readdir-glob/-/readdir-glob-1.1.2.tgz",
      "integrity": "sha512-6RLVvwJtVwEDfPdn6X6Ille4/lxGl0ATOY4FN/B9nxQcgOazvvI0nodiD19ScKq0PvA/29VpaOQML36o5IzZWA==",
      "requires": {
        "minimatch": "^5.1.0"
      },
      "dependencies": {
        "brace-expansion": {
          "version": "2.0.1",
          "resolved": "https://registry.npmjs.org/brace-expansion/-/brace-expansion-2.0.1.tgz",
          "integrity": "sha512-XnAIvQ8eM+kC6aULx6wuQiwVsnzsi9d3WxzV3FpWTGA19F621kwdbsAcFKXgKUHZWsy+mY6iL1sHTxWEFCytDA==",
          "requires": {
            "balanced-match": "^1.0.0"
          }
        },
        "minimatch": {
          "version": "5.1.6",
          "resolved": "https://registry.npmjs.org/minimatch/-/minimatch-5.1.6.tgz",
          "integrity": "sha512-lKwV/1brpG6mBUFHtb7NUmtABCb2WZZmm2wNiOA5hAb8VdCS4B3dtMWyvcoViccwAW/COERjXLt0zP1zXUN26g==",
          "requires": {
            "brace-expansion": "^2.0.1"
          }
        }
      }
    },
    "rechoir": {
      "version": "0.7.1",
      "resolved": "https://registry.npmjs.org/rechoir/-/rechoir-0.7.1.tgz",
      "integrity": "sha512-/njmZ8s1wVeR6pjTZ+0nCnv8SpZNRMT2D1RLOJQESlYFDBvwpTA4KWJpZ+sBJ4+vhjILRcK7JIFdGCdxEAAitg==",
      "requires": {
        "resolve": "^1.9.0"
      }
    },
    "regexp-tree": {
      "version": "0.1.24",
      "resolved": "https://registry.npmjs.org/regexp-tree/-/regexp-tree-0.1.24.tgz",
      "integrity": "sha512-s2aEVuLhvnVJW6s/iPgEGK6R+/xngd2jNQ+xy4bXNDKxZKJH6jpPHY6kVeVv1IeLCHgswRj+Kl3ELaDjG6V1iw==",
      "peer": true
    },
    "regexpp": {
      "version": "3.2.0",
      "resolved": "https://registry.npmjs.org/regexpp/-/regexpp-3.2.0.tgz",
      "integrity": "sha512-pq2bWo9mVD43nbts2wGv17XLiNLya+GklZ8kaDLV2Z08gDCsGpnKn9BFMepvWuHCbyVvY7J5o5+BVvoQbmlJLg==",
      "peer": true
    },
    "resolve": {
      "version": "1.22.1",
      "resolved": "https://registry.npmjs.org/resolve/-/resolve-1.22.1.tgz",
      "integrity": "sha512-nBpuuYuY5jFsli/JIs1oldw6fOQCBioohqWZg/2hiaOybXOft4lonv85uDOKXdf8rhyK159cxU5cDcK/NKk8zw==",
      "requires": {
        "is-core-module": "^2.9.0",
        "path-parse": "^1.0.7",
        "supports-preserve-symlinks-flag": "^1.0.0"
      }
    },
    "resolve-alpn": {
      "version": "1.2.1",
      "resolved": "https://registry.npmjs.org/resolve-alpn/-/resolve-alpn-1.2.1.tgz",
      "integrity": "sha512-0a1F4l73/ZFZOakJnQ3FvkJ2+gSTQWz/r2KE5OdDY0TxPm5h4GkqkWWfM47T7HsbnOtcJVEF4epCVy6u7Q3K+g=="
    },
    "resolve-dir": {
      "version": "1.0.1",
      "resolved": "https://registry.npmjs.org/resolve-dir/-/resolve-dir-1.0.1.tgz",
      "integrity": "sha512-R7uiTjECzvOsWSfdM0QKFNBVFcK27aHOUwdvK53BcW8zqnGdYp0Fbj82cy54+2A4P2tFM22J5kRfe1R+lM/1yg==",
      "requires": {
        "expand-tilde": "^2.0.0",
        "global-modules": "^1.0.0"
      }
    },
    "resolve-from": {
      "version": "4.0.0",
      "resolved": "https://registry.npmjs.org/resolve-from/-/resolve-from-4.0.0.tgz",
      "integrity": "sha512-pb/MYmXstAkysRFx8piNI1tGFNQIFA3vkE3Gq4EuA1dF6gHp/+vgZqsCGJapvy8N3Q+4o7FwvquPJcnZ7RYy4g==",
      "peer": true
    },
    "responselike": {
      "version": "2.0.1",
      "resolved": "https://registry.npmjs.org/responselike/-/responselike-2.0.1.tgz",
      "integrity": "sha512-4gl03wn3hj1HP3yzgdI7d3lCkF95F21Pz4BPGvKHinyQzALR5CapwC8yIi0Rh58DEMQ/SguC03wFj2k0M/mHhw==",
      "requires": {
        "lowercase-keys": "^2.0.0"
      }
    },
    "reusify": {
      "version": "1.0.4",
      "resolved": "https://registry.npmjs.org/reusify/-/reusify-1.0.4.tgz",
      "integrity": "sha512-U9nH88a3fc/ekCF1l0/UP1IosiuIjyTh7hBvXVMHYgVcfGvt897Xguj2UOLDeI5BG2m7/uwyaLVT6fbtCwTyzw=="
    },
    "rimraf": {
      "version": "2.7.1",
      "resolved": "https://registry.npmjs.org/rimraf/-/rimraf-2.7.1.tgz",
      "integrity": "sha512-uWjbaKIK3T1OSVptzX7Nl6PvQ3qAGtKEtVRjRuazjfL3Bx5eI409VZSqgND+4UNnmzLVdPj9FqFJNPqBZFve4w==",
      "requires": {
        "glob": "^7.1.3"
      }
    },
    "rollup": {
      "version": "2.79.1",
      "resolved": "https://registry.npmjs.org/rollup/-/rollup-2.79.1.tgz",
      "integrity": "sha512-uKxbd0IhMZOhjAiD5oAFp7BqvkA4Dv47qpOCtaNvng4HBwdbWtdOh8f5nZNuk2rp51PMGk3bzfWu5oayNEuYnw==",
      "requires": {
        "fsevents": "~2.3.2"
      }
    },
    "rollup-plugin-cleanup": {
      "version": "3.2.1",
      "resolved": "https://registry.npmjs.org/rollup-plugin-cleanup/-/rollup-plugin-cleanup-3.2.1.tgz",
      "integrity": "sha512-zuv8EhoO3TpnrU8MX8W7YxSbO4gmOR0ny06Lm3nkFfq0IVKdBUtHwhVzY1OAJyNCIAdLiyPnOrU0KnO0Fri1GQ==",
      "requires": {
        "js-cleanup": "^1.2.0",
        "rollup-pluginutils": "^2.8.2"
      }
    },
    "rollup-plugin-copy": {
      "version": "3.4.0",
      "resolved": "https://registry.npmjs.org/rollup-plugin-copy/-/rollup-plugin-copy-3.4.0.tgz",
      "integrity": "sha512-rGUmYYsYsceRJRqLVlE9FivJMxJ7X6jDlP79fmFkL8sJs7VVMSVyA2yfyL+PGyO/vJs4A87hwhgVfz61njI+uQ==",
      "requires": {
        "@types/fs-extra": "^8.0.1",
        "colorette": "^1.1.0",
        "fs-extra": "^8.1.0",
        "globby": "10.0.1",
        "is-plain-object": "^3.0.0"
      },
      "dependencies": {
        "fs-extra": {
          "version": "8.1.0",
          "resolved": "https://registry.npmjs.org/fs-extra/-/fs-extra-8.1.0.tgz",
          "integrity": "sha512-yhlQgA6mnOJUKOsRUFsgJdQCvkKhcz8tlZG5HBQfReYZy46OwLcY+Zia0mtdHsOo9y/hP+CxMN0TU9QxoOtG4g==",
          "requires": {
            "graceful-fs": "^4.2.0",
            "jsonfile": "^4.0.0",
            "universalify": "^0.1.0"
          }
        },
        "globby": {
          "version": "10.0.1",
          "resolved": "https://registry.npmjs.org/globby/-/globby-10.0.1.tgz",
          "integrity": "sha512-sSs4inE1FB2YQiymcmTv6NWENryABjUNPeWhOvmn4SjtKybglsyPZxFB3U1/+L1bYi0rNZDqCLlHyLYDl1Pq5A==",
          "requires": {
            "@types/glob": "^7.1.1",
            "array-union": "^2.1.0",
            "dir-glob": "^3.0.1",
            "fast-glob": "^3.0.3",
            "glob": "^7.1.3",
            "ignore": "^5.1.1",
            "merge2": "^1.2.3",
            "slash": "^3.0.0"
          }
        },
        "is-plain-object": {
          "version": "3.0.1",
          "resolved": "https://registry.npmjs.org/is-plain-object/-/is-plain-object-3.0.1.tgz",
          "integrity": "sha512-Xnpx182SBMrr/aBik8y+GuR4U1L9FqMSojwDQwPMmxyC6bvEqly9UBCxhauBF5vNh2gwWJNX6oDV7O+OM4z34g=="
        }
      }
    },
    "rollup-plugin-minify-es": {
      "version": "1.1.1",
      "resolved": "https://registry.npmjs.org/rollup-plugin-minify-es/-/rollup-plugin-minify-es-1.1.1.tgz",
      "integrity": "sha512-lvFDoGNR5OdRUki00uv70sUluPxBrOcULK6yEyh/lxBeRoaKkuUyhiLE76IDQR1+mmKSDzeYVMquZ+KWl0q2EQ==",
      "requires": {
        "uglify-es": "^3.1.0"
      }
    },
    "rollup-plugin-peer-deps-external": {
      "version": "2.2.4",
      "resolved": "https://registry.npmjs.org/rollup-plugin-peer-deps-external/-/rollup-plugin-peer-deps-external-2.2.4.tgz",
      "integrity": "sha512-AWdukIM1+k5JDdAqV/Cxd+nejvno2FVLVeZ74NKggm3Q5s9cbbcOgUPGdbxPi4BXu7xGaZ8HG12F+thImYu/0g==",
      "requires": {}
    },
    "rollup-pluginutils": {
      "version": "2.8.2",
      "resolved": "https://registry.npmjs.org/rollup-pluginutils/-/rollup-pluginutils-2.8.2.tgz",
      "integrity": "sha512-EEp9NhnUkwY8aif6bxgovPHMoMoNr2FulJziTndpt5H9RdwC47GSGuII9XxpSdzVGM0GWrNPHV6ie1LTNJPaLQ==",
      "requires": {
        "estree-walker": "^0.6.1"
      },
      "dependencies": {
        "estree-walker": {
          "version": "0.6.1",
          "resolved": "https://registry.npmjs.org/estree-walker/-/estree-walker-0.6.1.tgz",
          "integrity": "sha512-SqmZANLWS0mnatqbSfRP5g8OXZC12Fgg1IwNtLsyHDzJizORW4khDfjPqJZsemPWBB2uqykUah5YpQ6epsqC/w=="
        }
      }
    },
    "run-parallel": {
      "version": "1.2.0",
      "resolved": "https://registry.npmjs.org/run-parallel/-/run-parallel-1.2.0.tgz",
      "integrity": "sha512-5l4VyZR86LZ/lDxZTR6jqL8AFE2S0IFLMP26AbjsLVADxHdhB/c0GUsH+y39UfCi3dzz8OlQuPmnaJOMoDHQBA==",
      "requires": {
        "queue-microtask": "^1.2.2"
      }
    },
    "safe-buffer": {
      "version": "5.2.1",
      "resolved": "https://registry.npmjs.org/safe-buffer/-/safe-buffer-5.2.1.tgz",
      "integrity": "sha512-rp3So07KcdmmKbGvgaNxQSJr7bGVSVk5S9Eq1F+ppbRo70+YeaDxkw5Dd8NPN+GD6bjnYm2VuPuCXmpuYvmCXQ=="
    },
    "safe-regex": {
      "version": "2.1.1",
      "resolved": "https://registry.npmjs.org/safe-regex/-/safe-regex-2.1.1.tgz",
      "integrity": "sha512-rx+x8AMzKb5Q5lQ95Zoi6ZbJqwCLkqi3XuJXp5P3rT8OEc6sZCJG5AE5dU3lsgRr/F4Bs31jSlVN+j5KrsGu9A==",
      "peer": true,
      "requires": {
        "regexp-tree": "~0.1.1"
      }
    },
    "safer-buffer": {
      "version": "2.1.2",
      "resolved": "https://registry.npmjs.org/safer-buffer/-/safer-buffer-2.1.2.tgz",
      "integrity": "sha512-YZo3K82SD7Riyi0E1EQPojLz7kpepnSQI9IyPbHHg1XXXevb5dJI7tpyN2ADxGcQbHG7vcyRHk0cbwqcQriUtg=="
    },
    "scheduler": {
      "version": "0.11.3",
      "resolved": "https://registry.npmjs.org/scheduler/-/scheduler-0.11.3.tgz",
      "integrity": "sha512-i9X9VRRVZDd3xZw10NY5Z2cVMbdYg6gqFecfj79USv1CFN+YrJ3gIPRKf1qlY+Sxly4djoKdfx1T+m9dnRB8kQ==",
      "requires": {
        "loose-envify": "^1.1.0",
        "object-assign": "^4.1.1"
      }
    },
    "selenium-server-standalone-jar": {
      "version": "3.141.59",
      "resolved": "https://registry.npmjs.org/selenium-server-standalone-jar/-/selenium-server-standalone-jar-3.141.59.tgz",
      "integrity": "sha512-gh7LagmKMkthQZo0q9qrDSWy+ISYnCUhOUW6IyRQIMGdg8Os/uMfChTDO17DYzxKmNIDx/h6+yfBj34QYALycw=="
    },
    "semver": {
      "version": "7.3.8",
      "resolved": "https://registry.npmjs.org/semver/-/semver-7.3.8.tgz",
      "integrity": "sha512-NB1ctGL5rlHrPJtFDVIVzTyQylMLu9N9VICA6HSFJo8MCGVTMW6gfpicwKmmK/dAjTOrqu5l63JJOpDSrAis3A==",
      "requires": {
        "lru-cache": "^6.0.0"
      }
    },
    "send": {
      "version": "0.18.0",
      "resolved": "https://registry.npmjs.org/send/-/send-0.18.0.tgz",
      "integrity": "sha512-qqWzuOjSFOuqPjFe4NOsMLafToQQwBSOEpS+FwEt3A2V3vKubTquT3vmLTQpFgMXp8AlFWFuP1qKaJZOtPpVXg==",
      "requires": {
        "debug": "2.6.9",
        "depd": "2.0.0",
        "destroy": "1.2.0",
        "encodeurl": "~1.0.2",
        "escape-html": "~1.0.3",
        "etag": "~1.8.1",
        "fresh": "0.5.2",
        "http-errors": "2.0.0",
        "mime": "1.6.0",
        "ms": "2.1.3",
        "on-finished": "2.4.1",
        "range-parser": "~1.2.1",
        "statuses": "2.0.1"
      },
      "dependencies": {
        "debug": {
          "version": "2.6.9",
          "resolved": "https://registry.npmjs.org/debug/-/debug-2.6.9.tgz",
          "integrity": "sha512-bC7ElrdJaJnPbAP+1EotYvqZsb3ecl5wi6Bfi6BJTUcNowp6cvspg0jXznRTKDjm/E7AdgFBVeAPVMNcKGsHMA==",
          "requires": {
            "ms": "2.0.0"
          },
          "dependencies": {
            "ms": {
              "version": "2.0.0",
              "resolved": "https://registry.npmjs.org/ms/-/ms-2.0.0.tgz",
              "integrity": "sha512-Tpp60P6IUJDTuOq/5Z8cdskzJujfwqfOTkrwIwj7IRISpnkJnT6SyJ4PCPnGMoFjC9ddhal5KVIYtAt97ix05A=="
            }
          }
        },
        "ms": {
          "version": "2.1.3",
          "resolved": "https://registry.npmjs.org/ms/-/ms-2.1.3.tgz",
          "integrity": "sha512-6FlzubTLZG3J2a/NVCAleEhjzq5oxgHyaCU9yYXvcLsvoVaHJq/s5xXI6/XXP6tz7R9xAOtHnSO/tXtF3WRTlA=="
        }
      }
    },
    "serve-static": {
      "version": "1.15.0",
      "resolved": "https://registry.npmjs.org/serve-static/-/serve-static-1.15.0.tgz",
      "integrity": "sha512-XGuRDNjXUijsUL0vl6nSD7cwURuzEgglbOaFuZM9g3kwDXOWVTck0jLzjPzGD+TazWbboZYu52/9/XPdUgne9g==",
      "requires": {
        "encodeurl": "~1.0.2",
        "escape-html": "~1.0.3",
        "parseurl": "~1.3.3",
        "send": "0.18.0"
      }
    },
    "setprototypeof": {
      "version": "1.2.0",
      "resolved": "https://registry.npmjs.org/setprototypeof/-/setprototypeof-1.2.0.tgz",
      "integrity": "sha512-E5LDX7Wrp85Kil5bhZv46j8jOeboKq5JMmYM3gVGdGH8xFpPWXUMsNrlODCrkoxMEeNi/XZIwuRvY4XNwYMJpw=="
    },
    "shebang-command": {
      "version": "2.0.0",
      "resolved": "https://registry.npmjs.org/shebang-command/-/shebang-command-2.0.0.tgz",
      "integrity": "sha512-kHxr2zZpYtdmrN1qDjrrX/Z1rR1kG8Dx+gkpK1G4eXmvXswmcE1hTWBWYUzlraYw1/yZp6YuDY77YtvbN0dmDA==",
      "peer": true,
      "requires": {
        "shebang-regex": "^3.0.0"
      }
    },
    "shebang-regex": {
      "version": "3.0.0",
      "resolved": "https://registry.npmjs.org/shebang-regex/-/shebang-regex-3.0.0.tgz",
      "integrity": "sha512-7++dFhtcx3353uBaq8DDR4NuxBetBzC7ZQOhmTQInHEd6bSrXdiEyzCvG07Z44UYdLShWUyXt5M/yhz8ekcb1A==",
      "peer": true
    },
    "sinon": {
      "version": "7.5.0",
      "resolved": "https://registry.npmjs.org/sinon/-/sinon-7.5.0.tgz",
      "integrity": "sha512-AoD0oJWerp0/rY9czP/D6hDTTUYGpObhZjMpd7Cl/A6+j0xBE+ayL/ldfggkBXUs0IkvIiM1ljM8+WkOc5k78Q==",
      "requires": {
        "@sinonjs/commons": "^1.4.0",
        "@sinonjs/formatio": "^3.2.1",
        "@sinonjs/samsam": "^3.3.3",
        "diff": "^3.5.0",
        "lolex": "^4.2.0",
        "nise": "^1.5.2",
        "supports-color": "^5.5.0"
      },
      "dependencies": {
        "has-flag": {
          "version": "3.0.0",
          "resolved": "https://registry.npmjs.org/has-flag/-/has-flag-3.0.0.tgz",
          "integrity": "sha512-sKJf1+ceQBr4SMkvQnBDNDtf4TXpVhVGateu0t918bl30FnbE2m4vNLX+VWe/dpjlb+HugGYzW7uQXH98HPEYw=="
        },
        "supports-color": {
          "version": "5.5.0",
          "resolved": "https://registry.npmjs.org/supports-color/-/supports-color-5.5.0.tgz",
          "integrity": "sha512-QjVjwdXIt408MIiAqCX4oUKsgU2EqAGzs2Ppkm4aQYbjm+ZEWEcW4SfFNTr4uMNZma0ey4f5lgLrkB0aX0QMow==",
          "requires": {
            "has-flag": "^3.0.0"
          }
        }
      }
    },
    "skip-regex": {
      "version": "1.0.2",
      "resolved": "https://registry.npmjs.org/skip-regex/-/skip-regex-1.0.2.tgz",
      "integrity": "sha512-pEjMUbwJ5Pl/6Vn6FsamXHXItJXSRftcibixDmNCWbWhic0hzHrwkMZo0IZ7fMRH9KxcWDFSkzhccB4285PutA=="
    },
    "slash": {
      "version": "3.0.0",
      "resolved": "https://registry.npmjs.org/slash/-/slash-3.0.0.tgz",
      "integrity": "sha512-g9Q1haeby36OSStwb4ntCGGGaKsaVSjQ68fBxoQcutl5fS1vuY18H3wSt3jFyFtrkx+Kz0V1G85A4MyAdDMi2Q=="
    },
    "source-map": {
      "version": "0.6.1",
      "resolved": "https://registry.npmjs.org/source-map/-/source-map-0.6.1.tgz",
      "integrity": "sha512-UjgapumWlbMhkBgzT7Ykc5YXUT46F0iKu8SGXq0bcwP5dz/h0Plj6enJqjz1Zbq2l5WaqYnrVbwWOWMyF3F47g=="
    },
    "sourcemap-codec": {
      "version": "1.4.8",
      "resolved": "https://registry.npmjs.org/sourcemap-codec/-/sourcemap-codec-1.4.8.tgz",
      "integrity": "sha512-9NykojV5Uih4lgo5So5dtw+f0JgJX30KCNI8gwhz2J9A15wD0Ml6tjHKwf6fTSa6fAdVBdZeNOs9eJ71qCk8vA=="
    },
    "sprintf-js": {
      "version": "1.0.3",
      "resolved": "https://registry.npmjs.org/sprintf-js/-/sprintf-js-1.0.3.tgz",
      "integrity": "sha512-D9cPgkvLlV3t3IzL0D0YLvGA9Ahk4PcvVwUbN0dSGr1aP0Nrt4AEnTUbuGvquEC0mA64Gqt1fzirlRs5ibXx8g=="
    },
    "statuses": {
      "version": "2.0.1",
      "resolved": "https://registry.npmjs.org/statuses/-/statuses-2.0.1.tgz",
      "integrity": "sha512-RwNA9Z/7PrK06rYLIzFMlaF+l73iwpzsqRIFgbMLbTcLD6cOao82TaWefPXQvB2fOC4AjuYSEndS7N/mTCbkdQ=="
    },
    "string_decoder": {
      "version": "1.3.0",
      "resolved": "https://registry.npmjs.org/string_decoder/-/string_decoder-1.3.0.tgz",
      "integrity": "sha512-hkRX8U1WjJFd8LsDJ2yQ/wWWxaopEsABU1XfkM8A+j0+85JAGppt16cr1Whg6KIbb4okU6Mql6BOj+uup/wKeA==",
      "requires": {
        "safe-buffer": "~5.2.0"
      }
    },
    "string-argv": {
      "version": "0.3.1",
      "resolved": "https://registry.npmjs.org/string-argv/-/string-argv-0.3.1.tgz",
      "integrity": "sha512-a1uQGz7IyVy9YwhqjZIZu1c8JO8dNIe20xBmSS6qu9kv++k3JGzCVmprbNN5Kn+BgzD5E7YYwg1CcjuJMRNsvg=="
    },
    "strip-ansi": {
      "version": "6.0.1",
      "resolved": "https://registry.npmjs.org/strip-ansi/-/strip-ansi-6.0.1.tgz",
      "integrity": "sha512-Y38VPSHcqkFrCpFnQ9vuSXmquuv5oXOKpGeT6aGrr3o3Gc9AlVa6JBfUSOCnbxGGZF+/0ooI7KrPuUSztUdU5A==",
      "peer": true,
      "requires": {
        "ansi-regex": "^5.0.1"
      },
      "dependencies": {
        "ansi-regex": {
          "version": "5.0.1",
          "resolved": "https://registry.npmjs.org/ansi-regex/-/ansi-regex-5.0.1.tgz",
          "integrity": "sha512-quJQXlTSUGL2LH9SUXo8VwsY4soanhgo6LNSm84E1LBcE8s3O0wpdiRzyR9z/ZZJMlMWv37qOOb9pdJlMUEKFQ==",
          "peer": true
        }
      }
    },
    "strip-json-comments": {
      "version": "3.1.1",
      "resolved": "https://registry.npmjs.org/strip-json-comments/-/strip-json-comments-3.1.1.tgz",
      "integrity": "sha512-6fPc+R4ihwqP6N/aIv2f1gMH8lOVtWQHoqC4yK6oSDVVocumAsfCqjkXnqiYMhmMwS/mEHLp7Vehlt3ql6lEig=="
    },
    "supports-color": {
      "version": "7.2.0",
      "resolved": "https://registry.npmjs.org/supports-color/-/supports-color-7.2.0.tgz",
      "integrity": "sha512-qpCAvRl9stuOHveKsn7HncJRvv501qIacKzQlO/+Lwxc9+0q2wLyv4Dfvt80/DPn2pqOBsJdDiogXGR9+OvwRw==",
      "requires": {
        "has-flag": "^4.0.0"
      }
    },
    "supports-preserve-symlinks-flag": {
      "version": "1.0.0",
      "resolved": "https://registry.npmjs.org/supports-preserve-symlinks-flag/-/supports-preserve-symlinks-flag-1.0.0.tgz",
      "integrity": "sha512-ot0WnXS9fgdkgIcePe6RHNk1WA8+muPa6cSjeR3V8K27q9BB1rTE3R1p7Hv0z1ZyAc8s6Vvv8DIyWf681MAt0w=="
    },
    "tar-fs": {
      "version": "2.1.1",
      "resolved": "https://registry.npmjs.org/tar-fs/-/tar-fs-2.1.1.tgz",
      "integrity": "sha512-V0r2Y9scmbDRLCNex/+hYzvp/zyYjvFbHPNgVTKfQvVrb6guiE/fxP+XblDNR011utopbkex2nM4dHNV6GDsng==",
      "requires": {
        "chownr": "^1.1.1",
        "mkdirp-classic": "^0.5.2",
        "pump": "^3.0.0",
        "tar-stream": "^2.1.4"
      }
    },
    "tar-stream": {
      "version": "2.2.0",
      "resolved": "https://registry.npmjs.org/tar-stream/-/tar-stream-2.2.0.tgz",
      "integrity": "sha512-ujeqbceABgwMZxEJnk2HDY2DlnUZ+9oEcb1KzTVfYHio0UE6dG71n60d8D2I4qNvleWrrXpmjpt7vZeF1LnMZQ==",
      "requires": {
        "bl": "^4.0.3",
        "end-of-stream": "^1.4.1",
        "fs-constants": "^1.0.0",
        "inherits": "^2.0.3",
        "readable-stream": "^3.1.1"
      }
    },
    "text-table": {
      "version": "0.2.0",
      "resolved": "https://registry.npmjs.org/text-table/-/text-table-0.2.0.tgz",
      "integrity": "sha512-N+8UisAXDGk8PFXP4HAzVR9nbfmVJ3zYLAWiTIoqC5v5isinhr+r5uaO8+7r3BMfuNIufIsA7RdpVgacC2cSpw==",
      "peer": true
    },
    "through": {
      "version": "2.3.8",
      "resolved": "https://registry.npmjs.org/through/-/through-2.3.8.tgz",
      "integrity": "sha512-w89qg7PI8wAdvX60bMDP+bFoD5Dvhm9oLheFp5O4a2QF0cSBGsBX4qZmadPMvVqlLJBBci+WqGGOAPvcDeNSVg=="
    },
    "tiny-glob": {
      "version": "0.2.9",
      "resolved": "https://registry.npmjs.org/tiny-glob/-/tiny-glob-0.2.9.tgz",
      "integrity": "sha512-g/55ssRPUjShh+xkfx9UPDXqhckHEsHr4Vd9zX55oSdGZc/MD0m3sferOkwWtp98bv+kcVfEHtRJgBVJzelrzg==",
      "requires": {
        "globalyzer": "0.1.0",
        "globrex": "^0.1.2"
      }
    },
    "tmp": {
      "version": "0.0.33",
      "resolved": "https://registry.npmjs.org/tmp/-/tmp-0.0.33.tgz",
      "integrity": "sha512-jRCJlojKnZ3addtTOjdIqoRuPEKBvNXcGYqzO6zWZX8KfKEpnGY5jfggJQ3EjKuu8D4bJRr0y+cYJFmYbImXGw==",
      "requires": {
        "os-tmpdir": "~1.0.2"
      }
    },
    "to-regex-range": {
      "version": "5.0.1",
      "resolved": "https://registry.npmjs.org/to-regex-range/-/to-regex-range-5.0.1.tgz",
      "integrity": "sha512-65P7iz6X5yEr1cwcgvQxbbIw7Uk3gOy5dIdtZ4rDveLqhrdJP+Li/Hx6tyK0NEb+2GCyneCMJiGqrADCSNk8sQ==",
      "requires": {
        "is-number": "^7.0.0"
      }
    },
    "toidentifier": {
      "version": "1.0.1",
      "resolved": "https://registry.npmjs.org/toidentifier/-/toidentifier-1.0.1.tgz",
      "integrity": "sha512-o5sSPKEkg/DIQNmH43V0/uerLrpzVedkUh8tGNvaeXpfpuwjKenlSox/2O/BTlZUtEe+JG7s5YhEz608PlAHRA=="
    },
    "tr46": {
      "version": "0.0.3",
      "resolved": "https://registry.npmjs.org/tr46/-/tr46-0.0.3.tgz",
      "integrity": "sha512-N3WMsuqV66lT30CrXNbEjx4GEwlow3v6rr4mCcv6prnfwhS01rkgyFdjPNBYd9br7LpXV1+Emh01fHnq2Gdgrw=="
    },
    "tslib": {
      "version": "2.5.0",
      "resolved": "https://registry.npmjs.org/tslib/-/tslib-2.5.0.tgz",
      "integrity": "sha512-336iVw3rtn2BUK7ORdIAHTyxHGRIHVReokCR3XjbckJMK7ms8FysBfhLR8IXnAgy7T0PTPNBWKiH514FOW/WSg=="
    },
    "tsutils": {
      "version": "3.21.0",
      "resolved": "https://registry.npmjs.org/tsutils/-/tsutils-3.21.0.tgz",
      "integrity": "sha512-mHKK3iUXL+3UF6xL5k0PEhKRUBKPBCv/+RkEOpjRWxxx27KKRBmmA60A9pgOUvMi8GKhRMPEmjBRPzs2W7O1OA==",
      "peer": true,
      "requires": {
        "tslib": "^1.8.1"
      },
      "dependencies": {
        "tslib": {
          "version": "1.14.1",
          "resolved": "https://registry.npmjs.org/tslib/-/tslib-1.14.1.tgz",
          "integrity": "sha512-Xni35NKzjgMrwevysHTCArtLDpPvye8zV/0E4EyYn43P7/7qvQwPh9BGkHewbMulVntbigmcT7rdX3BNo9wRJg==",
          "peer": true
        }
      }
    },
    "tunnel": {
      "version": "0.0.6",
      "resolved": "https://registry.npmjs.org/tunnel/-/tunnel-0.0.6.tgz",
      "integrity": "sha512-1h/Lnq9yajKY2PEbBadPXj3VxsDDu844OnaAo52UVmIzIvwwtBPIuNvkjuzBlTWpfJyUbG3ez0KSBibQkj4ojg=="
    },
    "type-check": {
      "version": "0.4.0",
      "resolved": "https://registry.npmjs.org/type-check/-/type-check-0.4.0.tgz",
      "integrity": "sha512-XleUoc9uwGXqjWwXaUTZAmzMcFZ5858QA2vvx1Ur5xIcixXIP+8LnFDgRplU30us6teqdlskFfu+ae4K79Ooew==",
      "peer": true,
      "requires": {
        "prelude-ls": "^1.2.1"
      }
    },
    "type-detect": {
      "version": "4.0.8",
      "resolved": "https://registry.npmjs.org/type-detect/-/type-detect-4.0.8.tgz",
      "integrity": "sha512-0fr/mIH1dlO+x7TlcMy+bIDqKPsw/70tVyeHW787goQjhmqaZe10uwLujubK9q9Lg6Fiho1KUKDYz0Z7k7g5/g=="
    },
    "type-fest": {
      "version": "0.20.2",
      "resolved": "https://registry.npmjs.org/type-fest/-/type-fest-0.20.2.tgz",
      "integrity": "sha512-Ne+eE4r0/iWnpAxD852z3A+N0Bt5RN//NjJwRd2VFHEmrywxf5vsZlh4R6lixl6B+wz/8d+maTSAkN1FIkI3LQ==",
      "peer": true
    },
    "typedarray": {
      "version": "0.0.6",
      "resolved": "https://registry.npmjs.org/typedarray/-/typedarray-0.0.6.tgz",
      "integrity": "sha512-/aCDEGatGvZ2BIk+HmLf4ifCJFwvKFNb9/JeZPMulfgFracn9QFcAf5GO8B/mweUjSoblS5In0cWhqpfs/5PQA=="
    },
    "typescript": {
      "version": "4.9.5",
      "resolved": "https://registry.npmjs.org/typescript/-/typescript-4.9.5.tgz",
      "integrity": "sha512-1FXk9E2Hm+QzZQ7z+McJiHL4NW1F2EzMu9Nq9i3zAaGqibafqYwCVU6WyWAuyQRRzOlxou8xZSyXLEN8oKj24g=="
    },
    "uglify-es": {
      "version": "3.3.9",
      "resolved": "https://registry.npmjs.org/uglify-es/-/uglify-es-3.3.9.tgz",
      "integrity": "sha512-r+MU0rfv4L/0eeW3xZrd16t4NZfK8Ld4SWVglYBb7ez5uXFWHuVRs6xCTrf1yirs9a4j4Y27nn7SRfO6v67XsQ==",
      "requires": {
        "commander": "~2.13.0",
        "source-map": "~0.6.1"
      },
      "dependencies": {
        "commander": {
          "version": "2.13.0",
          "resolved": "https://registry.npmjs.org/commander/-/commander-2.13.0.tgz",
          "integrity": "sha512-MVuS359B+YzaWqjCL/c+22gfryv+mCBPHAv3zyVI2GN8EY6IRP8VwtasXn8jyyhvvq84R4ImN1OKRtcbIasjYA=="
        }
      }
    },
    "uglify-js": {
      "version": "3.16.0",
      "resolved": "https://registry.npmjs.org/uglify-js/-/uglify-js-3.16.0.tgz",
      "integrity": "sha512-FEikl6bR30n0T3amyBh3LoiBdqHRy/f4H80+My34HOesOKyHfOsxAPAxOoqC0JUnC1amnO0IwkYC3sko51caSw=="
    },
    "unbzip2-stream": {
      "version": "1.4.3",
      "resolved": "https://registry.npmjs.org/unbzip2-stream/-/unbzip2-stream-1.4.3.tgz",
      "integrity": "sha512-mlExGW4w71ebDJviH16lQLtZS32VKqsSfk80GCfUlwT/4/hNRFsoscrF/c++9xinkMzECL1uL9DDwXqFWkruPg==",
      "requires": {
        "buffer": "^5.2.1",
        "through": "^2.3.8"
      }
    },
    "unc-path-regex": {
      "version": "0.1.2",
      "resolved": "https://registry.npmjs.org/unc-path-regex/-/unc-path-regex-0.1.2.tgz",
      "integrity": "sha512-eXL4nmJT7oCpkZsHZUOJo8hcX3GbsiDOa0Qu9F646fi8dT3XuSVopVqAcEiVzSKKH7UoDti23wNX3qGFxcW5Qg=="
    },
    "underscore.string": {
      "version": "3.3.6",
      "resolved": "https://registry.npmjs.org/underscore.string/-/underscore.string-3.3.6.tgz",
      "integrity": "sha512-VoC83HWXmCrF6rgkyxS9GHv8W9Q5nhMKho+OadDJGzL2oDYbYEppBaCMH6pFlwLeqj2QS+hhkw2kpXkSdD1JxQ==",
      "requires": {
        "sprintf-js": "^1.1.1",
        "util-deprecate": "^1.0.2"
      },
      "dependencies": {
        "sprintf-js": {
          "version": "1.1.2",
          "resolved": "https://registry.npmjs.org/sprintf-js/-/sprintf-js-1.1.2.tgz",
          "integrity": "sha512-VE0SOVEHCk7Qc8ulkWw3ntAzXuqf7S2lvwQaDLRnUeIEaKNQJzV6BwmLKhOqT61aGhfUMrXeaBk+oDGCzvhcug=="
        }
      }
    },
    "universalify": {
      "version": "0.1.2",
      "resolved": "https://registry.npmjs.org/universalify/-/universalify-0.1.2.tgz",
      "integrity": "sha512-rBJeI5CXAlmy1pV+617WB9J63U6XcazHHF2f2dbJix4XzpUF0RS3Zbj0FGIOCAva5P/d/GBOYaACQ1w+0azUkg=="
    },
    "unpipe": {
      "version": "1.0.0",
      "resolved": "https://registry.npmjs.org/unpipe/-/unpipe-1.0.0.tgz",
      "integrity": "sha512-pjy2bYhSsufwWlKwPc+l3cN7+wuJlK6uz0YdJEOlQDbl6jo/YlPi4mb8agUkVC8BF7V8NuzeyPNqRksA3hztKQ=="
    },
    "update-browserslist-db": {
      "version": "1.0.10",
      "resolved": "https://registry.npmjs.org/update-browserslist-db/-/update-browserslist-db-1.0.10.tgz",
      "integrity": "sha512-OztqDenkfFkbSG+tRxBeAnCVPckDBcvibKd35yDONx6OU8N7sqgwc7rCbkJ/WcYtVRZ4ba68d6byhC21GFh7sQ==",
      "requires": {
        "escalade": "^3.1.1",
        "picocolors": "^1.0.0"
      },
      "dependencies": {
        "picocolors": {
          "version": "1.0.0",
          "resolved": "https://registry.npmjs.org/picocolors/-/picocolors-1.0.0.tgz",
          "integrity": "sha512-1fygroTLlHu66zi26VoTDv8yRgm0Fccecssto+MhsZ0D/DGW2sm8E8AjW7NU5VVTRt5GxbeZ5qBuJr+HyLYkjQ=="
        }
      }
    },
    "uri-js": {
      "version": "4.4.1",
      "resolved": "https://registry.npmjs.org/uri-js/-/uri-js-4.4.1.tgz",
      "integrity": "sha512-7rKUyy33Q1yc98pQ1DAmLtwX109F7TIfWlW1Ydo8Wl1ii1SeHieeh0HHfPeL2fMXK6z0s8ecKs9frCuLJvndBg==",
      "requires": {
        "punycode": "^2.1.0"
      }
    },
    "util-deprecate": {
      "version": "1.0.2",
      "resolved": "https://registry.npmjs.org/util-deprecate/-/util-deprecate-1.0.2.tgz",
      "integrity": "sha512-EPD5q1uXyFxJpCrLnCc1nHnq3gOa6DZBocAIiI2TaSCA7VCJ1UJDMagCzIkXNsUYfD1daK//LTEQ8xiIbrHtcw=="
    },
    "v8flags": {
      "version": "3.2.0",
      "resolved": "https://registry.npmjs.org/v8flags/-/v8flags-3.2.0.tgz",
      "integrity": "sha512-mH8etigqMfiGWdeXpaaqGfs6BndypxusHHcv2qSHyZkGEznCd/qAXCWWRzeowtL54147cktFOC4P5y+kl8d8Jg==",
      "requires": {
        "homedir-polyfill": "^1.0.1"
      }
    },
    "validator": {
      "version": "13.9.0",
      "resolved": "https://registry.npmjs.org/validator/-/validator-13.9.0.tgz",
      "integrity": "sha512-B+dGG8U3fdtM0/aNK4/X8CXq/EcxU2WPrPEkJGslb47qyHsxmbggTWK0yEA4qnYVNF+nxNlN88o14hIcPmSIEA=="
    },
    "webidl-conversions": {
      "version": "3.0.1",
      "resolved": "https://registry.npmjs.org/webidl-conversions/-/webidl-conversions-3.0.1.tgz",
      "integrity": "sha512-2JAn3z8AR6rjK8Sm8orRC0h/bcl/DqL7tRPdGZ4I1CjdF+EaMLmYxBHyXuKL849eucPFhvBoxMsflfOb8kxaeQ=="
    },
    "whatwg-url": {
      "version": "5.0.0",
      "resolved": "https://registry.npmjs.org/whatwg-url/-/whatwg-url-5.0.0.tgz",
      "integrity": "sha512-saE57nupxk6v3HY35+jzBwYa0rKSy0XR8JSxZPwgLr7ys0IBzhGviA1/TUGJLmSVqs8pb9AnvICXEuOHLprYTw==",
      "requires": {
        "tr46": "~0.0.3",
        "webidl-conversions": "^3.0.0"
      }
    },
    "which": {
      "version": "2.0.2",
      "resolved": "https://registry.npmjs.org/which/-/which-2.0.2.tgz",
      "integrity": "sha512-BLI3Tl1TW3Pvl70l3yq3Y64i+awpwXqsGBYWkkqMtnbXgrMD+yj7rhW0kuEDxzJaYXGjEW5ogapKNMEKNMjibA==",
      "requires": {
        "isexe": "^2.0.0"
      }
    },
    "word-wrap": {
      "version": "1.2.3",
      "resolved": "https://registry.npmjs.org/word-wrap/-/word-wrap-1.2.3.tgz",
      "integrity": "sha512-Hz/mrNwitNRh/HUAtM/VT/5VH+ygD6DV7mYKZAtHOrbs8U7lvPS6xf7EJKMF0uW1KJCl0H701g3ZGus+muE5vQ==",
      "peer": true
    },
    "wrappy": {
      "version": "1.0.2",
      "resolved": "https://registry.npmjs.org/wrappy/-/wrappy-1.0.2.tgz",
      "integrity": "sha512-l4Sp/DRseor9wL6EvV2+TuQn63dMkPjZ/sp9XkghTEbV9KlPS1xUsZ3u7/IQO4wxtcFB4bgpQPRcR3QCvezPcQ=="
    },
    "ws": {
      "version": "7.5.9",
      "resolved": "https://registry.npmjs.org/ws/-/ws-7.5.9.tgz",
      "integrity": "sha512-F+P9Jil7UiSKSkppIiD94dN07AwvFixvLIj1Og1Rl9GGMuNipJnV9JzjD6XuqmAeiswGvUmNLjr5cFuXwNS77Q==",
      "requires": {}
    },
    "yallist": {
      "version": "4.0.0",
      "resolved": "https://registry.npmjs.org/yallist/-/yallist-4.0.0.tgz",
      "integrity": "sha512-3wdGidZyq5PB084XLES5TpOSRA3wjXAlIWMhum2kRcv/41Sn2emQ0dycQW4uZXLejwKvg6EsvbdlVL+FYEct7A=="
    },
    "yauzl": {
      "version": "2.10.0",
      "resolved": "https://registry.npmjs.org/yauzl/-/yauzl-2.10.0.tgz",
      "integrity": "sha512-p4a9I6X6nu6IhoGmBqAcbJy1mlC4j27vEPZX9F4L4/vZT3Lyq1VkFHw/V/PUcB9Buo+DG3iHkT0x3Qya58zc3g==",
      "requires": {
        "buffer-crc32": "~0.2.3",
        "fd-slicer": "~1.1.0"
      }
    },
    "yocto-queue": {
      "version": "0.1.0",
      "resolved": "https://registry.npmjs.org/yocto-queue/-/yocto-queue-0.1.0.tgz",
      "integrity": "sha512-rVksvsnNCdJ/ohGc6xgPwyN8eheCxsiLM8mxuE/t/mOVqJewPuO1miLpTHQiRgTKCLexL4MeAFVagts7HmNZ2Q==",
      "peer": true
    },
    "z-schema": {
      "version": "5.0.5",
      "resolved": "https://registry.npmjs.org/z-schema/-/z-schema-5.0.5.tgz",
      "integrity": "sha512-D7eujBWkLa3p2sIpJA0d1pr7es+a7m0vFAnZLlCEKq/Ij2k0MLi9Br2UPxoxdYystm5K1yeBGzub0FlYUEWj2Q==",
      "requires": {
        "commander": "^9.4.1",
        "lodash.get": "^4.4.2",
        "lodash.isequal": "^4.5.0",
        "validator": "^13.7.0"
      },
      "dependencies": {
        "commander": {
          "version": "9.5.0",
          "resolved": "https://registry.npmjs.org/commander/-/commander-9.5.0.tgz",
          "integrity": "sha512-KRs7WVDKg86PWiuAqhDrAQnTXZKraVcCc6vFdL14qrZ/DcWwuRo7VoiYXalXO7S5GKpqYiVEwCbgFDfxNHKJBQ==",
          "optional": true
        }
      }
    },
    "zip-stream": {
      "version": "4.1.0",
      "resolved": "https://registry.npmjs.org/zip-stream/-/zip-stream-4.1.0.tgz",
      "integrity": "sha512-zshzwQW7gG7hjpBlgeQP9RuyPGNxvJdzR8SUM3QhxCnLjWN2E7j3dOvpeDcQoETfHx0urRS7EtmVToql7YpU4A==",
      "requires": {
        "archiver-utils": "^2.1.0",
        "compress-commons": "^4.1.0",
        "readable-stream": "^3.6.0"
      }
    }
  }
}<|MERGE_RESOLUTION|>--- conflicted
+++ resolved
@@ -495,11 +495,7 @@
     "node_modules/@rush-temp/applicationinsights-analytics-js": {
       "version": "0.0.0",
       "resolved": "file:projects/applicationinsights-analytics-js.tgz",
-<<<<<<< HEAD
-      "integrity": "sha512-BH26eDlFBlvfZbkOFtMQ+LvLfZ6g4AXjmWTHjH7dHd28FBPDwjPwx/prs71DYpotAcN0CV9hm218t14UqxIlVQ==",
-=======
-      "integrity": "sha512-c0KBIuoWxnYWCvBOddGiXDaIvT5fgRd0k7VXrVfMmL5YvyxhaxruPkrHrMqug4YkN73FqKnyJMw37jUqUUNo4Q==",
->>>>>>> c037b93a
+      "integrity": "sha512-GuG5a/u30rdst8gYzankkDSlxTzZn8e9Kg1xrpcVGPTrxyNTIgiYTyuL1F6Cw0r0Fp7zYH+Hg1lg59DYLTBZyQ==",
       "dependencies": {
         "@microsoft/api-extractor": "^7.18.1",
         "@microsoft/dynamicproto-js": "^1.1.7",
@@ -526,11 +522,7 @@
     "node_modules/@rush-temp/applicationinsights-channel-js": {
       "version": "0.0.0",
       "resolved": "file:projects/applicationinsights-channel-js.tgz",
-<<<<<<< HEAD
-      "integrity": "sha512-u1WWM8Jwgf8Sda6v7LknQpcT3ZGhgdW0VRX2egdyTiF6zoL9Rc/kaZRNxINyLmjVlO8VN6uzB223hNu1bxW03w==",
-=======
-      "integrity": "sha512-iFuXK1S10XwfOyvewEIruZtvVhRkESkV32h40i08ybq6xlZ7agKMVwrRyclF2zHtF1y1jiQkg7f1dMSjDPFwGQ==",
->>>>>>> c037b93a
+      "integrity": "sha512-eo/H5B5OqK4tQuy7MVcIPtHr6LqFRBC00/84OIplWac7UiiK+7qKW58aXeuVYuaaQ1uzbf+BpsgeolqE4R1q2w==",
       "dependencies": {
         "@microsoft/api-extractor": "^7.18.1",
         "@microsoft/dynamicproto-js": "^1.1.7",
@@ -555,11 +547,7 @@
     "node_modules/@rush-temp/applicationinsights-chrome-debug-extension": {
       "version": "0.0.0",
       "resolved": "file:projects/applicationinsights-chrome-debug-extension.tgz",
-<<<<<<< HEAD
-      "integrity": "sha512-CDPfAHNoslfL/f9FkiZtLubRMUvp9NklzIGxHaOb9NEdST/GHhn6CDOpBosTLPb6tQiJNQArHI7xSyrFv17jDw==",
-=======
-      "integrity": "sha512-crMHBPZSpKaDr/RimQls8H6RAgmxvECZf6VsEkh8Q4PNOL1VBuIw1xMxXYRdj8haw91Q9dY/tj4g8XOnltwePg==",
->>>>>>> c037b93a
+      "integrity": "sha512-30xTgr7KChthSir672TG+32zwLY4nEcNuWnA1yN9bwDy0xyzkrYEi2sDsMylQcbhUKrND2NhWZnwUuzyZDfB7g==",
       "dependencies": {
         "@microsoft/dynamicproto-js": "^1.1.7",
         "@nevware21/grunt-eslint-ts": "^0.2.2",
@@ -593,11 +581,7 @@
     "node_modules/@rush-temp/applicationinsights-clickanalytics-js": {
       "version": "0.0.0",
       "resolved": "file:projects/applicationinsights-clickanalytics-js.tgz",
-<<<<<<< HEAD
-      "integrity": "sha512-d2eye0I7i1MH0zfhyHRWENBarryq3hDj67ZvSfb1zYkIY+cH5MG8SLCTUi0nSnhwUsqq6lzibFZLDSUtDv7egg==",
-=======
-      "integrity": "sha512-AQ7q0QfLUDo2hfut8e/saTmOOsPWwLaaDkdn/JUyhGIjHs9t3Y2K/SLrVcXYC03vABuB7majJUrtuDqA5updpQ==",
->>>>>>> c037b93a
+      "integrity": "sha512-0q94QICRB/awiWsvQXYon+STH1K/KRAYFp8ObxDc/vxfe0AhzTd1XJ/cDywKxcxzFuEBbBS3NQXFiylrcNHq0A==",
       "dependencies": {
         "@microsoft/api-extractor": "^7.18.1",
         "@microsoft/dynamicproto-js": "^1.1.7",
@@ -621,11 +605,7 @@
     "node_modules/@rush-temp/applicationinsights-common": {
       "version": "0.0.0",
       "resolved": "file:projects/applicationinsights-common.tgz",
-<<<<<<< HEAD
-      "integrity": "sha512-RpqDTWAvOXr9zsiO28km/IB8royaAHwRONhYlJ9pSfgR6sWTYtpvH14MKpcfxBjhJBysMEMcN0fZhsqeXytyPQ==",
-=======
-      "integrity": "sha512-SYgn67E+BXkYmedD8opai86YxoRbF68dWW0zdfJ16vv1Bpc0Hm044dT/prwIXPoudFXb6u3/RViZRj4vPl7qxQ==",
->>>>>>> c037b93a
+      "integrity": "sha512-Ir9V2pj9seqDmfOukI+x/3fe1hZ7QtCm3JOiAbAD5pLgO4gM9N/fXN0JAd+G0hlR7yvGbauFqacyHglJs+glww==",
       "dependencies": {
         "@microsoft/api-extractor": "^7.18.1",
         "@microsoft/dynamicproto-js": "^1.1.7",
@@ -677,11 +657,7 @@
     "node_modules/@rush-temp/applicationinsights-debugplugin-js": {
       "version": "0.0.0",
       "resolved": "file:projects/applicationinsights-debugplugin-js.tgz",
-<<<<<<< HEAD
-      "integrity": "sha512-5LPlI6g/yR2HT1vikTpUS8pY30qG1544jJmG2Aftr3uqArQwKs7Ntokc2bVuUSEO3jgfrkmaIWX6SiUCNKsoww==",
-=======
-      "integrity": "sha512-UBNJGq6QILiaO9db/qqJhLqrql/Tkds3UTDKc+uB/AbnjJocqpp18eWuOI4D63kbhi0GWX3QdbckIVgrmwGZDw==",
->>>>>>> c037b93a
+      "integrity": "sha512-Qxa0coZcaEAeMnZph+5AZ9Rqq0jWlm4VOmITOPpR8GS/uXgi+9hfvgEIG6gaz77rr9qquExceEC79Q0jG03q4Q==",
       "dependencies": {
         "@microsoft/api-extractor": "^7.18.1",
         "@microsoft/dynamicproto-js": "^1.1.7",
@@ -705,11 +681,7 @@
     "node_modules/@rush-temp/applicationinsights-dependencies-js": {
       "version": "0.0.0",
       "resolved": "file:projects/applicationinsights-dependencies-js.tgz",
-<<<<<<< HEAD
-      "integrity": "sha512-QNqj6ts071h9mQEFWlrk9j/h6srdUyP8n/2iOV6jNT39PgDiFPV1gFfdMJHdqq7cN6A4J64dgUerj8cBejEydw==",
-=======
-      "integrity": "sha512-EEzWoF79oEmfEihFXJgP6W0CwlijpZfOUXGnB9ljxVlHnLEXrqQYrN8Dpc8xKVajJJMD+wX50P8IdFmJrIRsng==",
->>>>>>> c037b93a
+      "integrity": "sha512-HMyLH0rpZwhm3AXkRiuCkHYpHe0ssU+c1UYT0tm0AQE8ZS1vk7b/c/MLPYBSs5w10TEjIHPSx/4jlerA7PcJSw==",
       "dependencies": {
         "@microsoft/api-extractor": "^7.18.1",
         "@microsoft/dynamicproto-js": "^1.1.7",
@@ -736,11 +708,7 @@
     "node_modules/@rush-temp/applicationinsights-example-aisku": {
       "version": "0.0.0",
       "resolved": "file:projects/applicationinsights-example-aisku.tgz",
-<<<<<<< HEAD
-      "integrity": "sha512-RaDv77UIwCOSU67vkbJtt40wL6B9pAXQxHWfjb2uygAWwv0qvAU7huUP0bzvTAcqrAyga1WImv3OEkH08/BIug==",
-=======
-      "integrity": "sha512-xTdGof1kGlG0uowMcEX7PN2Gqpk4Htl+lbdNs4D1MTDUCoNy8imITSNzkoiWEW6RT69W2gD7jQf/yV45LsmJBA==",
->>>>>>> c037b93a
+      "integrity": "sha512-T/bgeFknCiOl/aY6LffEjXUvGTRnxwiDgg/mv8esvnrfqUMHg5X2CdCO9MKKiS+uaLzpgBX0Z9ZC3Vwf/rGrqg==",
       "dependencies": {
         "@microsoft/dynamicproto-js": "^1.1.7",
         "@rollup/plugin-commonjs": "^18.0.0",
@@ -757,11 +725,7 @@
     "node_modules/@rush-temp/applicationinsights-example-dependencies": {
       "version": "0.0.0",
       "resolved": "file:projects/applicationinsights-example-dependencies.tgz",
-<<<<<<< HEAD
-      "integrity": "sha512-8+oOZMiLMqkrdAGXCJEqTPEr2YHlgTDokSHtPmn7FiX3VkYX2H5AbM4WN1U05F8422rpsfYgEmm6pg1kJ37zTQ==",
-=======
-      "integrity": "sha512-GpzkZmiyRUl+mUISh9fT53vIsYzRHRSDMMbjsoDdh4BIztjE5mi/pNmBjSli3f3wbeLRLiK0wvurWb2pugJI/A==",
->>>>>>> c037b93a
+      "integrity": "sha512-ymJpUPSVcQyhG/AuksV+dEZlXDCdxHgix36aNk7Fsr+OAG71YiNImSqFftU9Osn79tDvBeNIp3XhS8t9kbi3bA==",
       "dependencies": {
         "@microsoft/dynamicproto-js": "^1.1.7",
         "@rollup/plugin-commonjs": "^18.0.0",
@@ -778,11 +742,7 @@
     "node_modules/@rush-temp/applicationinsights-example-shared-worker": {
       "version": "0.0.0",
       "resolved": "file:projects/applicationinsights-example-shared-worker.tgz",
-<<<<<<< HEAD
-      "integrity": "sha512-3ulYAafPjFYbGgWqGmSNIs6FinYeUOv/e76XDyT5IkZaffggD2k6V+Xm1NijQYJZP6syuR1oxC4CFeCC/r0Csw==",
-=======
-      "integrity": "sha512-dxUXmN04mhYish2ppAIk9rrYq5FOwnpKwGU9NxRAjEHn+h+GZ9VF5r+hNXWrQg/AuFXzzjXEmnQmvFQsNCDvpQ==",
->>>>>>> c037b93a
+      "integrity": "sha512-kIp4TXO+KfN4ECMhNW9yY0aTrJih76hmMYHS+71zSEgf50mJttivkqwUuxbEt12kDF5dHNfjD+jnYRjF6Z5z1A==",
       "dependencies": {
         "@microsoft/dynamicproto-js": "^1.1.7",
         "@nevware21/grunt-eslint-ts": "^0.2.2",
@@ -817,11 +777,7 @@
     "node_modules/@rush-temp/applicationinsights-perfmarkmeasure-js": {
       "version": "0.0.0",
       "resolved": "file:projects/applicationinsights-perfmarkmeasure-js.tgz",
-<<<<<<< HEAD
-      "integrity": "sha512-WQ5Wn4y5N7WoJVdT8WgerAnl66/iZWXm+wcYnCD0FP5+/V1/H39FYhDdYd9gyrRHUoQL/CBDS4mzAUMasRm1Qg==",
-=======
-      "integrity": "sha512-cjZtBApLXGvYl9gc7XZCx1i1w0kFNC3x44sKakOvWWqcDwEx2Ve+hnTGvjNjIwWe3R7wb/PzbOM8UDg2Rbl+Ig==",
->>>>>>> c037b93a
+      "integrity": "sha512-QL1SyqUuM05o5Y0Mk8pgJfJUDbVUXj1CJjdi+sR86uDe8vxMdlW3t6PcK0t0+QKlV9lKK7J9ttmdq3NvaxMJKg==",
       "dependencies": {
         "@microsoft/api-extractor": "^7.18.1",
         "@microsoft/dynamicproto-js": "^1.1.7",
@@ -845,11 +801,7 @@
     "node_modules/@rush-temp/applicationinsights-properties-js": {
       "version": "0.0.0",
       "resolved": "file:projects/applicationinsights-properties-js.tgz",
-<<<<<<< HEAD
-      "integrity": "sha512-LAt5M3F79tmEauDex5LvCKHLjgPhkbkkvdgwBMPCjBCeUBprk5Zx8s4tvcxn06eHvKpd3B+x7wAxvqBr1FtJlQ==",
-=======
-      "integrity": "sha512-rfx6bazr+SfjxxpHDXafjU7tEI+808bXkjCKUGU+w0ckjma3DHit77apVo0JhqkIM8oGrtEhNNSZwA8zLRFwZA==",
->>>>>>> c037b93a
+      "integrity": "sha512-/PHHtLhWm4JCXVk2z4D7N6hYqJIkGa+gdmy74rjqAOcVADNjx9mdjIDZ2nP+AdOJKD7RaLIiENzInZwIq38X0A==",
       "dependencies": {
         "@microsoft/api-extractor": "^7.18.1",
         "@microsoft/dynamicproto-js": "^1.1.7",
@@ -937,7 +889,7 @@
     "node_modules/@rush-temp/applicationinsights-teechannel-js": {
       "version": "0.0.0",
       "resolved": "file:projects/applicationinsights-teechannel-js.tgz",
-      "integrity": "sha512-CvYQQXOFTCp2+vmmErQHYm+Ncckrp1lHijdVJ2+JqXRHdBI6ZbR2V5lx5bFiY2Zx3l2yyxjGn/bTK8y33gQQMQ==",
+      "integrity": "sha512-F0sI3Q3bsq8ODxHdsF0eT6FGxkfgo1S3nYJeW3tvGIw4HIVma74Gs5YcPXdi+BVfcTkR1BM9kEkr1CISLC/I7g==",
       "dependencies": {
         "@microsoft/api-extractor": "^7.18.1",
         "@microsoft/dynamicproto-js": "^1.1.7",
@@ -962,11 +914,7 @@
     "node_modules/@rush-temp/applicationinsights-web": {
       "version": "0.0.0",
       "resolved": "file:projects/applicationinsights-web.tgz",
-<<<<<<< HEAD
-      "integrity": "sha512-87+swtONwRvXyejiXwhom6XbrGQKs0i3WxJZeIEqQqthGHFmqvco/tKKAksB+jOuSxET1PKC/eAN32Zxt+jNQA==",
-=======
-      "integrity": "sha512-I+ia2Fx8sjO8g3d3w9GiLJD+76wwFNJ/Wgn8f7d50VuqnRZLD6+DaL5cTbUziFvO3s4Yd/NwDHJmYJ5d5+DmrA==",
->>>>>>> c037b93a
+      "integrity": "sha512-OFPYVzMM4pxCVCczrX0VTVJB2X4rpCStDlKnJaip1cnd/sD8voLuvZ+wPal+JRWXP+PSmjbghJ0gWaKXC1qOAw==",
       "dependencies": {
         "@microsoft/api-extractor": "^7.18.1",
         "@microsoft/dynamicproto-js": "^1.1.7",
@@ -995,11 +943,7 @@
     "node_modules/@rush-temp/applicationinsights-web-basic": {
       "version": "0.0.0",
       "resolved": "file:projects/applicationinsights-web-basic.tgz",
-<<<<<<< HEAD
-      "integrity": "sha512-jKClPQNprvvhzBfs2zErGMFkCqsA5qHc1zdpTHEay8tcyLzyYP25ETYq+yHwmNnOmkq0tH525qscuKzHnRsfUw==",
-=======
-      "integrity": "sha512-ty/E6WYr4gO3bZIrZTwJSfD8kKiijZmtqoumk2x4wA6EplH3Y46iMn71ta5fHG+7mYLyXjcMX3rAHmDAgpaQnw==",
->>>>>>> c037b93a
+      "integrity": "sha512-5pc53Ba5QmP/skM6TLdytWF2NMcj/QDCGqoiTKfTpeXodaxcmhw6tV+dtyD4uiUl953Grw35JYT5HhLOTJRqaw==",
       "dependencies": {
         "@microsoft/api-extractor": "^7.18.1",
         "@microsoft/dynamicproto-js": "^1.1.7",
@@ -2239,15 +2183,9 @@
       "integrity": "sha512-WMwm9LhRUo+WUaRN+vRuETqG89IgZphVSNkdFgeb6sS/E4OrDIN7t48CAewSHXc6C8lefD8KKfr5vY61brQlow=="
     },
     "node_modules/electron-to-chromium": {
-<<<<<<< HEAD
-      "version": "1.4.317",
-      "resolved": "https://registry.npmjs.org/electron-to-chromium/-/electron-to-chromium-1.4.317.tgz",
-      "integrity": "sha512-JhCRm9v30FMNzQSsjl4kXaygU+qHBD0Yh7mKxyjmF0V8VwYVB6qpBRX28GyAucrM9wDCpSUctT6FpMUQxbyKuA=="
-=======
-      "version": "1.4.323",
-      "resolved": "https://registry.npmjs.org/electron-to-chromium/-/electron-to-chromium-1.4.323.tgz",
-      "integrity": "sha512-+a0hMEQxE8u1F1vOHcE0M18kQ2+4AwOXdRrU4avZ1LeR/sa9WAallYE3uES/PNcEGt/wCFcOgWcArSLx5C+WNQ=="
->>>>>>> c037b93a
+      "version": "1.4.325",
+      "resolved": "https://registry.npmjs.org/electron-to-chromium/-/electron-to-chromium-1.4.325.tgz",
+      "integrity": "sha512-K1C03NT4I7BuzsRdCU5RWkgZxtswnKDYM6/eMhkEXqKu4e5T+ck610x3FPzu1y7HVFSiQKZqP16gnJzPpji1TQ=="
     },
     "node_modules/encodeurl": {
       "version": "1.0.2",
@@ -5916,11 +5854,7 @@
     },
     "@rush-temp/applicationinsights-analytics-js": {
       "version": "file:projects\\applicationinsights-analytics-js.tgz",
-<<<<<<< HEAD
-      "integrity": "sha512-BH26eDlFBlvfZbkOFtMQ+LvLfZ6g4AXjmWTHjH7dHd28FBPDwjPwx/prs71DYpotAcN0CV9hm218t14UqxIlVQ==",
-=======
-      "integrity": "sha512-c0KBIuoWxnYWCvBOddGiXDaIvT5fgRd0k7VXrVfMmL5YvyxhaxruPkrHrMqug4YkN73FqKnyJMw37jUqUUNo4Q==",
->>>>>>> c037b93a
+      "integrity": "sha512-GuG5a/u30rdst8gYzankkDSlxTzZn8e9Kg1xrpcVGPTrxyNTIgiYTyuL1F6Cw0r0Fp7zYH+Hg1lg59DYLTBZyQ==",
       "requires": {
         "@microsoft/api-extractor": "^7.18.1",
         "@microsoft/dynamicproto-js": "^1.1.7",
@@ -5946,11 +5880,7 @@
     },
     "@rush-temp/applicationinsights-channel-js": {
       "version": "file:projects\\applicationinsights-channel-js.tgz",
-<<<<<<< HEAD
-      "integrity": "sha512-u1WWM8Jwgf8Sda6v7LknQpcT3ZGhgdW0VRX2egdyTiF6zoL9Rc/kaZRNxINyLmjVlO8VN6uzB223hNu1bxW03w==",
-=======
-      "integrity": "sha512-iFuXK1S10XwfOyvewEIruZtvVhRkESkV32h40i08ybq6xlZ7agKMVwrRyclF2zHtF1y1jiQkg7f1dMSjDPFwGQ==",
->>>>>>> c037b93a
+      "integrity": "sha512-eo/H5B5OqK4tQuy7MVcIPtHr6LqFRBC00/84OIplWac7UiiK+7qKW58aXeuVYuaaQ1uzbf+BpsgeolqE4R1q2w==",
       "requires": {
         "@microsoft/api-extractor": "^7.18.1",
         "@microsoft/dynamicproto-js": "^1.1.7",
@@ -5974,11 +5904,7 @@
     },
     "@rush-temp/applicationinsights-chrome-debug-extension": {
       "version": "file:projects\\applicationinsights-chrome-debug-extension.tgz",
-<<<<<<< HEAD
-      "integrity": "sha512-CDPfAHNoslfL/f9FkiZtLubRMUvp9NklzIGxHaOb9NEdST/GHhn6CDOpBosTLPb6tQiJNQArHI7xSyrFv17jDw==",
-=======
-      "integrity": "sha512-crMHBPZSpKaDr/RimQls8H6RAgmxvECZf6VsEkh8Q4PNOL1VBuIw1xMxXYRdj8haw91Q9dY/tj4g8XOnltwePg==",
->>>>>>> c037b93a
+      "integrity": "sha512-30xTgr7KChthSir672TG+32zwLY4nEcNuWnA1yN9bwDy0xyzkrYEi2sDsMylQcbhUKrND2NhWZnwUuzyZDfB7g==",
       "requires": {
         "@microsoft/dynamicproto-js": "^1.1.7",
         "@nevware21/grunt-eslint-ts": "^0.2.2",
@@ -6011,11 +5937,7 @@
     },
     "@rush-temp/applicationinsights-clickanalytics-js": {
       "version": "file:projects\\applicationinsights-clickanalytics-js.tgz",
-<<<<<<< HEAD
-      "integrity": "sha512-d2eye0I7i1MH0zfhyHRWENBarryq3hDj67ZvSfb1zYkIY+cH5MG8SLCTUi0nSnhwUsqq6lzibFZLDSUtDv7egg==",
-=======
-      "integrity": "sha512-AQ7q0QfLUDo2hfut8e/saTmOOsPWwLaaDkdn/JUyhGIjHs9t3Y2K/SLrVcXYC03vABuB7majJUrtuDqA5updpQ==",
->>>>>>> c037b93a
+      "integrity": "sha512-0q94QICRB/awiWsvQXYon+STH1K/KRAYFp8ObxDc/vxfe0AhzTd1XJ/cDywKxcxzFuEBbBS3NQXFiylrcNHq0A==",
       "requires": {
         "@microsoft/api-extractor": "^7.18.1",
         "@microsoft/dynamicproto-js": "^1.1.7",
@@ -6038,11 +5960,7 @@
     },
     "@rush-temp/applicationinsights-common": {
       "version": "file:projects\\applicationinsights-common.tgz",
-<<<<<<< HEAD
-      "integrity": "sha512-RpqDTWAvOXr9zsiO28km/IB8royaAHwRONhYlJ9pSfgR6sWTYtpvH14MKpcfxBjhJBysMEMcN0fZhsqeXytyPQ==",
-=======
-      "integrity": "sha512-SYgn67E+BXkYmedD8opai86YxoRbF68dWW0zdfJ16vv1Bpc0Hm044dT/prwIXPoudFXb6u3/RViZRj4vPl7qxQ==",
->>>>>>> c037b93a
+      "integrity": "sha512-Ir9V2pj9seqDmfOukI+x/3fe1hZ7QtCm3JOiAbAD5pLgO4gM9N/fXN0JAd+G0hlR7yvGbauFqacyHglJs+glww==",
       "requires": {
         "@microsoft/api-extractor": "^7.18.1",
         "@microsoft/dynamicproto-js": "^1.1.7",
@@ -6092,11 +6010,7 @@
     },
     "@rush-temp/applicationinsights-debugplugin-js": {
       "version": "file:projects\\applicationinsights-debugplugin-js.tgz",
-<<<<<<< HEAD
-      "integrity": "sha512-5LPlI6g/yR2HT1vikTpUS8pY30qG1544jJmG2Aftr3uqArQwKs7Ntokc2bVuUSEO3jgfrkmaIWX6SiUCNKsoww==",
-=======
-      "integrity": "sha512-UBNJGq6QILiaO9db/qqJhLqrql/Tkds3UTDKc+uB/AbnjJocqpp18eWuOI4D63kbhi0GWX3QdbckIVgrmwGZDw==",
->>>>>>> c037b93a
+      "integrity": "sha512-Qxa0coZcaEAeMnZph+5AZ9Rqq0jWlm4VOmITOPpR8GS/uXgi+9hfvgEIG6gaz77rr9qquExceEC79Q0jG03q4Q==",
       "requires": {
         "@microsoft/api-extractor": "^7.18.1",
         "@microsoft/dynamicproto-js": "^1.1.7",
@@ -6119,11 +6033,7 @@
     },
     "@rush-temp/applicationinsights-dependencies-js": {
       "version": "file:projects\\applicationinsights-dependencies-js.tgz",
-<<<<<<< HEAD
-      "integrity": "sha512-QNqj6ts071h9mQEFWlrk9j/h6srdUyP8n/2iOV6jNT39PgDiFPV1gFfdMJHdqq7cN6A4J64dgUerj8cBejEydw==",
-=======
-      "integrity": "sha512-EEzWoF79oEmfEihFXJgP6W0CwlijpZfOUXGnB9ljxVlHnLEXrqQYrN8Dpc8xKVajJJMD+wX50P8IdFmJrIRsng==",
->>>>>>> c037b93a
+      "integrity": "sha512-HMyLH0rpZwhm3AXkRiuCkHYpHe0ssU+c1UYT0tm0AQE8ZS1vk7b/c/MLPYBSs5w10TEjIHPSx/4jlerA7PcJSw==",
       "requires": {
         "@microsoft/api-extractor": "^7.18.1",
         "@microsoft/dynamicproto-js": "^1.1.7",
@@ -6149,11 +6059,7 @@
     },
     "@rush-temp/applicationinsights-example-aisku": {
       "version": "file:projects\\applicationinsights-example-aisku.tgz",
-<<<<<<< HEAD
-      "integrity": "sha512-RaDv77UIwCOSU67vkbJtt40wL6B9pAXQxHWfjb2uygAWwv0qvAU7huUP0bzvTAcqrAyga1WImv3OEkH08/BIug==",
-=======
-      "integrity": "sha512-xTdGof1kGlG0uowMcEX7PN2Gqpk4Htl+lbdNs4D1MTDUCoNy8imITSNzkoiWEW6RT69W2gD7jQf/yV45LsmJBA==",
->>>>>>> c037b93a
+      "integrity": "sha512-T/bgeFknCiOl/aY6LffEjXUvGTRnxwiDgg/mv8esvnrfqUMHg5X2CdCO9MKKiS+uaLzpgBX0Z9ZC3Vwf/rGrqg==",
       "requires": {
         "@microsoft/dynamicproto-js": "^1.1.7",
         "@rollup/plugin-commonjs": "^18.0.0",
@@ -6169,11 +6075,7 @@
     },
     "@rush-temp/applicationinsights-example-dependencies": {
       "version": "file:projects\\applicationinsights-example-dependencies.tgz",
-<<<<<<< HEAD
-      "integrity": "sha512-8+oOZMiLMqkrdAGXCJEqTPEr2YHlgTDokSHtPmn7FiX3VkYX2H5AbM4WN1U05F8422rpsfYgEmm6pg1kJ37zTQ==",
-=======
-      "integrity": "sha512-GpzkZmiyRUl+mUISh9fT53vIsYzRHRSDMMbjsoDdh4BIztjE5mi/pNmBjSli3f3wbeLRLiK0wvurWb2pugJI/A==",
->>>>>>> c037b93a
+      "integrity": "sha512-ymJpUPSVcQyhG/AuksV+dEZlXDCdxHgix36aNk7Fsr+OAG71YiNImSqFftU9Osn79tDvBeNIp3XhS8t9kbi3bA==",
       "requires": {
         "@microsoft/dynamicproto-js": "^1.1.7",
         "@rollup/plugin-commonjs": "^18.0.0",
@@ -6189,11 +6091,7 @@
     },
     "@rush-temp/applicationinsights-example-shared-worker": {
       "version": "file:projects\\applicationinsights-example-shared-worker.tgz",
-<<<<<<< HEAD
-      "integrity": "sha512-3ulYAafPjFYbGgWqGmSNIs6FinYeUOv/e76XDyT5IkZaffggD2k6V+Xm1NijQYJZP6syuR1oxC4CFeCC/r0Csw==",
-=======
-      "integrity": "sha512-dxUXmN04mhYish2ppAIk9rrYq5FOwnpKwGU9NxRAjEHn+h+GZ9VF5r+hNXWrQg/AuFXzzjXEmnQmvFQsNCDvpQ==",
->>>>>>> c037b93a
+      "integrity": "sha512-kIp4TXO+KfN4ECMhNW9yY0aTrJih76hmMYHS+71zSEgf50mJttivkqwUuxbEt12kDF5dHNfjD+jnYRjF6Z5z1A==",
       "requires": {
         "@microsoft/dynamicproto-js": "^1.1.7",
         "@nevware21/grunt-eslint-ts": "^0.2.2",
@@ -6226,11 +6124,7 @@
     },
     "@rush-temp/applicationinsights-perfmarkmeasure-js": {
       "version": "file:projects\\applicationinsights-perfmarkmeasure-js.tgz",
-<<<<<<< HEAD
-      "integrity": "sha512-WQ5Wn4y5N7WoJVdT8WgerAnl66/iZWXm+wcYnCD0FP5+/V1/H39FYhDdYd9gyrRHUoQL/CBDS4mzAUMasRm1Qg==",
-=======
-      "integrity": "sha512-cjZtBApLXGvYl9gc7XZCx1i1w0kFNC3x44sKakOvWWqcDwEx2Ve+hnTGvjNjIwWe3R7wb/PzbOM8UDg2Rbl+Ig==",
->>>>>>> c037b93a
+      "integrity": "sha512-QL1SyqUuM05o5Y0Mk8pgJfJUDbVUXj1CJjdi+sR86uDe8vxMdlW3t6PcK0t0+QKlV9lKK7J9ttmdq3NvaxMJKg==",
       "requires": {
         "@microsoft/api-extractor": "^7.18.1",
         "@microsoft/dynamicproto-js": "^1.1.7",
@@ -6253,11 +6147,7 @@
     },
     "@rush-temp/applicationinsights-properties-js": {
       "version": "file:projects\\applicationinsights-properties-js.tgz",
-<<<<<<< HEAD
-      "integrity": "sha512-LAt5M3F79tmEauDex5LvCKHLjgPhkbkkvdgwBMPCjBCeUBprk5Zx8s4tvcxn06eHvKpd3B+x7wAxvqBr1FtJlQ==",
-=======
-      "integrity": "sha512-rfx6bazr+SfjxxpHDXafjU7tEI+808bXkjCKUGU+w0ckjma3DHit77apVo0JhqkIM8oGrtEhNNSZwA8zLRFwZA==",
->>>>>>> c037b93a
+      "integrity": "sha512-/PHHtLhWm4JCXVk2z4D7N6hYqJIkGa+gdmy74rjqAOcVADNjx9mdjIDZ2nP+AdOJKD7RaLIiENzInZwIq38X0A==",
       "requires": {
         "@microsoft/api-extractor": "^7.18.1",
         "@microsoft/dynamicproto-js": "^1.1.7",
@@ -6341,7 +6231,7 @@
     },
     "@rush-temp/applicationinsights-teechannel-js": {
       "version": "file:projects\\applicationinsights-teechannel-js.tgz",
-      "integrity": "sha512-CvYQQXOFTCp2+vmmErQHYm+Ncckrp1lHijdVJ2+JqXRHdBI6ZbR2V5lx5bFiY2Zx3l2yyxjGn/bTK8y33gQQMQ==",
+      "integrity": "sha512-F0sI3Q3bsq8ODxHdsF0eT6FGxkfgo1S3nYJeW3tvGIw4HIVma74Gs5YcPXdi+BVfcTkR1BM9kEkr1CISLC/I7g==",
       "requires": {
         "@microsoft/api-extractor": "^7.18.1",
         "@microsoft/dynamicproto-js": "^1.1.7",
@@ -6365,11 +6255,7 @@
     },
     "@rush-temp/applicationinsights-web": {
       "version": "file:projects\\applicationinsights-web.tgz",
-<<<<<<< HEAD
-      "integrity": "sha512-87+swtONwRvXyejiXwhom6XbrGQKs0i3WxJZeIEqQqthGHFmqvco/tKKAksB+jOuSxET1PKC/eAN32Zxt+jNQA==",
-=======
-      "integrity": "sha512-I+ia2Fx8sjO8g3d3w9GiLJD+76wwFNJ/Wgn8f7d50VuqnRZLD6+DaL5cTbUziFvO3s4Yd/NwDHJmYJ5d5+DmrA==",
->>>>>>> c037b93a
+      "integrity": "sha512-OFPYVzMM4pxCVCczrX0VTVJB2X4rpCStDlKnJaip1cnd/sD8voLuvZ+wPal+JRWXP+PSmjbghJ0gWaKXC1qOAw==",
       "requires": {
         "@microsoft/api-extractor": "^7.18.1",
         "@microsoft/dynamicproto-js": "^1.1.7",
@@ -6397,11 +6283,7 @@
     },
     "@rush-temp/applicationinsights-web-basic": {
       "version": "file:projects\\applicationinsights-web-basic.tgz",
-<<<<<<< HEAD
-      "integrity": "sha512-jKClPQNprvvhzBfs2zErGMFkCqsA5qHc1zdpTHEay8tcyLzyYP25ETYq+yHwmNnOmkq0tH525qscuKzHnRsfUw==",
-=======
-      "integrity": "sha512-ty/E6WYr4gO3bZIrZTwJSfD8kKiijZmtqoumk2x4wA6EplH3Y46iMn71ta5fHG+7mYLyXjcMX3rAHmDAgpaQnw==",
->>>>>>> c037b93a
+      "integrity": "sha512-5pc53Ba5QmP/skM6TLdytWF2NMcj/QDCGqoiTKfTpeXodaxcmhw6tV+dtyD4uiUl953Grw35JYT5HhLOTJRqaw==",
       "requires": {
         "@microsoft/api-extractor": "^7.18.1",
         "@microsoft/dynamicproto-js": "^1.1.7",
@@ -7323,15 +7205,9 @@
       "integrity": "sha512-WMwm9LhRUo+WUaRN+vRuETqG89IgZphVSNkdFgeb6sS/E4OrDIN7t48CAewSHXc6C8lefD8KKfr5vY61brQlow=="
     },
     "electron-to-chromium": {
-<<<<<<< HEAD
-      "version": "1.4.317",
-      "resolved": "https://registry.npmjs.org/electron-to-chromium/-/electron-to-chromium-1.4.317.tgz",
-      "integrity": "sha512-JhCRm9v30FMNzQSsjl4kXaygU+qHBD0Yh7mKxyjmF0V8VwYVB6qpBRX28GyAucrM9wDCpSUctT6FpMUQxbyKuA=="
-=======
-      "version": "1.4.323",
-      "resolved": "https://registry.npmjs.org/electron-to-chromium/-/electron-to-chromium-1.4.323.tgz",
-      "integrity": "sha512-+a0hMEQxE8u1F1vOHcE0M18kQ2+4AwOXdRrU4avZ1LeR/sa9WAallYE3uES/PNcEGt/wCFcOgWcArSLx5C+WNQ=="
->>>>>>> c037b93a
+      "version": "1.4.325",
+      "resolved": "https://registry.npmjs.org/electron-to-chromium/-/electron-to-chromium-1.4.325.tgz",
+      "integrity": "sha512-K1C03NT4I7BuzsRdCU5RWkgZxtswnKDYM6/eMhkEXqKu4e5T+ck610x3FPzu1y7HVFSiQKZqP16gnJzPpji1TQ=="
     },
     "encodeurl": {
       "version": "1.0.2",
