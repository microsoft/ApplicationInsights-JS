--- conflicted
+++ resolved
@@ -208,15 +208,9 @@
       }
     },
     "node_modules/@eslint/config-array": {
-<<<<<<< HEAD
       "version": "0.21.0",
       "resolved": "https://registry.npmjs.org/@eslint/config-array/-/config-array-0.21.0.tgz",
       "integrity": "sha512-ENIdc4iLu0d93HeYirvKmrzshzofPw6VkZRKQGe9Nv46ZnWUzcF1xV01dcvEg/1wXUR61OmmlSfyeyO7EvjLxQ==",
-=======
-      "version": "0.21.1",
-      "resolved": "https://registry.npmjs.org/@eslint/config-array/-/config-array-0.21.1.tgz",
-      "integrity": "sha512-aw1gNayWpdI/jSYVgzN5pL0cfzU02GT3NBpeT/DXbx1/1x7ZKxFPd9bwrzygx/qiwIQiJ1sw/zD8qY/kRvlGHA==",
->>>>>>> 6ef6d331
       "peer": true,
       "dependencies": {
         "@eslint/object-schema": "^2.1.7",
@@ -240,15 +234,9 @@
       }
     },
     "node_modules/@eslint/config-helpers": {
-<<<<<<< HEAD
       "version": "0.3.1",
       "resolved": "https://registry.npmjs.org/@eslint/config-helpers/-/config-helpers-0.3.1.tgz",
       "integrity": "sha512-xR93k9WhrDYpXHORXpxVL5oHj3Era7wo6k/Wd8/IsQNnZUTzkGS29lyn3nAT05v6ltUuTFVCCYDEGfy2Or/sPA==",
-=======
-      "version": "0.4.2",
-      "resolved": "https://registry.npmjs.org/@eslint/config-helpers/-/config-helpers-0.4.2.tgz",
-      "integrity": "sha512-gBrxN88gOIf3R7ja5K9slwNayVcZgK6SOUORm2uBzTeIEfeVaIhOpCtTox3P6R7o2jLFwLFTLnC7kU/RGcYEgw==",
->>>>>>> 6ef6d331
       "peer": true,
       "dependencies": {
         "@eslint/core": "^0.17.0"
@@ -258,15 +246,9 @@
       }
     },
     "node_modules/@eslint/core": {
-<<<<<<< HEAD
       "version": "0.15.2",
       "resolved": "https://registry.npmjs.org/@eslint/core/-/core-0.15.2.tgz",
       "integrity": "sha512-78Md3/Rrxh83gCxoUc0EiciuOHsIITzLy53m3d9UyiW8y9Dj2D29FeETqyKA+BRK76tnTp6RXWb3pCay8Oyomg==",
-=======
-      "version": "0.17.0",
-      "resolved": "https://registry.npmjs.org/@eslint/core/-/core-0.17.0.tgz",
-      "integrity": "sha512-yL/sLrpmtDaFEiUj1osRP4TI2MDz1AddJL+jZ7KSqvBuliN4xqYY54IfdN8qD8Toa6g1iloph1fxQNkjOxrrpQ==",
->>>>>>> 6ef6d331
       "peer": true,
       "dependencies": {
         "@types/json-schema": "^7.0.15"
@@ -342,15 +324,9 @@
       }
     },
     "node_modules/@eslint/js": {
-<<<<<<< HEAD
       "version": "9.34.0",
       "resolved": "https://registry.npmjs.org/@eslint/js/-/js-9.34.0.tgz",
       "integrity": "sha512-EoyvqQnBNsV1CWaEJ559rxXL4c8V92gxirbawSmVUOWXlsRxxQXl6LmCpdUblgxgSkDIqKnhzba2SjRTI/A5Rw==",
-=======
-      "version": "9.39.1",
-      "resolved": "https://registry.npmjs.org/@eslint/js/-/js-9.39.1.tgz",
-      "integrity": "sha512-S26Stp4zCy88tH94QbBv3XCuzRQiZ9yXofEILmglYTh/Ug/a9/umqvgFtYBAo3Lp0nsI/5/qH1CCrbdK3AP1Tw==",
->>>>>>> 6ef6d331
       "peer": true,
       "engines": {
         "node": "^18.18.0 || ^20.9.0 || >=21.1.0"
@@ -369,21 +345,12 @@
       }
     },
     "node_modules/@eslint/plugin-kit": {
-<<<<<<< HEAD
       "version": "0.3.5",
       "resolved": "https://registry.npmjs.org/@eslint/plugin-kit/-/plugin-kit-0.3.5.tgz",
       "integrity": "sha512-Z5kJ+wU3oA7MMIqVR9tyZRtjYPr4OC004Q4Rw7pgOKUOKkJfZ3O24nz3WYfGRpMDNmcOi3TwQOmgm7B7Tpii0w==",
       "peer": true,
       "dependencies": {
         "@eslint/core": "^0.15.2",
-=======
-      "version": "0.4.1",
-      "resolved": "https://registry.npmjs.org/@eslint/plugin-kit/-/plugin-kit-0.4.1.tgz",
-      "integrity": "sha512-43/qtrDUokr7LJqoF2c3+RInu/t4zfrpYdoSDfYyhg52rwLV6TnOvdG4fXm7IkSB3wErkcmJS9iEhjVtOSEjjA==",
-      "peer": true,
-      "dependencies": {
-        "@eslint/core": "^0.17.0",
->>>>>>> 6ef6d331
         "levn": "^0.4.1"
       },
       "engines": {
@@ -463,7 +430,6 @@
       "integrity": "sha512-cYQ9310grqxueWbl+WuIUIaiUaDcj7WOq5fVhEljNVgRfOUhY9fy2zTvfoqWsnebh8Sl70VScFbICvJnLKB0Og=="
     },
     "node_modules/@microsoft/api-extractor": {
-<<<<<<< HEAD
       "version": "7.52.11",
       "resolved": "https://registry.npmjs.org/@microsoft/api-extractor/-/api-extractor-7.52.11.tgz",
       "integrity": "sha512-IKQ7bHg6f/Io3dQds6r9QPYk4q0OlR9A4nFDtNhUt3UUIhyitbxAqRN1CLjUVtk6IBk3xzyCMOdwwtIXQ7AlGg==",
@@ -475,20 +441,6 @@
         "@rushstack/rig-package": "0.5.3",
         "@rushstack/terminal": "0.15.4",
         "@rushstack/ts-command-line": "5.0.2",
-=======
-      "version": "7.55.1",
-      "resolved": "https://registry.npmjs.org/@microsoft/api-extractor/-/api-extractor-7.55.1.tgz",
-      "integrity": "sha512-l8Z+8qrLkZFM3HM95Dbpqs6G39fpCa7O5p8A7AkA6hSevxkgwsOlLrEuPv0ADOyj5dI1Af5WVDiwpKG/ya5G3w==",
-      "dependencies": {
-        "@microsoft/api-extractor-model": "7.32.1",
-        "@microsoft/tsdoc": "~0.16.0",
-        "@microsoft/tsdoc-config": "~0.18.0",
-        "@rushstack/node-core-library": "5.19.0",
-        "@rushstack/rig-package": "0.6.0",
-        "@rushstack/terminal": "0.19.4",
-        "@rushstack/ts-command-line": "5.1.4",
-        "diff": "~8.0.2",
->>>>>>> 6ef6d331
         "lodash": "~4.17.15",
         "minimatch": "10.0.3",
         "resolve": "~1.22.1",
@@ -501,7 +453,6 @@
       }
     },
     "node_modules/@microsoft/api-extractor-model": {
-<<<<<<< HEAD
       "version": "7.30.7",
       "resolved": "https://registry.npmjs.org/@microsoft/api-extractor-model/-/api-extractor-model-7.30.7.tgz",
       "integrity": "sha512-TBbmSI2/BHpfR9YhQA7nH0nqVmGgJ0xH0Ex4D99/qBDAUpnhA2oikGmdXanbw9AWWY/ExBYIpkmY8dBHdla3YQ==",
@@ -509,15 +460,6 @@
         "@microsoft/tsdoc": "~0.15.1",
         "@microsoft/tsdoc-config": "~0.17.1",
         "@rushstack/node-core-library": "5.14.0"
-=======
-      "version": "7.32.1",
-      "resolved": "https://registry.npmjs.org/@microsoft/api-extractor-model/-/api-extractor-model-7.32.1.tgz",
-      "integrity": "sha512-u4yJytMYiUAnhcNQcZDTh/tVtlrzKlyKrQnLOV+4Qr/5gV+cpufWzCYAB1Q23URFqD6z2RoL2UYncM9xJVGNKA==",
-      "dependencies": {
-        "@microsoft/tsdoc": "~0.16.0",
-        "@microsoft/tsdoc-config": "~0.18.0",
-        "@rushstack/node-core-library": "5.19.0"
->>>>>>> 6ef6d331
       }
     },
     "node_modules/@microsoft/api-extractor/node_modules/typescript": {
@@ -748,15 +690,9 @@
       }
     },
     "node_modules/@rollup/plugin-replace/node_modules/magic-string": {
-<<<<<<< HEAD
       "version": "0.30.18",
       "resolved": "https://registry.npmjs.org/magic-string/-/magic-string-0.30.18.tgz",
       "integrity": "sha512-yi8swmWbO17qHhwIBNeeZxTceJMeBvWJaId6dyvTSOwTipqeHhMhOrz6513r1sOKnpvQ7zkhlG8tPrpilwTxHQ==",
-=======
-      "version": "0.30.21",
-      "resolved": "https://registry.npmjs.org/magic-string/-/magic-string-0.30.21.tgz",
-      "integrity": "sha512-vd2F4YUyEXKGcLHoq+TEyCjxueSeHnFxyyjNp80yg0XV4vUhnDer/lvvlqM/arB5bXQN5K2/3oinyCRyx8T2CQ==",
->>>>>>> 6ef6d331
       "dependencies": {
         "@jridgewell/sourcemap-codec": "^1.5.5"
       }
@@ -862,11 +798,7 @@
     "node_modules/@rush-temp/applicationinsights-analytics-js": {
       "version": "0.0.0",
       "resolved": "file:projects/applicationinsights-analytics-js.tgz",
-<<<<<<< HEAD
       "integrity": "sha512-WVN7jFvIUyLNbp3ggUnzpD4b/xEEuntjx3qEhnTDDwB/3BgQpkwSxy5omtJK0n0N4p1+60XkIj++8fbpsAZL1A==",
-=======
-      "integrity": "sha512-lfQ7VW1GaESJMoIiCRU8kTPqxjpGN995DqKw3icxQjR7JTxehu6SaG8pXwcviA4Vgunh/YXIrgFiTA5cbkGbTw==",
->>>>>>> 6ef6d331
       "dependencies": {
         "@microsoft/api-extractor": "^7.40.0",
         "@microsoft/dynamicproto-js": "^2.0.3",
@@ -1513,15 +1445,9 @@
       }
     },
     "node_modules/@rushstack/node-core-library": {
-<<<<<<< HEAD
       "version": "5.14.0",
       "resolved": "https://registry.npmjs.org/@rushstack/node-core-library/-/node-core-library-5.14.0.tgz",
       "integrity": "sha512-eRong84/rwQUlATGFW3TMTYVyqL1vfW9Lf10PH+mVGfIb9HzU3h5AASNIw+axnBLjnD0n3rT5uQBwu9fvzATrg==",
-=======
-      "version": "5.19.0",
-      "resolved": "https://registry.npmjs.org/@rushstack/node-core-library/-/node-core-library-5.19.0.tgz",
-      "integrity": "sha512-BxAopbeWBvNJ6VGiUL+5lbJXywTdsnMeOS8j57Cn/xY10r6sV/gbsTlfYKjzVCUBZATX2eRzJHSMCchsMTGN6A==",
->>>>>>> 6ef6d331
       "dependencies": {
         "ajv": "~8.13.0",
         "ajv-draft-04": "~1.0.0",
@@ -1579,20 +1505,11 @@
       }
     },
     "node_modules/@rushstack/terminal": {
-<<<<<<< HEAD
       "version": "0.15.4",
       "resolved": "https://registry.npmjs.org/@rushstack/terminal/-/terminal-0.15.4.tgz",
       "integrity": "sha512-OQSThV0itlwVNHV6thoXiAYZlQh4Fgvie2CzxFABsbO2MWQsI4zOh3LRNigYSTrmS+ba2j0B3EObakPzf/x6Zg==",
       "dependencies": {
         "@rushstack/node-core-library": "5.14.0",
-=======
-      "version": "0.19.4",
-      "resolved": "https://registry.npmjs.org/@rushstack/terminal/-/terminal-0.19.4.tgz",
-      "integrity": "sha512-f4XQk02CrKfrMgyOfhYd3qWI944dLC21S4I/LUhrlAP23GTMDNG6EK5effQtFkISwUKCgD9vMBrJZaPSUquxWQ==",
-      "dependencies": {
-        "@rushstack/node-core-library": "5.19.0",
-        "@rushstack/problem-matcher": "0.1.1",
->>>>>>> 6ef6d331
         "supports-color": "~8.1.1"
       },
       "peerDependencies": {
@@ -1605,19 +1522,11 @@
       }
     },
     "node_modules/@rushstack/ts-command-line": {
-<<<<<<< HEAD
       "version": "5.0.2",
       "resolved": "https://registry.npmjs.org/@rushstack/ts-command-line/-/ts-command-line-5.0.2.tgz",
       "integrity": "sha512-+AkJDbu1GFMPIU8Sb7TLVXDv/Q7Mkvx+wAjEl8XiXVVq+p1FmWW6M3LYpJMmoHNckSofeMecgWg5lfMwNAAsEQ==",
       "dependencies": {
         "@rushstack/terminal": "0.15.4",
-=======
-      "version": "5.1.4",
-      "resolved": "https://registry.npmjs.org/@rushstack/ts-command-line/-/ts-command-line-5.1.4.tgz",
-      "integrity": "sha512-H0I6VdJ6sOUbktDFpP2VW5N29w8v4hRoNZOQz02vtEi6ZTYL1Ju8u+TcFiFawUDrUsx/5MQTUhd79uwZZVwVlA==",
-      "dependencies": {
-        "@rushstack/terminal": "0.19.4",
->>>>>>> 6ef6d331
         "@types/argparse": "1.0.38",
         "argparse": "~1.0.9",
         "string-argv": "~0.3.1"
@@ -1796,15 +1705,9 @@
       "peer": true
     },
     "node_modules/@types/lodash": {
-<<<<<<< HEAD
       "version": "4.17.20",
       "resolved": "https://registry.npmjs.org/@types/lodash/-/lodash-4.17.20.tgz",
       "integrity": "sha512-H3MHACvFUEiujabxhaI/ImO6gUrd8oOurg7LQtS7mbwIXA/cUqWrvBsaeJ23aZEPk1TAYkurjfMbSELfoCXlGA=="
-=======
-      "version": "4.17.21",
-      "resolved": "https://registry.npmjs.org/@types/lodash/-/lodash-4.17.21.tgz",
-      "integrity": "sha512-FOvQ0YPD5NOfPgMzJihoT+Za5pdkDJWcbpuj1DjaKZIr/gxodQjY/uWEFlTNqW2ugXHUiL8lRQgw63dzKHZdeQ=="
->>>>>>> 6ef6d331
     },
     "node_modules/@types/mdast": {
       "version": "4.0.4",
@@ -1839,15 +1742,9 @@
       "integrity": "sha512-N4xp3v4s7f0jb2Oij6+6xw5QhH7/IgHCoGIFLCWtbEWoPkGYp8Te4mIwIP21qaurr6ed5JiPMiy2/ZoiGPkLIw=="
     },
     "node_modules/@types/react": {
-<<<<<<< HEAD
       "version": "16.14.66",
       "resolved": "https://registry.npmjs.org/@types/react/-/react-16.14.66.tgz",
       "integrity": "sha512-KPilYP4+25N2ki7vrB4adSR2ucAj95xJcGfKC09bsxcHT+QtB//K7i1FenPnbkLA0Xt9pRi1/RXC1wxFvL9Wtw==",
-=======
-      "version": "16.14.68",
-      "resolved": "https://registry.npmjs.org/@types/react/-/react-16.14.68.tgz",
-      "integrity": "sha512-GEe60JEJg7wIvnUzXBX/A++ieyum98WXF/q2oFr1RVar8OK8JxU/uEYBXgv7jF87SoaDdxtAq3KUaJFlu02ziw==",
->>>>>>> 6ef6d331
       "dependencies": {
         "@types/prop-types": "*",
         "@types/scheduler": "^0.16",
@@ -1892,7 +1789,6 @@
       }
     },
     "node_modules/@typescript-eslint/eslint-plugin": {
-<<<<<<< HEAD
       "version": "8.42.0",
       "resolved": "https://registry.npmjs.org/@typescript-eslint/eslint-plugin/-/eslint-plugin-8.42.0.tgz",
       "integrity": "sha512-Aq2dPqsQkxHOLfb2OPv43RnIvfj05nw8v/6n3B2NABIPpHnjQnaLo9QGMTvml+tv4korl/Cjfrb/BYhoL8UUTQ==",
@@ -1903,18 +1799,6 @@
         "@typescript-eslint/type-utils": "8.42.0",
         "@typescript-eslint/utils": "8.42.0",
         "@typescript-eslint/visitor-keys": "8.42.0",
-=======
-      "version": "8.48.1",
-      "resolved": "https://registry.npmjs.org/@typescript-eslint/eslint-plugin/-/eslint-plugin-8.48.1.tgz",
-      "integrity": "sha512-X63hI1bxl5ohelzr0LY5coufyl0LJNthld+abwxpCoo6Gq+hSqhKwci7MUWkXo67mzgUK6YFByhmaHmUcuBJmA==",
-      "peer": true,
-      "dependencies": {
-        "@eslint-community/regexpp": "^4.10.0",
-        "@typescript-eslint/scope-manager": "8.48.1",
-        "@typescript-eslint/type-utils": "8.48.1",
-        "@typescript-eslint/utils": "8.48.1",
-        "@typescript-eslint/visitor-keys": "8.48.1",
->>>>>>> 6ef6d331
         "graphemer": "^1.4.0",
         "ignore": "^7.0.0",
         "natural-compare": "^1.4.0",
@@ -1928,17 +1812,12 @@
         "url": "https://opencollective.com/typescript-eslint"
       },
       "peerDependencies": {
-<<<<<<< HEAD
         "@typescript-eslint/parser": "^8.42.0",
-=======
-        "@typescript-eslint/parser": "^8.48.1",
->>>>>>> 6ef6d331
         "eslint": "^8.57.0 || ^9.0.0",
         "typescript": ">=4.8.4 <6.0.0"
       }
     },
     "node_modules/@typescript-eslint/parser": {
-<<<<<<< HEAD
       "version": "8.42.0",
       "resolved": "https://registry.npmjs.org/@typescript-eslint/parser/-/parser-8.42.0.tgz",
       "integrity": "sha512-r1XG74QgShUgXph1BYseJ+KZd17bKQib/yF3SR+demvytiRXrwd12Blnz5eYGm8tXaeRdd4x88MlfwldHoudGg==",
@@ -1948,17 +1827,6 @@
         "@typescript-eslint/types": "8.42.0",
         "@typescript-eslint/typescript-estree": "8.42.0",
         "@typescript-eslint/visitor-keys": "8.42.0",
-=======
-      "version": "8.48.1",
-      "resolved": "https://registry.npmjs.org/@typescript-eslint/parser/-/parser-8.48.1.tgz",
-      "integrity": "sha512-PC0PDZfJg8sP7cmKe6L3QIL8GZwU5aRvUFedqSIpw3B+QjRSUZeeITC2M5XKeMXEzL6wccN196iy3JLwKNvDVA==",
-      "peer": true,
-      "dependencies": {
-        "@typescript-eslint/scope-manager": "8.48.1",
-        "@typescript-eslint/types": "8.48.1",
-        "@typescript-eslint/typescript-estree": "8.48.1",
-        "@typescript-eslint/visitor-keys": "8.48.1",
->>>>>>> 6ef6d331
         "debug": "^4.3.4"
       },
       "engines": {
@@ -1974,7 +1842,6 @@
       }
     },
     "node_modules/@typescript-eslint/project-service": {
-<<<<<<< HEAD
       "version": "8.42.0",
       "resolved": "https://registry.npmjs.org/@typescript-eslint/project-service/-/project-service-8.42.0.tgz",
       "integrity": "sha512-vfVpLHAhbPjilrabtOSNcUDmBboQNrJUiNAGoImkZKnMjs2TIcWG33s4Ds0wY3/50aZmTMqJa6PiwkwezaAklg==",
@@ -1982,15 +1849,6 @@
       "dependencies": {
         "@typescript-eslint/tsconfig-utils": "^8.42.0",
         "@typescript-eslint/types": "^8.42.0",
-=======
-      "version": "8.48.1",
-      "resolved": "https://registry.npmjs.org/@typescript-eslint/project-service/-/project-service-8.48.1.tgz",
-      "integrity": "sha512-HQWSicah4s9z2/HifRPQ6b6R7G+SBx64JlFQpgSSHWPKdvCZX57XCbszg/bapbRsOEv42q5tayTYcEFpACcX1w==",
-      "peer": true,
-      "dependencies": {
-        "@typescript-eslint/tsconfig-utils": "^8.48.1",
-        "@typescript-eslint/types": "^8.48.1",
->>>>>>> 6ef6d331
         "debug": "^4.3.4"
       },
       "engines": {
@@ -2005,7 +1863,6 @@
       }
     },
     "node_modules/@typescript-eslint/scope-manager": {
-<<<<<<< HEAD
       "version": "8.42.0",
       "resolved": "https://registry.npmjs.org/@typescript-eslint/scope-manager/-/scope-manager-8.42.0.tgz",
       "integrity": "sha512-51+x9o78NBAVgQzOPd17DkNTnIzJ8T/O2dmMBLoK9qbY0Gm52XJcdJcCl18ExBMiHo6jPMErUQWUv5RLE51zJw==",
@@ -2013,15 +1870,6 @@
       "dependencies": {
         "@typescript-eslint/types": "8.42.0",
         "@typescript-eslint/visitor-keys": "8.42.0"
-=======
-      "version": "8.48.1",
-      "resolved": "https://registry.npmjs.org/@typescript-eslint/scope-manager/-/scope-manager-8.48.1.tgz",
-      "integrity": "sha512-rj4vWQsytQbLxC5Bf4XwZ0/CKd362DkWMUkviT7DCS057SK64D5lH74sSGzhI6PDD2HCEq02xAP9cX68dYyg1w==",
-      "peer": true,
-      "dependencies": {
-        "@typescript-eslint/types": "8.48.1",
-        "@typescript-eslint/visitor-keys": "8.48.1"
->>>>>>> 6ef6d331
       },
       "engines": {
         "node": "^18.18.0 || ^20.9.0 || >=21.1.0"
@@ -2032,15 +1880,9 @@
       }
     },
     "node_modules/@typescript-eslint/tsconfig-utils": {
-<<<<<<< HEAD
       "version": "8.42.0",
       "resolved": "https://registry.npmjs.org/@typescript-eslint/tsconfig-utils/-/tsconfig-utils-8.42.0.tgz",
       "integrity": "sha512-kHeFUOdwAJfUmYKjR3CLgZSglGHjbNTi1H8sTYRYV2xX6eNz4RyJ2LIgsDLKf8Yi0/GL1WZAC/DgZBeBft8QAQ==",
-=======
-      "version": "8.48.1",
-      "resolved": "https://registry.npmjs.org/@typescript-eslint/tsconfig-utils/-/tsconfig-utils-8.48.1.tgz",
-      "integrity": "sha512-k0Jhs4CpEffIBm6wPaCXBAD7jxBtrHjrSgtfCjUvPp9AZ78lXKdTR8fxyZO5y4vWNlOvYXRtngSZNSn+H53Jkw==",
->>>>>>> 6ef6d331
       "peer": true,
       "engines": {
         "node": "^18.18.0 || ^20.9.0 || >=21.1.0"
@@ -2054,7 +1896,6 @@
       }
     },
     "node_modules/@typescript-eslint/type-utils": {
-<<<<<<< HEAD
       "version": "8.42.0",
       "resolved": "https://registry.npmjs.org/@typescript-eslint/type-utils/-/type-utils-8.42.0.tgz",
       "integrity": "sha512-9KChw92sbPTYVFw3JLRH1ockhyR3zqqn9lQXol3/YbI6jVxzWoGcT3AsAW0mu1MY0gYtsXnUGV/AKpkAj5tVlQ==",
@@ -2063,16 +1904,6 @@
         "@typescript-eslint/types": "8.42.0",
         "@typescript-eslint/typescript-estree": "8.42.0",
         "@typescript-eslint/utils": "8.42.0",
-=======
-      "version": "8.48.1",
-      "resolved": "https://registry.npmjs.org/@typescript-eslint/type-utils/-/type-utils-8.48.1.tgz",
-      "integrity": "sha512-1jEop81a3LrJQLTf/1VfPQdhIY4PlGDBc/i67EVWObrtvcziysbLN3oReexHOM6N3jyXgCrkBsZpqwH0hiDOQg==",
-      "peer": true,
-      "dependencies": {
-        "@typescript-eslint/types": "8.48.1",
-        "@typescript-eslint/typescript-estree": "8.48.1",
-        "@typescript-eslint/utils": "8.48.1",
->>>>>>> 6ef6d331
         "debug": "^4.3.4",
         "ts-api-utils": "^2.1.0"
       },
@@ -2089,15 +1920,9 @@
       }
     },
     "node_modules/@typescript-eslint/types": {
-<<<<<<< HEAD
       "version": "8.42.0",
       "resolved": "https://registry.npmjs.org/@typescript-eslint/types/-/types-8.42.0.tgz",
       "integrity": "sha512-LdtAWMiFmbRLNP7JNeY0SqEtJvGMYSzfiWBSmx+VSZ1CH+1zyl8Mmw1TT39OrtsRvIYShjJWzTDMPWZJCpwBlw==",
-=======
-      "version": "8.48.1",
-      "resolved": "https://registry.npmjs.org/@typescript-eslint/types/-/types-8.48.1.tgz",
-      "integrity": "sha512-+fZ3LZNeiELGmimrujsDCT4CRIbq5oXdHe7chLiW8qzqyPMnn1puNstCrMNVAqwcl2FdIxkuJ4tOs/RFDBVc/Q==",
->>>>>>> 6ef6d331
       "peer": true,
       "engines": {
         "node": "^18.18.0 || ^20.9.0 || >=21.1.0"
@@ -2108,7 +1933,6 @@
       }
     },
     "node_modules/@typescript-eslint/typescript-estree": {
-<<<<<<< HEAD
       "version": "8.42.0",
       "resolved": "https://registry.npmjs.org/@typescript-eslint/typescript-estree/-/typescript-estree-8.42.0.tgz",
       "integrity": "sha512-ku/uYtT4QXY8sl9EDJETD27o3Ewdi72hcXg1ah/kkUgBvAYHLwj2ofswFFNXS+FL5G+AGkxBtvGt8pFBHKlHsQ==",
@@ -2118,17 +1942,6 @@
         "@typescript-eslint/tsconfig-utils": "8.42.0",
         "@typescript-eslint/types": "8.42.0",
         "@typescript-eslint/visitor-keys": "8.42.0",
-=======
-      "version": "8.48.1",
-      "resolved": "https://registry.npmjs.org/@typescript-eslint/typescript-estree/-/typescript-estree-8.48.1.tgz",
-      "integrity": "sha512-/9wQ4PqaefTK6POVTjJaYS0bynCgzh6ClJHGSBj06XEHjkfylzB+A3qvyaXnErEZSaxhIo4YdyBgq6j4RysxDg==",
-      "peer": true,
-      "dependencies": {
-        "@typescript-eslint/project-service": "8.48.1",
-        "@typescript-eslint/tsconfig-utils": "8.48.1",
-        "@typescript-eslint/types": "8.48.1",
-        "@typescript-eslint/visitor-keys": "8.48.1",
->>>>>>> 6ef6d331
         "debug": "^4.3.4",
         "minimatch": "^9.0.4",
         "semver": "^7.6.0",
@@ -2183,7 +1996,6 @@
       }
     },
     "node_modules/@typescript-eslint/utils": {
-<<<<<<< HEAD
       "version": "8.42.0",
       "resolved": "https://registry.npmjs.org/@typescript-eslint/utils/-/utils-8.42.0.tgz",
       "integrity": "sha512-JnIzu7H3RH5BrKC4NoZqRfmjqCIS1u3hGZltDYJgkVdqAezl4L9d1ZLw+36huCujtSBSAirGINF/S4UxOcR+/g==",
@@ -2193,17 +2005,6 @@
         "@typescript-eslint/scope-manager": "8.42.0",
         "@typescript-eslint/types": "8.42.0",
         "@typescript-eslint/typescript-estree": "8.42.0"
-=======
-      "version": "8.48.1",
-      "resolved": "https://registry.npmjs.org/@typescript-eslint/utils/-/utils-8.48.1.tgz",
-      "integrity": "sha512-fAnhLrDjiVfey5wwFRwrweyRlCmdz5ZxXz2G/4cLn0YDLjTapmN4gcCsTBR1N2rWnZSDeWpYtgLDsJt+FpmcwA==",
-      "peer": true,
-      "dependencies": {
-        "@eslint-community/eslint-utils": "^4.7.0",
-        "@typescript-eslint/scope-manager": "8.48.1",
-        "@typescript-eslint/types": "8.48.1",
-        "@typescript-eslint/typescript-estree": "8.48.1"
->>>>>>> 6ef6d331
       },
       "engines": {
         "node": "^18.18.0 || ^20.9.0 || >=21.1.0"
@@ -2218,21 +2019,12 @@
       }
     },
     "node_modules/@typescript-eslint/visitor-keys": {
-<<<<<<< HEAD
       "version": "8.42.0",
       "resolved": "https://registry.npmjs.org/@typescript-eslint/visitor-keys/-/visitor-keys-8.42.0.tgz",
       "integrity": "sha512-3WbiuzoEowaEn8RSnhJBrxSwX8ULYE9CXaPepS2C2W3NSA5NNIvBaslpBSBElPq0UGr0xVJlXFWOAKIkyylydQ==",
       "peer": true,
       "dependencies": {
         "@typescript-eslint/types": "8.42.0",
-=======
-      "version": "8.48.1",
-      "resolved": "https://registry.npmjs.org/@typescript-eslint/visitor-keys/-/visitor-keys-8.48.1.tgz",
-      "integrity": "sha512-BmxxndzEWhE4TIEEMBs8lP3MBWN3jFPs/p6gPm/wkv02o41hI6cq9AuSmGAaTTHPtA1FTi2jBre4A9rm5ZmX+Q==",
-      "peer": true,
-      "dependencies": {
-        "@typescript-eslint/types": "8.48.1",
->>>>>>> 6ef6d331
         "eslint-visitor-keys": "^4.2.1"
       },
       "engines": {
@@ -2339,15 +2131,9 @@
       }
     },
     "node_modules/ansi-regex": {
-<<<<<<< HEAD
       "version": "6.2.0",
       "resolved": "https://registry.npmjs.org/ansi-regex/-/ansi-regex-6.2.0.tgz",
       "integrity": "sha512-TKY5pyBkHyADOPYlRT9Lx6F544mPl0vS5Ew7BJ45hA08Q+t3GjbueLliBWN3sMICk6+y7HdyxSzC4bWS8baBdg==",
-=======
-      "version": "6.2.2",
-      "resolved": "https://registry.npmjs.org/ansi-regex/-/ansi-regex-6.2.2.tgz",
-      "integrity": "sha512-Bq3SmSpyFHaWjPk8If9yc6svM8c56dB5BAtW4Qbw5jHTwwXXcTLoRMkpDJp6VL0XzlWaCHTXrkFURMYmD0sLqg==",
->>>>>>> 6ef6d331
       "engines": {
         "node": ">=12"
       },
@@ -2558,7 +2344,6 @@
       "integrity": "sha512-3oSeUO0TMV67hN1AmbXsK4yaqU7tjiHlbxRDZOpH0KW9+CeX4bRAaX0Anxt0tx2MrpRpWwQaPwIlISEJhYU5Pw=="
     },
     "node_modules/bare-events": {
-<<<<<<< HEAD
       "version": "2.6.1",
       "resolved": "https://registry.npmjs.org/bare-events/-/bare-events-2.6.1.tgz",
       "integrity": "sha512-AuTJkq9XmE6Vk0FJVNq5QxETrSA/vKHarWVBG5l/JbdCL1prJemiyJqUS0jrlXO0MftuPq4m3YVYhoNc5+aE/g==",
@@ -2568,24 +2353,6 @@
       "version": "4.2.2",
       "resolved": "https://registry.npmjs.org/bare-fs/-/bare-fs-4.2.2.tgz",
       "integrity": "sha512-5vn+bdnlCYMwETIm1FqQXDP6TYPbxr2uJd88ve40kr4oPbiTZJVrTNzqA3/4sfWZeWKuQR/RkboBt7qEEDtfMA==",
-=======
-      "version": "2.8.2",
-      "resolved": "https://registry.npmjs.org/bare-events/-/bare-events-2.8.2.tgz",
-      "integrity": "sha512-riJjyv1/mHLIPX4RwiK+oW9/4c3TEUeORHKefKAKnZ5kyslbN+HXowtbaVEqt4IMUB7OXlfixcs6gsFeo/jhiQ==",
-      "peerDependencies": {
-        "bare-abort-controller": "*"
-      },
-      "peerDependenciesMeta": {
-        "bare-abort-controller": {
-          "optional": true
-        }
-      }
-    },
-    "node_modules/bare-fs": {
-      "version": "4.5.2",
-      "resolved": "https://registry.npmjs.org/bare-fs/-/bare-fs-4.5.2.tgz",
-      "integrity": "sha512-veTnRzkb6aPHOvSKIOy60KzURfBdUflr5VReI+NSaPL6xf+XLdONQgZgpYvUuZLVQ8dCqxpBAudaOM1+KpAUxw==",
->>>>>>> 6ef6d331
       "optional": true,
       "dependencies": {
         "bare-events": "^2.5.4",
@@ -2720,15 +2487,9 @@
       }
     },
     "node_modules/browserslist": {
-<<<<<<< HEAD
       "version": "4.25.4",
       "resolved": "https://registry.npmjs.org/browserslist/-/browserslist-4.25.4.tgz",
       "integrity": "sha512-4jYpcjabC606xJ3kw2QwGEZKX0Aw7sgQdZCvIK9dhVSPh76BKo+C+btT1RRofH7B+8iNpEbgGNVWiLki5q93yg==",
-=======
-      "version": "4.28.0",
-      "resolved": "https://registry.npmjs.org/browserslist/-/browserslist-4.28.0.tgz",
-      "integrity": "sha512-tbydkR/CxfMwelN0vwdP/pLkDwyAASZ+VfWm4EOwlB6SWhx1sYnWLqo8N5j0rAzPfzfRaxt0mM/4wPU/Su84RQ==",
->>>>>>> 6ef6d331
       "funding": [
         {
           "type": "opencollective",
@@ -2744,18 +2505,10 @@
         }
       ],
       "dependencies": {
-<<<<<<< HEAD
         "caniuse-lite": "^1.0.30001737",
         "electron-to-chromium": "^1.5.211",
         "node-releases": "^2.0.19",
         "update-browserslist-db": "^1.1.3"
-=======
-        "baseline-browser-mapping": "^2.8.25",
-        "caniuse-lite": "^1.0.30001754",
-        "electron-to-chromium": "^1.5.249",
-        "node-releases": "^2.0.27",
-        "update-browserslist-db": "^1.1.4"
->>>>>>> 6ef6d331
       },
       "bin": {
         "browserslist": "cli.js"
@@ -2804,15 +2557,9 @@
       }
     },
     "node_modules/caniuse-lite": {
-<<<<<<< HEAD
       "version": "1.0.30001739",
       "resolved": "https://registry.npmjs.org/caniuse-lite/-/caniuse-lite-1.0.30001739.tgz",
       "integrity": "sha512-y+j60d6ulelrNSwpPyrHdl+9mJnQzHBr08xm48Qno0nSk4h3Qojh+ziv2qE6rXf4k3tadF4o1J/1tAbVm1NtnA==",
-=======
-      "version": "1.0.30001757",
-      "resolved": "https://registry.npmjs.org/caniuse-lite/-/caniuse-lite-1.0.30001757.tgz",
-      "integrity": "sha512-r0nnL/I28Zi/yjk1el6ilj27tKcdjLsNqAOZr0yVjWPrSQyHgKI2INaEWw21bAQSv2LXRt1XuCS/GomNpWOxsQ==",
->>>>>>> 6ef6d331
       "funding": [
         {
           "type": "opencollective",
@@ -3190,15 +2937,9 @@
       "integrity": "sha512-WMwm9LhRUo+WUaRN+vRuETqG89IgZphVSNkdFgeb6sS/E4OrDIN7t48CAewSHXc6C8lefD8KKfr5vY61brQlow=="
     },
     "node_modules/electron-to-chromium": {
-<<<<<<< HEAD
       "version": "1.5.212",
       "resolved": "https://registry.npmjs.org/electron-to-chromium/-/electron-to-chromium-1.5.212.tgz",
       "integrity": "sha512-gE7ErIzSW+d8jALWMcOIgf+IB6lpfsg6NwOhPVwKzDtN2qcBix47vlin4yzSregYDxTCXOUqAZjVY/Z3naS7ww=="
-=======
-      "version": "1.5.263",
-      "resolved": "https://registry.npmjs.org/electron-to-chromium/-/electron-to-chromium-1.5.263.tgz",
-      "integrity": "sha512-DrqJ11Knd+lo+dv+lltvfMDLU27g14LMdH2b0O3Pio4uk0x+z7OR+JrmyacTPN2M8w3BrZ7/RTwG3R9B7irPlg=="
->>>>>>> 6ef6d331
     },
     "node_modules/emoji-regex": {
       "version": "8.0.0",
@@ -3299,34 +3040,19 @@
       }
     },
     "node_modules/eslint": {
-<<<<<<< HEAD
       "version": "9.34.0",
       "resolved": "https://registry.npmjs.org/eslint/-/eslint-9.34.0.tgz",
       "integrity": "sha512-RNCHRX5EwdrESy3Jc9o8ie8Bog+PeYvvSR8sDGoZxNFTvZ4dlxUB3WzQ3bQMztFrSRODGrLLj8g6OFuGY/aiQg==",
-=======
-      "version": "9.39.1",
-      "resolved": "https://registry.npmjs.org/eslint/-/eslint-9.39.1.tgz",
-      "integrity": "sha512-BhHmn2yNOFA9H9JmmIVKJmd288g9hrVRDkdoIgRCRuSySRUHH7r/DI6aAXW9T1WwUuY3DFgrcaqB+deURBLR5g==",
->>>>>>> 6ef6d331
       "peer": true,
       "dependencies": {
         "@eslint-community/eslint-utils": "^4.8.0",
         "@eslint-community/regexpp": "^4.12.1",
-<<<<<<< HEAD
         "@eslint/config-array": "^0.21.0",
         "@eslint/config-helpers": "^0.3.1",
         "@eslint/core": "^0.15.2",
         "@eslint/eslintrc": "^3.3.1",
         "@eslint/js": "9.34.0",
         "@eslint/plugin-kit": "^0.3.5",
-=======
-        "@eslint/config-array": "^0.21.1",
-        "@eslint/config-helpers": "^0.4.2",
-        "@eslint/core": "^0.17.0",
-        "@eslint/eslintrc": "^3.3.1",
-        "@eslint/js": "9.39.1",
-        "@eslint/plugin-kit": "^0.4.1",
->>>>>>> 6ef6d331
         "@humanfs/node": "^0.16.6",
         "@humanwhocodes/module-importer": "^1.0.1",
         "@humanwhocodes/retry": "^0.4.2",
@@ -3879,15 +3605,9 @@
       "integrity": "sha512-y6OAwoSIf7FyjMIv94u+b5rdheZEjzR63GTyZJm5qh4Bi+2YgwLCcI/fPFZkL5PSixOt6ZNKm+w+Hfp/Bciwow=="
     },
     "node_modules/fs-extra": {
-<<<<<<< HEAD
       "version": "11.3.1",
       "resolved": "https://registry.npmjs.org/fs-extra/-/fs-extra-11.3.1.tgz",
       "integrity": "sha512-eXvGGwZ5CL17ZSwHWd3bbgk7UUpF6IFHtP57NYYakPvHOs8GDgDe5KJI36jIJzDkJ6eJjuzRA8eBQb6SkKue0g==",
-=======
-      "version": "11.3.2",
-      "resolved": "https://registry.npmjs.org/fs-extra/-/fs-extra-11.3.2.tgz",
-      "integrity": "sha512-Xr9F6z6up6Ws+NjzMCZc6WXg2YFRlrLP9NQDO3VQrWrfiojdhS56TzueT88ze0uBdCTwEIhQ3ptnmKeWGFAe0A==",
->>>>>>> 6ef6d331
       "dependencies": {
         "graceful-fs": "^4.2.0",
         "jsonfile": "^6.0.1",
@@ -4533,15 +4253,9 @@
       "integrity": "sha512-CLM8SNMDu7C5psFCn6Wg/tgpj/bKAg7hc2gWqcuR9OD5Ft9PhBpIu8PLicPeis+xDd6YX2ncI8MCA64I9tftIA=="
     },
     "node_modules/ip-address": {
-<<<<<<< HEAD
       "version": "10.0.1",
       "resolved": "https://registry.npmjs.org/ip-address/-/ip-address-10.0.1.tgz",
       "integrity": "sha512-NWv9YLW4PoW2B7xtzaS3NCot75m6nK7Icdv0o3lfMceJVRfSoQwqD4wEH5rLwoKJwUiZ/rfpiVBhnaF0FK4HoA==",
-=======
-      "version": "10.1.0",
-      "resolved": "https://registry.npmjs.org/ip-address/-/ip-address-10.1.0.tgz",
-      "integrity": "sha512-XXADHxXmvT9+CRxhXg56LJovE+bmWnEWB78LB83VZTprKTmaC5QfruXocxzTZ2Kl0DNwKuBdlIhjL8LeY8Sf8Q==",
->>>>>>> 6ef6d331
       "engines": {
         "node": ">= 12"
       }
@@ -5704,11 +5418,7 @@
       "version": "24.8.2",
       "resolved": "https://registry.npmjs.org/puppeteer/-/puppeteer-24.8.2.tgz",
       "integrity": "sha512-Sn6SBPwJ6ASFvQ7knQkR+yG7pcmr4LfXzmoVp3NR0xXyBbPhJa8a8ybtb6fnw1g/DD/2t34//yirubVczko37w==",
-<<<<<<< HEAD
       "deprecated": "< 24.9.0 is no longer supported",
-=======
-      "deprecated": "< 24.15.0 is no longer supported",
->>>>>>> 6ef6d331
       "hasInstallScript": true,
       "dependencies": {
         "@puppeteer/browsers": "2.10.4",
@@ -6643,15 +6353,9 @@
       }
     },
     "node_modules/tar-fs": {
-<<<<<<< HEAD
       "version": "3.1.0",
       "resolved": "https://registry.npmjs.org/tar-fs/-/tar-fs-3.1.0.tgz",
       "integrity": "sha512-5Mty5y/sOF1YWj1J6GiBodjlDc05CUR8PKXrsnFAiSG0xA+GHeWLovaZPYUDXkH/1iKRf2+M5+OrRgzC7O9b7w==",
-=======
-      "version": "3.1.1",
-      "resolved": "https://registry.npmjs.org/tar-fs/-/tar-fs-3.1.1.tgz",
-      "integrity": "sha512-LZA0oaPOc2fVo82Txf3gw+AkEd38szODlptMYejQUhndHMLQ9M059uXR+AfS7DNo0NpINvSqDsvyaCrBVkptWg==",
->>>>>>> 6ef6d331
       "dependencies": {
         "pump": "^3.0.0",
         "tar-stream": "^3.1.5"
@@ -7165,15 +6869,9 @@
       "integrity": "sha512-3wdGidZyq5PB084XLES5TpOSRA3wjXAlIWMhum2kRcv/41Sn2emQ0dycQW4uZXLejwKvg6EsvbdlVL+FYEct7A=="
     },
     "node_modules/yaml": {
-<<<<<<< HEAD
       "version": "2.8.1",
       "resolved": "https://registry.npmjs.org/yaml/-/yaml-2.8.1.tgz",
       "integrity": "sha512-lcYcMxX2PO9XMGvAJkJ3OsNMw+/7FKes7/hgerGUYWIoWu5j/+YQqcZr5JnPZWzOsEBgMbSbiSTn/dv/69Mkpw==",
-=======
-      "version": "2.8.2",
-      "resolved": "https://registry.npmjs.org/yaml/-/yaml-2.8.2.tgz",
-      "integrity": "sha512-mplynKqc1C2hTVYxd0PU2xQAc22TI1vShAYGksCCfxbn/dFwnHTNi1bvYsBTkhdUNtGIf5xNOg938rrSSYvS9A==",
->>>>>>> 6ef6d331
       "bin": {
         "yaml": "bin.mjs"
       },
