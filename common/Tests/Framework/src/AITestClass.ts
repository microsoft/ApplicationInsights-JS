--- conflicted
+++ resolved
@@ -81,12 +81,8 @@
     protected clock: any;
     public sandbox: SinonSandbox;
     public fakeServerAutoRespond: boolean = false;
-<<<<<<< HEAD
-    public isEmulatingIe: boolean;
-=======
     public fakeFetchAutoRespond: boolean = false;
     public isEmulatingEs3: boolean;
->>>>>>> 9dc437b4
 
     /**
      * Automatically assert that all registered events have been removed
