module.exports = function (grunt) {
    grunt.initConfig({
        ts: {
            options: {
                comments: true
            },
            default: {
                tsconfig: './tsconfig.json',
                src: [
                    'JavaScript/JavaScriptSDK.Interfaces/*.ts',
                    'JavaScript/JavaScriptSDK/*.ts',
                ],
                out: 'bundle/ai.js',
            },
            core: {
                tsconfig: './tsconfig.json',
                src: [
<<<<<<< HEAD
                    'coreSDK/JavaScriptSDK/ajax/*.ts',
                    'coreSDK/JavaScriptSDK/Context/*.ts',
                    'coreSDK/JavaScriptSDK/Telemetry/*.ts',
                    'coreSDK/JavaScriptSDK/Telemetry/Common/*.ts',
                    'coreSDK/JavaScriptSDK.Interfaces/Context/*.ts',
                    'coreSDK/JavaScriptSDK.Interfaces/Contracts/Generated/*.ts',
                    'coreSDK/JavaScriptSDK.Interfaces/Telemetry/*.ts',
=======
                    'coreSDK/JavaScriptSDK.Interfaces/*.ts',
>>>>>>> ff214555
                    'coreSDK/JavaScriptSDK/*.ts',
                    'coreSDK/applicationinsights-core-js.ts'
                ],
                out: 'coreSDK/bundle/aicore.js',
            },
            corecjs: {
                tsconfig: './coreSDK/tsconfigcommonjs.json',
                src: [
                    'coreSDK/JavaScriptSDK.Interfaces/*.ts',
                    'coreSDK/JavaScriptSDK/*.ts',
                ]
            },
            common: {
                tsconfig: './tsconfig.json',
                src: [
                    'applicationinsights-common.ts',
                    'AppInsightsCommon/*.ts',
                    'AppInsightsCommon/Interfaces/*.ts'
                ],
                out: 'AppInsightsCommon/bundle/applicationinsights-common.js'
            },
            commoncjs: {
                tsconfig: './AppInsightsCommon/commonjs/tsconfigcommonjs.json',
                src: [
                    'applicationinsights-common.ts',
                    'AppInsightsCommon/*.ts',
                    'AppInsightsCommon/Interfaces/*.ts'
                ]
            },
            channel: {
                tsconfig: './tsconfig.json',
                src: [
                    'AppInsightsChannel/*.ts',
                ],
                out: 'AppInsightsChannel/bundle/aichannel.js'
            },
<<<<<<< HEAD
=======
            corecommonjs: {
                tsconfig: './tsconfigcommonjs.json',
                src: [
                    'coreSDK/JavaScriptSDK.Interfaces/*.ts',
                    'coreSDK/JavaScriptSDK/*.ts',
                    'coreSDK/applicationinsights-core-js.ts'
                ]
            },
>>>>>>> ff214555
            module: {
                tsconfig: './tsconfig.json',
                src: [
                    'JavaScript/JavaScriptSDK.Interfaces/*.ts',
                    'JavaScript/JavaScriptSDK.Module/*.ts',
                ],
                out: 'bundle/ai.module.js'
            },
            types: {
                tsconfig: './tsconfig.json',
                src: [
                    'JavaScript/JavaScriptSDK.Tests/DefinitionTypes/*.ts'
                ],
                out: 'bundle/test/ai.types.js'
            },
            test: {
                tsconfig: './tsconfig.json',
                src: [
                    'JavaScript/JavaScriptSDK.Tests/Selenium/*.ts'
                ],
                out: 'JavaScript/JavaScriptSDK.Tests/Selenium/ai.tests.js'
            },
            testSchema: {
                tsconfig: './tsconfig.json',
                src: [
                    'JavaScript/JavaScriptSDK.Tests/Contracts/Generated/*.ts'
                ],
                out: 'bundle/test/ai.schema.tests.js'
            },
            testE2E: {
                tsconfig: './tsconfig.json',
                files: [
                    {
                        src: 'JavaScript/JavaScriptSDK.Tests/E2ETests/DisableTelemetry.tests.ts',
                        dest: 'bundle/test/e2e/DisableTelemetry.tests.js'
                    },
                    {
                        src: 'JavaScript/JavaScriptSDK.Tests/E2ETests/PublicApi.tests.ts',
                        dest: 'bundle/test/e2e/PublicApiTests.tests.js'
                    },
                    {
                        src: 'JavaScript/JavaScriptSDK.Tests/E2ETests/SanitizerE2E.tests.ts',
                        dest: 'bundle/test/e2e/SanitizerE2E.tests.js'
                    },
                    {
                        src: 'JavaScript/JavaScriptSDK.Tests/E2ETests/SenderE2E.tests.ts',
                        dest: 'bundle/test/e2e/SenderE2E.tests.js'
                    },
                    {
                        src: 'JavaScript/JavaScriptSDK.Tests/E2ETests/Snippet.tests.ts',
                        dest: 'bundle/test/e2e/Snippet.tests.js'
                    },
                    {
                        src: 'JavaScript/JavaScriptSDK.Tests/E2ETests/ValidateApi.tests.ts',
                        dest: 'bundle/test/e2e/ValidateApi.tests.js'
                    }
                ],
                outDir: 'bundle/test/e2e'
            }
        },
        uglify: {
            ai: {
                files: {
                    'bundle/ai.0.js': ['bundle/ai.js'],
                },
                options: {
                    sourceMap: true,
                    sourceMapIncludeSources: true,
                    sourceMapIn: 'bundle/ai.js.map',
                    compress: {
                        ie8: true
                    },
                    mangle: {
                        ie8: true
                    }
                },
            },
            snippet: {
                files: {
                    'bundle/snippet/snippet.min.js': ['JavaScript/JavaScriptSDK/snippet.js']
                }
            }
        },
        qunit: {
            all: {
                options: {
                    urls: [
                        'JavaScript/JavaScriptSDK.Tests/Selenium/Tests.html',
                        'JavaScript/JavaScriptSDK.Tests/Contracts/Schema.tests.htm',
                        'JavaScript/JavaScriptSDK.Tests/E2ETests/E2E.DisableTelemetry.tests.htm',
                        'JavaScript/JavaScriptSDK.Tests/E2ETests/E2E.PublicApi.tests.htm',
                        'JavaScript/JavaScriptSDK.Tests/E2ETests/E2E.SanitizerE2E.tests.htm',
                        'JavaScript/JavaScriptSDK.Tests/E2ETests/E2E.Sender.tests.htm',
                        'JavaScript/JavaScriptSDK.Tests/E2ETests/E2E.snippetTests.htm',
                        'JavaScript/JavaScriptSDK.Tests/E2ETests/E2E.ValidateApi.tests.htm'
                    ],
                    timeout: 300 * 1000, // 5 min
                    console: false,
                    summaryOnly: true,
                    '--web-security': 'false' // we need this to allow CORS requests in PhantomJS
                }
            }
        }
    });

    grunt.event.on('qunit.testStart', function (name) {
        grunt.log.ok('Running test: ' + name);
    });

    grunt.loadNpmTasks("grunt-ts");
    grunt.loadNpmTasks('grunt-contrib-uglify');
    grunt.loadNpmTasks('grunt-contrib-qunit');

    grunt.registerTask("default", ["ts:default", "uglify:ai", "uglify:snippet"]);
    grunt.registerTask("core", ["ts:core"]);
    grunt.registerTask("common", ["ts:common"]);
    grunt.registerTask("commoncjs", ["ts:commoncjs"]);
    grunt.registerTask("channel", ["ts:channel"]);
    grunt.registerTask("corecjs", ["ts:corecjs"]);
    grunt.registerTask("module", ["ts:module"]);
    grunt.registerTask("test", ["ts:default", "ts:test", "ts:testSchema", "ts:testE2E", "ts:types", "qunit"]);
};<|MERGE_RESOLUTION|>--- conflicted
+++ resolved
@@ -15,28 +15,11 @@
             core: {
                 tsconfig: './tsconfig.json',
                 src: [
-<<<<<<< HEAD
-                    'coreSDK/JavaScriptSDK/ajax/*.ts',
-                    'coreSDK/JavaScriptSDK/Context/*.ts',
-                    'coreSDK/JavaScriptSDK/Telemetry/*.ts',
-                    'coreSDK/JavaScriptSDK/Telemetry/Common/*.ts',
-                    'coreSDK/JavaScriptSDK.Interfaces/Context/*.ts',
-                    'coreSDK/JavaScriptSDK.Interfaces/Contracts/Generated/*.ts',
-                    'coreSDK/JavaScriptSDK.Interfaces/Telemetry/*.ts',
-=======
                     'coreSDK/JavaScriptSDK.Interfaces/*.ts',
->>>>>>> ff214555
                     'coreSDK/JavaScriptSDK/*.ts',
                     'coreSDK/applicationinsights-core-js.ts'
                 ],
                 out: 'coreSDK/bundle/aicore.js',
-            },
-            corecjs: {
-                tsconfig: './coreSDK/tsconfigcommonjs.json',
-                src: [
-                    'coreSDK/JavaScriptSDK.Interfaces/*.ts',
-                    'coreSDK/JavaScriptSDK/*.ts',
-                ]
             },
             common: {
                 tsconfig: './tsconfig.json',
@@ -62,8 +45,6 @@
                 ],
                 out: 'AppInsightsChannel/bundle/aichannel.js'
             },
-<<<<<<< HEAD
-=======
             corecommonjs: {
                 tsconfig: './tsconfigcommonjs.json',
                 src: [
@@ -72,7 +53,6 @@
                     'coreSDK/applicationinsights-core-js.ts'
                 ]
             },
->>>>>>> ff214555
             module: {
                 tsconfig: './tsconfig.json',
                 src: [
@@ -191,7 +171,6 @@
     grunt.registerTask("common", ["ts:common"]);
     grunt.registerTask("commoncjs", ["ts:commoncjs"]);
     grunt.registerTask("channel", ["ts:channel"]);
-    grunt.registerTask("corecjs", ["ts:corecjs"]);
     grunt.registerTask("module", ["ts:module"]);
     grunt.registerTask("test", ["ts:default", "ts:test", "ts:testSchema", "ts:testE2E", "ts:types", "qunit"]);
 };