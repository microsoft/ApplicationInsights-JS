<<<<<<< HEAD
﻿export interface IConfig {
    instrumentationKey?: string;
    endpointUrl?: string;
    emitLineDelimitedJson?: boolean;
    accountId?: string;
    sessionRenewalMs?: number;
    sessionExpirationMs?: number;
    maxBatchSizeInBytes?: number;
    maxBatchInterval?: number;
    enableDebug?: boolean;
    disableExceptionTracking?: boolean;
    disableTelemetry?: boolean;
    verboseLogging?: boolean;
    diagnosticLogInterval?: number;
    samplingPercentage?: number;
    autoTrackPageVisitTime?: boolean;
    disableAjaxTracking?: boolean;
    overridePageViewDuration?: boolean;
    maxAjaxCallsPerView?: number;
    disableDataLossAnalysis?: boolean;
    disableCorrelationHeaders?: boolean;
    correlationHeaderExcludedDomains?: string[];
    disableFlushOnBeforeUnload?: boolean;
    enableSessionStorageBuffer?: boolean;
    isCookieUseDisabled?: boolean;
    cookieDomain?: string;
    isRetryDisabled?: boolean;
    url?: string;
    isStorageUseDisabled?: boolean;
    isBeaconApiDisabled?: boolean;
    sdkExtension?: string;
    isBrowserLinkTrackingEnabled?: boolean;
    appId?: string;
    enableCorsCorrelation?: boolean;
=======
﻿module Microsoft.ApplicationInsights.Common {

    "use strict";
    
    export interface IConfig {
        // To do: extend IConfig from IConfiguration, move instrumentation key and endpiont url to that interface
        instrumentationKey?: string;
        endpointUrl?: string;
        emitLineDelimitedJson?: boolean;
        accountId?: string;
        sessionRenewalMs?: number;
        sessionExpirationMs?: number;
        maxBatchSizeInBytes?: number;
        maxBatchInterval?: number;
        enableDebug?: boolean;
        disableExceptionTracking?: boolean;
        disableTelemetry?: boolean;
        verboseLogging?: boolean;
        diagnosticLogInterval?: number;
        samplingPercentage?: number;
        autoTrackPageVisitTime?: boolean;
        disableAjaxTracking?: boolean;
        overridePageViewDuration?: boolean;
        maxAjaxCallsPerView?: number;
        disableDataLossAnalysis?: boolean;
        disableCorrelationHeaders?: boolean;
        correlationHeaderExcludedDomains?: string[];
        disableFlushOnBeforeUnload?: boolean;
        enableSessionStorageBuffer?: boolean;
        isCookieUseDisabled?: boolean;
        cookieDomain?: string;
        isRetryDisabled?: boolean;
        url?: string;
        isStorageUseDisabled?: boolean;
        isBeaconApiDisabled?: boolean;
        sdkExtension?: string;
        isBrowserLinkTrackingEnabled?: boolean;
        appId?: string;
        enableCorsCorrelation?: boolean;
    }
>>>>>>> ec9bdcce
}<|MERGE_RESOLUTION|>--- conflicted
+++ resolved
@@ -1,5 +1,5 @@
-<<<<<<< HEAD
-﻿export interface IConfig {
+export interface IConfig {
+    // To do: extend IConfig from IConfiguration, move instrumentation key and endpiont url to that interface
     instrumentationKey?: string;
     endpointUrl?: string;
     emitLineDelimitedJson?: boolean;
@@ -33,46 +33,4 @@
     isBrowserLinkTrackingEnabled?: boolean;
     appId?: string;
     enableCorsCorrelation?: boolean;
-=======
-﻿module Microsoft.ApplicationInsights.Common {
-
-    "use strict";
-    
-    export interface IConfig {
-        // To do: extend IConfig from IConfiguration, move instrumentation key and endpiont url to that interface
-        instrumentationKey?: string;
-        endpointUrl?: string;
-        emitLineDelimitedJson?: boolean;
-        accountId?: string;
-        sessionRenewalMs?: number;
-        sessionExpirationMs?: number;
-        maxBatchSizeInBytes?: number;
-        maxBatchInterval?: number;
-        enableDebug?: boolean;
-        disableExceptionTracking?: boolean;
-        disableTelemetry?: boolean;
-        verboseLogging?: boolean;
-        diagnosticLogInterval?: number;
-        samplingPercentage?: number;
-        autoTrackPageVisitTime?: boolean;
-        disableAjaxTracking?: boolean;
-        overridePageViewDuration?: boolean;
-        maxAjaxCallsPerView?: number;
-        disableDataLossAnalysis?: boolean;
-        disableCorrelationHeaders?: boolean;
-        correlationHeaderExcludedDomains?: string[];
-        disableFlushOnBeforeUnload?: boolean;
-        enableSessionStorageBuffer?: boolean;
-        isCookieUseDisabled?: boolean;
-        cookieDomain?: string;
-        isRetryDisabled?: boolean;
-        url?: string;
-        isStorageUseDisabled?: boolean;
-        isBeaconApiDisabled?: boolean;
-        sdkExtension?: string;
-        isBrowserLinkTrackingEnabled?: boolean;
-        appId?: string;
-        enableCorsCorrelation?: boolean;
-    }
->>>>>>> ec9bdcce
 }