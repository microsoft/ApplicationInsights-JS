--- conflicted
+++ resolved
@@ -1,11 +1,5 @@
-<<<<<<< HEAD
-﻿import { StorageType } from "./Enums";
-import { _InternalMessageId, LoggingSeverity, IDiagnosticLogger } from "applicationinsights-core-js";
-=======
-﻿import { CoreUtils } from "applicationinsights-core-js";
-import { StorageType, LoggingSeverity, _InternalMessageId } from "./Enums";
-import { _InternalLogging } from "./Logging";
->>>>>>> 5a186d62
+import { StorageType } from "./Enums";
+import { CoreUtils, _InternalMessageId, LoggingSeverity, IDiagnosticLogger } from "applicationinsights-core-js";
 import { IConfig } from "./Interfaces/IConfig";
 import { RequestHeaders } from "./RequestResponseHeaders";
 import { DataSanitizer } from "./Telemetry/Common/DataSanitizer";
