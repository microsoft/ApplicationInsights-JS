# This workflow will do a clean install of node dependencies, build the source code and run tests across different versions of node
# For more information see: https://help.github.com/actions/language-and-framework-guides/using-nodejs-with-github-actions

name: Node.js CI

on:
  push:
<<<<<<< HEAD
    branches: [ master, beta ]
  pull_request:
    branches: [ master, beta ]
=======
    branches: [ master, beta, Release2.7 ]
  pull_request:
    branches: [ master, beta, Release2.7 ]
>>>>>>> d2dba2e3

jobs:
  build:

    runs-on: ubuntu-latest

    strategy:
      matrix:
        node-version: [12.x, 14.x, 16.x]

    steps:
    - uses: actions/checkout@v2
    - name: Use Node.js ${{ matrix.node-version }}
      uses: actions/setup-node@v1
      with:
        node-version: ${{ matrix.node-version }}
    - run: npm install rollup -g
    - run: npm install grunt-cli findup-sync nopt pify@2.3.0
    - run: npm install
    - run: node common/scripts/install-run-rush.js check
    - run: node common/scripts/install-run-rush.js install
    - run: npm run build --verbose
      timeout-minutes: 10
    - run: npm run test --verbose
      timeout-minutes: 15<|MERGE_RESOLUTION|>--- conflicted
+++ resolved
@@ -5,15 +5,9 @@
 
 on:
   push:
-<<<<<<< HEAD
-    branches: [ master, beta ]
-  pull_request:
-    branches: [ master, beta ]
-=======
     branches: [ master, beta, Release2.7 ]
   pull_request:
     branches: [ master, beta, Release2.7 ]
->>>>>>> d2dba2e3
 
 jobs:
   build:
