--- conflicted
+++ resolved
@@ -16,11 +16,7 @@
 
     strategy:
       matrix:
-<<<<<<< HEAD
-        node-version: [12.x, 14.x, 16.x, 18.x]
-=======
         node-version: [14.x, 16.x, 18.x]
->>>>>>> c920fb78
 
     steps:
     - uses: actions/checkout@v2
