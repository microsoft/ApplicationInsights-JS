# For most projects, this workflow file will not need changing; you simply need
# to commit it to your repository.
#
# You may wish to alter this file to override the set of languages analyzed,
# or to provide custom queries or build logic.
#
# ******** NOTE ********
# We have attempted to detect the languages in your repository. Please check
# the `language` matrix defined below to confirm you have the correct set of
# supported CodeQL languages.
#
name: "CodeQL"

on:
  push:
    branches: [ "main", "master", "beta", "Release*", "release*", "*-legacy", "legacy-v1" ]
  pull_request:
    # The branches below must be a subset of the branches above
    branches: [ "main", "master", "beta", "Release*", "release*", "*-legacy", "legacy-v1" ]
  schedule:
<<<<<<< HEAD
    - cron: '15 */2 * * *'  # run every 2 hours at 15 minutes past the hour
=======
    - cron: '15 17 * * 2'  # Every Tuesday at 17:15 UTC
>>>>>>> 2927525d

jobs:
  analyze:
    name: Analyze (${{ matrix.language }})
    runs-on: ubuntu-latest
    permissions:
      # required for all workflows
      security-events: write
      # required to fetch internal or private CodeQL packs
      packages: read
      # only required for workflows in private repositories
      actions: read
      contents: read
      
    strategy:
      fail-fast: false
      matrix:
        include:
          - language: actions
          - language: javascript
          - language: javascript-typescript
            node-version: '18'
        # CodeQL supports the following values keywords for 'language': 'actions', 'c-cpp', 'csharp', 'go', 'java-kotlin', 'javascript-typescript', 'python', 'ruby', 'swift'
        # Use `c-cpp` to analyze code written in C, C++ or both
        # Use 'java-kotlin' to analyze code written in Java, Kotlin or both
        # Use 'javascript-typescript' to analyze code written in JavaScript, TypeScript or both
        # To learn more about changing the languages that are analyzed or customizing the build mode for your analysis,
        # see https://docs.github.com/en/code-security/code-scanning/creating-an-advanced-setup-for-code-scanning/customizing-your-advanced-setup-for-code-scanning.
        # If you are analyzing a compiled language, you can modify the 'build-mode' for that language to customize how
        # your codebase is analyzed, see https://docs.github.com/en/code-security/code-scanning/creating-an-advanced-setup-for-code-scanning/codeql-code-scanning-for-compiled-languages

    steps:
    - name: Checkout repository
      uses: actions/checkout@v4

    # Setup Node.js for JavaScript projects
    - name: Setup Node.js ${{ matrix.node-version }}
      # Only run the build for Typescript/JavaScript language match
      if: matrix.language == 'javascript-typescript' 
      uses: actions/setup-node@v4
      with:
        node-version: ${{ matrix.node-version }}
        
    # Install dependencies for JavaScript projects
    - name: Install dependencies
      # Only run the build for Typescript/JavaScript language match
      if: matrix.language == 'javascript-typescript'
      run: |
        node common/scripts/install-run-rush.js update --full --recheck
        npm install rollup -g
        npm install grunt-cli
        npm install
        node common/scripts/install-run-rush.js update --full --recheck
        
    # Initializes the CodeQL tools for scanning
    - name: Initialize CodeQL
      uses: github/codeql-action/init@v3
      with:
        languages: ${{ matrix.language }}
        config-file: ./.github/codeql/codeql-config.yml
        
    # Build JavaScript project specifically (skipping autobuild for JavaScript)
    - name: Build JavaScript
      # Only run the build for Typescript/JavaScript language match
      if: matrix.language == 'javascript-typescript'
      run: npm run build

    # Perform the CodeQL Analysis
    - name: Perform CodeQL Analysis
      uses: github/codeql-action/analyze@v3
      with:
        category: "/language:${{matrix.language}}"
        upload-database: false
        
    # Debug CodeQL configuration
    - name: Debug CodeQL configuration
      if: always()
      run: |
        echo "Executed CodeQL for language: ${{ matrix.language }}"
        echo "Category used: /language:${{ matrix.language }}"
        echo "Node version: ${{ matrix.node-version || 'N/A' }}"<|MERGE_RESOLUTION|>--- conflicted
+++ resolved
@@ -18,11 +18,7 @@
     # The branches below must be a subset of the branches above
     branches: [ "main", "master", "beta", "Release*", "release*", "*-legacy", "legacy-v1" ]
   schedule:
-<<<<<<< HEAD
-    - cron: '15 */2 * * *'  # run every 2 hours at 15 minutes past the hour
-=======
     - cron: '15 17 * * 2'  # Every Tuesday at 17:15 UTC
->>>>>>> 2927525d
 
 jobs:
   analyze:
