# Application Insights JavaScript SDK

<properties
    pageTitle="Application Insights SDK JavaScript API"
    description="Reference doc"
    services="application-insights"
    documentationCenter=".net"
/>

<tags
    ms.service="application-insights"
    ms.workload="tbd"
    ms.tgt_pltfrm="ibiza"
    ms.devlang="na"
    ms.topic="article"
    ms.date="08/24/2015"/>

[![GitHub Workflow Status (main)](https://img.shields.io/github/actions/workflow/status/microsoft/ApplicationInsights-JS/ci.yml?branch=main)](https://github.com/microsoft/ApplicationInsights-JS/tree/main)
[![Build Status](https://dev.azure.com/mseng/AppInsights/_apis/build/status%2FAppInsights%20-%20DevTools%2F1DS%20JavaScript%20SDK%20web%20SKU%20(main%3B%20master)?branchName=main)](https://dev.azure.com/mseng/AppInsights/_build/latest?definitionId=8184&branchName=main)
[![npm version](https://badge.fury.io/js/%40microsoft%2Fapplicationinsights-web.svg)](https://badge.fury.io/js/%40microsoft%2Fapplicationinsights-web)
[![minified size size](https://js.monitor.azure.com/scripts/b/ai.3.min.js.svg)](https://js.monitor.azure.com/scripts/b/ai.3.min.js)
[![gzip size](https://js.monitor.azure.com/scripts/b/ai.3.min.js.gzip.svg)](https://js.monitor.azure.com/scripts/b/ai.3.min.js)

# Menu
- [Before Getting Started](#before-getting-started)
- [Release Versions](#release-versions)
- [Getting Started](#getting-started)
- [Basic Usage](#basic-usage)
- [Configuration](#configuration)
- <details>
  <summary>More</summary>
  
  - [Cookie Handling](#cookie-handling)
  - [Tree-Shaking Support and Enhancements](#tree-shaking-support-and-enhancements)
  - [Service Notification](#service-notification)
  - [Single Page Applications](#single-page-applications)
  - [Source Map Support](#source-map-support)
  - [Examples](#examples)
  - [Application Insights Web Basic](#application-insights-web-basic)
  - [Available Extensions for the SDK](#available-extensions-for-the-sdk)
  - [Build a New Extension for the SDK](#build-a-new-extension-for-the-sdk)
  - [Build & Test This Repo](#build-and-test-this-repo)
  - [Performance](#performance)
  - [Module Formats](#module-formats)
  - [Nightly Builds](#nightly-builds)
  - [Release Notes](#release-notes)
  - [Browser Support](#browser-support)
  - [Contributing](#contributing)
  - [Data Collection](#data-collection)
  - [Trademarks](#trademarks)
  - [License](#license)
  
  </details>

> # URGENT ACTION: Stop using az416426.vo.msecnd.net
>
> To avoid any global OUTAGE you MUST change ALL of your CDN usage from “https://az416426.vo.msecnd.net/scripts/..” to our primary CDN endpoint https://js.monitor.azure.com/scripts/...
>
> See/follow [Issue #2457](https://github.com/microsoft/ApplicationInsights-JS/issues/2457) for updated details
>
> We are currently investigating the available options on how we can avoid / migrate / mitigate this situation, but at this point it is **HIGHLY** likely that there will be either a temporary or permanent outage of this domain. As we currently have no known way to “migrate” this domain to a different CDN.

## Before Getting Started

This SDK is intended for browser environments and is not suitable for other environments, like Node.js applications.

For instrumenting a Node.js app, the recommended SDK is the [ApplicationInsights-node.js repository](https://github.com/microsoft/ApplicationInsights-node.js).

ES3 support has been removed from the latest version (v3.x), if required [see for ES3/IE8 Support](https://microsoft.github.io/ApplicationInsights-JS/es3_Support.html
)

## Release Versions

| Version | Details
|---------|--------------------------
| <b>[3.x](https://github.com/microsoft/ApplicationInsights-JS/tree/main)<br/><sub>(main)</sub> </b>| Current supported release from April '2023.<br/>Supports dynamic configuration changes/updates after initialization. Supports all features of v2 except with the known <b>[Breaking changes from previous versions](https://microsoft.github.io/ApplicationInsights-JS/upgrade/v3_BreakingChanges.html)</b> and does NOT support the previous v1.x compatible API proxy layer, it also removes support for ES3 / IE8. Minimum supported Runtime is now ES5 (IE9+).
| [2.x](https://github.com/microsoft/ApplicationInsights-JS/tree/master)<br/><sub>(master)</sub> | Feature freeze from March '2023, security fixes and critical bugs only.<br />Supports adding / removing extensions and full unloading/removal of the SDK after initialization. Last version to support ES3 (IE8+), also provides a v1.x compatible API proxy layer for upgrading from V1.x.
| [1.0.x](https://github.com/microsoft/ApplicationInsights-JS/tree/legacy-v1)<br/><sub>(legacy-v1)</sub> | No longer actively maintained -- please Upgrade. The documentation for `applicationinsights-js@1.0.x` has moved [here](https://github.com/microsoft/ApplicationInsights-JS/tree/master/legacy/README.md). If you are looking to upgrade to the new version of the SDK, please see the [Upgrade Guide](https://microsoft.github.io/ApplicationInsights-JS/upgrade/v2_UpgradeGuide.html). | Not actively maintained, please upgrade.


> :bulb: **Note**
> When multiple instances of Application Insights with different major version are active within a single session, errors may arise. For further details, please refer to the [version conflict doc](./versionConflict.md).

## Getting Started

1. Create an Application Insights resource in Azure by following [these instructions](https://docs.microsoft.com/en-us/azure/application-insights/app-insights-javascript?toc=/azure/azure-monitor/toc.json).
2. Grab the _Connection String_ from the resource you created in
   step 1. Later, you'll add it to the `connectionString` setting of the Application Insights JavaScript SDK.
3. Add Application Insights to your app. **There are 2 ways to do this.**
    - Install via NPM. Then, [set up an instance of Application Insights in your app.](#npm-setup-ignore-if-using-snippet-setup)
        > *Note:* **Typings are included with this package**, so you do **not** need to install a separate typings package.

        ```sh
        npm i --save @microsoft/applicationinsights-web
        ```

    - [Pasting a script snippet at the beginning of every `<head>` tag for each page you want to monitor.](#snippet-setup-ignore-if-using-npm-setup)

## Basic Usage

### NPM Setup (ignore if using Snippet Setup)

```js
import { ApplicationInsights } from '@microsoft/applicationinsights-web'

const appInsights = new ApplicationInsights({ config: {
  connectionString: 'YOUR_CONNECTION_STRING_GOES_HERE'
  /* ...Other Configuration Options... */
} });
appInsights.loadAppInsights();
appInsights.trackPageView(); // Manually call trackPageView to establish the current user/session/pageview
```

### Snippet Setup (Ignore if using NPM Setup)

If your app does not use NPM, you can directly instrument your webpages with Application Insights by pasting this snippet at the top of each your pages. Preferably, it should be the first script in your `<head>` section so that it can monitor any potential issues with all of your dependencies.

The current version of the snippet is version 8, the version is identified by the "sv:" in the script.

```html
<script type="text/javascript">
  !(function (cfg){var k,x,D,E,L,C,b,U,O,A,e,t="track",n="TrackPage",i="TrackEvent",I=[t+"Event",t+"Exception",t+"PageView",t+"PageViewPerformance","addTelemetryInitializer",t+"Trace",t+"DependencyData",t+"Metric","start"+n,"stop"+n,"start"+i,"stop"+i,"setAuthenticatedUserContext","clearAuthenticatedUserContext","flush"];function a(){cfg.onInit&&cfg.onInit(e)}k=window,x=document,D=k.location,E="script",L="ingestionendpoint",C="disableExceptionTracking",b="crossOrigin",U="POST",O=cfg.pn||"aiPolicy",t="appInsightsSDK",A=cfg.name||"appInsights",(cfg.name||k[t])&&(k[t]=A),e=k[A]||function(u){var n=u.url||cfg.src,s=!1,p=!1,l={initialize:!0,queue:[],sv:"9",config:u,version:2,extensions:void 0};function d(e){var t,n,i,a,r,o,c,s;!0!==cfg.dle&&(o=(t=function(){var e,t={},n=u.connectionString;if("string"==typeof n&&n)for(var i=n.split(";"),a=0;a<i.length;a++){var r=i[a].split("=");2===r.length&&(t[r[0].toLowerCase()]=r[1])}return t[L]||(e=(n=t.endpointsuffix)?t.location:null,t[L]="https://"+(e?e+".":"")+"dc."+(n||"services.visualstudio.com")),t}()).instrumentationkey||u.instrumentationKey||"",t=(t=(t=t[L])&&"/"===t.slice(-1)?t.slice(0,-1):t)?t+"/v2/track":u.endpointUrl,t=u.userOverrideEndpointUrl||t,(n=[]).push((i="SDK LOAD Failure: Failed to load Application Insights SDK script (See stack for details)",a=e,c=t,(s=(r=f(o,"Exception")).data).baseType="ExceptionData",s.baseData.exceptions=[{typeName:"SDKLoadFailed",message:i.replace(/\./g,"-"),hasFullStack:!1,stack:i+"\nSnippet failed to load ["+a+"] -- Telemetry is disabled\nHelp Link: https://go.microsoft.com/fwlink/?linkid=2128109\nHost: "+(D&&D.pathname||"_unknown_")+"\nEndpoint: "+c,parsedStack:[]}],r)),n.push((s=e,i=t,(c=(a=f(o,"Message")).data).baseType="MessageData",(r=c.baseData).message='AI (Internal): 99 message:"'+("SDK LOAD Failure: Failed to load Application Insights SDK script (See stack for details) ("+s+")").replace(/\"/g,"")+'"',r.properties={endpoint:i},a)),e=n,o=t,JSON&&((c=k.fetch)&&!cfg.useXhr?c(o,{method:U,body:JSON.stringify(e),mode:"cors"}):XMLHttpRequest&&((s=new XMLHttpRequest).open(U,o),s.setRequestHeader("Content-type","application/json"),s.send(JSON.stringify(e)))))}function f(e,t){return e=e,t=t,i=l.sv,a=l.version,r=D,(o={})["ai.device."+"id"]="browser",o["ai.device.type"]="Browser",o["ai.operation.name"]=r&&r.pathname||"_unknown_",o["ai.internal.sdkVersion"]="javascript:snippet_"+(i||a),{time:(r=new Date).getUTCFullYear()+"-"+n(1+r.getUTCMonth())+"-"+n(r.getUTCDate())+"T"+n(r.getUTCHours())+":"+n(r.getUTCMinutes())+":"+n(r.getUTCSeconds())+"."+(r.getUTCMilliseconds()/1e3).toFixed(3).slice(2,5)+"Z",iKey:e,name:"Microsoft.ApplicationInsights."+e.replace(/-/g,"")+"."+t,sampleRate:100,tags:o,data:{baseData:{ver:2}},ver:undefined,seq:"1",aiDataContract:undefined};function n(e){e=""+e;return 1===e.length?"0"+e:e}var i,a,r,o}var i,a,t,r,g=-1,h=0,m=["js.monitor.azure.com","js.cdn.applicationinsights.io","js.cdn.monitor.azure.com","js0.cdn.applicationinsights.io","js0.cdn.monitor.azure.com","js2.cdn.applicationinsights.io","js2.cdn.monitor.azure.com","az416426.vo.msecnd.net"],o=function(){return c(n,null)};function c(t,r){if((n=navigator)&&(~(n=(n.userAgent||"").toLowerCase()).indexOf("msie")||~n.indexOf("trident/"))&&~t.indexOf("ai.3")&&(t=t.replace(/(\/)(ai\.3\.)([^\d]*)$/,function(e,t,n){return t+"ai.2"+n})),!1!==cfg.cr)for(var e=0;e<m.length;e++)if(0<t.indexOf(m[e])){g=e;break}var n,o=function(e){var a;l.queue=[],p||(0<=g&&h+1<m.length?(a=(g+h+1)%m.length,i(t.replace(/^(.*\/\/)([\w\.]*)(\/.*)$/,function(e,t,n,i){return t+m[a]+i})),h+=1):(s=p=!0,d(t)))},c=function(e,t){p||setTimeout(function(){t&&!l.core&&o()},500),s=!1},i=function(e){var n,i=x.createElement(E),e=(cfg.pl?cfg.ttp&&cfg.ttp.createScript?i.src=cfg.ttp.createScriptURL(e):i.src=(null==(n=window.trustedTypes)?void 0:n.createPolicy(O,{createScriptURL:function(e){try{var t=new URL(e);if(t.host&&"js.monitor.azure.com"===t.host)return e;a(e)}catch(n){a(e)}}})).createScriptURL(e):i.src=e,cfg.nt&&i.setAttribute("nonce",cfg.nt),r&&(i.integrity=r),i.setAttribute("data-ai-name",A),cfg[b]);function a(e){d("AI policy blocked URL: "+e)}return!e&&""!==e||"undefined"==i[b]||(i[b]=e),i.onload=c,i.onerror=o,i.onreadystatechange=function(e,t){"loaded"!==i.readyState&&"complete"!==i.readyState||c(0,t)},cfg.ld&&cfg.ld<0?x.getElementsByTagName("head")[0].appendChild(i):setTimeout(function(){x.getElementsByTagName(E)[0].parentNode.appendChild(i)},cfg.ld||0),i};i(t)}cfg.sri&&(i=n.match(/^((http[s]?:\/\/.*\/)\w+(\.\d+){1,5})\.(([\w]+\.){0,2}js)$/))&&6===i.length?(T="".concat(i[1],".integrity.json"),a="@".concat(i[4]),S=window.fetch,t=function(e){if(!e.ext||!e.ext[a]||!e.ext[a].file)throw Error("Error Loading JSON response");var t=e.ext[a].integrity||null;c(n=i[2]+e.ext[a].file,t)},S&&!cfg.useXhr?S(T,{method:"GET",mode:"cors"}).then(function(e){return e.json()["catch"](function(){return{}})}).then(t)["catch"](o):XMLHttpRequest&&((r=new XMLHttpRequest).open("GET",T),r.onreadystatechange=function(){if(r.readyState===XMLHttpRequest.DONE)if(200===r.status)try{t(JSON.parse(r.responseText))}catch(e){o()}else o()},r.send())):n&&o();try{l.cookie=x.cookie}catch(w){}function e(e){for(;e.length;)!function(t){l[t]=function(){var e=arguments;s||l.queue.push(function(){l[t].apply(l,e)})}}(e.pop())}e(I);var v,y,S=!(l.SeverityLevel={Verbose:0,Information:1,Warning:2,Error:3,Critical:4}),T=(u.extensionConfig||{}).ApplicationInsightsAnalytics||{};return(S=!0!==u[C]&&!0!==T[C]||S)&&(e(["_"+(v="onerror")]),y=k[v],k[v]=function(e,t,n,i,a){var r=y&&y(e,t,n,i,a);return!0!==r&&l["_"+v]({message:e,url:t,lineNumber:n,columnNumber:i,error:a,evt:k.event}),r},u.autoExceptionInstrumented=!0),l}(cfg.cfg),(k[A]=e).queue&&0===e.queue.length?(e.queue.push(a),e.trackPageView({})):a();})({
      src: "https://js.monitor.azure.com/scripts/b/ai.3.gbl.min.js",
      // name: "appInsights", // Global SDK Instance name defaults to "appInsights" when not supplied
      // ld: 0, // Defines the load delay (in ms) before attempting to load the sdk. -1 = block page load and add to head. (default) = 0ms load after timeout,
      // useXhr: 1, // Use XHR instead of fetch to report failures (if available),
      // dle: true, // Prevent the SDK from reporting load failure log
      crossOrigin: "anonymous", // When supplied this will add the provided value as the cross origin attribute on the script tag
      // onInit: null, // Once the application insights instance has loaded and initialized this callback function will be called with 1 argument -- the sdk instance (DO NOT ADD anything to the sdk.queue -- As they won't get called)
      // sri: false, // Custom optional value to specify whether fetching the snippet from integrity file and do integrity check 
      // pl: false, // Custom optional value to specify whether to enable the trusted type policy check on snippet
      // pn: "aiPolicy", // Custom optional value to specify the name of the trusted type policy that would be implemented on the snippet, default is "aiPolicy"
      // ttp: null, // Custom optional value to specify the trusted type policy that would be applied on the snippet src
      // nt: null, // Custom optional value to specify the nounce tag value that would be applied on the script when we drop it on the page
      cfg: { // Application Insights Configuration
          connectionString: "YOUR_CONNECTION_STRING"
      }
  });
</script>
```

> :bulb: **Note**
>
> 1. For readability and to reduce possible JavaScript errors, all of the possible configuration options are listed on a new line in snippet code above, if you don't want to change the value of a commented line it can be removed.
>
> 2. ConnectionString format should follow "InstrumentationKey=xxxx;...." If the string provided does not meet this format, the sdk load process would fail

#### Reporting Script load exceptions

This version of the snippet detects and reports an exception when loading the SDK from the CDN fails, this exception is reported to the Azure Monitor portal (under the failures &gt; exceptions &gt; browser), and provides visibility into failures of this type so that you are aware your application is not reporting telemetry (or other exceptions) as expected. This signal is an important measurement in understanding that you have lost telemetry because the SDK did not load or initialize, this provides clarity that you are missing the following telemetry:
- Under-reporting of how users are using (or trying to use) your site;
- Missing telemetry on how your end users are using your site;
- Missing JavaScript errors that could potentially be blocking your end users from successfully using your site.

For details on this exception see [SDK Load Failure](https://microsoft.github.io/ApplicationInsights-JS/SdkLoadFailure) page.

Reporting of this failure as an exception to the portal does not use the configuration option ```disableExceptionTracking``` from the application insights configuration and therefore if this failure occurs it will always be reported by the snippet, even when the window.onerror support is disabled.

Reporting of SDK load exceptions is specifically NOT supported on IE 8 (or less). This assists with reducing the minified size of the snippet by assuming that most environments are not exclusively IE 8 or less. If you have this requirement and you wish to receive these exceptions, you will need to either include a fetch poly fill or create you own snippet version that uses ```XDomainRequest``` instead of ```XMLHttpRequest```, it is recommended that you use the [provided snippet source code](https://github.com/microsoft/ApplicationInsights-JS/blob/main/AISKU/snippet/snippet.js) as a starting point.

> :bulb: **Note**
>
> If you are using a previous version of the snippet, it is highly recommended that you update to the latest version so that you will receive these previously unreported issues.

#### Snippet configuration options

All configuration options have now been move towards the end of the script to help avoid accidentally introducing JavaScript errors that would not just cause the SDK to fail to load, but also it would disable the reporting of the failure.

Each configuration option is shown above on a new line, if you don't wish to override the default value of an item listed as [optional] you can  remove that line to minimize the resulting size of your returned page.

The available configuration options are: -

| Name | Type | Description
|------|------|----------------
| src | string **[required]** | The full URL for where to load the SDK from. This value is used for the "src" attribute of a dynamically added &lt;script /&gt; tag. You can use the public CDN location or your own privately hosted one.
| name | string *[optional]* | The global name for the initialized SDK, defaults to appInsights. So ```window.appInsights``` will be a reference to the initialized instance. Note: if you provide a name value or a previous instance appears to be assigned (via the global name appInsightsSDK) then this name value will also be defined in the global namespace as ```window.appInsightsSDK=<name value>```, this is required by the SDK initialization code to ensure it's initializing and updating the correct snippet skeleton and proxy methods.
| ld | number in ms *[optional]* | Defines the load delay to wait before attempting to load the SDK. Default value is 0ms and any negative value will immediately add a script tag to the &lt;head&gt; region of the page, which will then block the page load event until to script is loaded (or fails).
| useXhr | boolean *[optional]* | This setting is used only for reporting SDK load failures. Reporting will first attempt to use fetch() if available and then fallback to XHR, setting this value to true just bypasses the fetch check. Use of this value is only be required if your application is being used in an environment where fetch would fail to send the failure events.
| crossOrigin | string *[optional]* | By including this setting, the script tag added to download the SDK will include the crossOrigin attribute with this string value. When not defined (the default) no crossOrigin attribute is added. Recommended values are not defined (the default); ""; or "anonymous" (For all valid values see [HTML attribute: crossorigin](https://developer.mozilla.org/en-US/docs/Web/HTML/Attributes/crossorigin) documentation)
| onInit | function(aiSdk) { ... } *[optional]* | This callback function which is called after the main SDK script has been successfully loaded and initialized from the CDN (based on the src value), it is passed a reference to the sdk instance that it is being called for and it is also called _before_ the first initial page view. If the SDK has already been loaded and initialized this callback will still be called. NOTE: As this callback is called during the processing of the sdk.queue array you CANNOT add any additional items to the queue as they will be ignored and dropped. (Added as part of snippet version 5 -- the sv:"#" value within the snippet script, the current version is 7)
| cfg | object **[required]** | The configuration passed to the Application Insights SDK during initialization.
| sri | boolean *[optional]* | Custom optional value to specify whether to fetch the snippet from an integrity file and perform an integrity check. When this option is used, the integrity file is loaded first, affecting the load order and script execution. Hence the ld option will be ignored. Additionally, if the page navigates away before the integrity file is loaded, some events may be lost.
| pl | boolean *[optional]* | Custom optional value to specify whether to enable the Trusted Type policy check on the snippet.
| pn | string *[optional]* | Custom optional value to specify the name of the Trusted Type policy that would be implemented on the snippet, default is 'aiPolicy'.
| ttp | TrustedTypePolicy *[optional]* | Custom optional value to specify the Trusted Type policy that would be applied on the snippet src.
| nt | string *[optional]* | Custom optional value to specify the nonce attribute value that will be applied to the script tag when it is added to the page.

#### Example using the snippet onInit callback

```html
<script type="text/javascript">
!function(T,l,y){<!-- Removed the Snippet code for brevity -->}(window,document,{
src: "https://js.monitor.azure.com/scripts/b/ai.3.gbl.min.js",
crossOrigin: "anonymous",
onInit: function (sdk) {
  sdk.addTelemetryInitializer(function (envelope) {
    envelope.data.someField = 'This item passed through my telemetry initializer';
  });
}, // Once the application insights instance has loaded and initialized this method will be called
cfg: { // Application Insights Configuration
    connectionString: "YOUR_CONNECTION_STRING"
}});
</script>
```

#### Active Public CDN endpoints

> ## URGENT ACTION: Stop using az416426.vo.msecnd.net
>
> To avoid any global OUTAGE you MUST change ALL of your CDN usage from “https://az416426.vo.msecnd.net/scripts/..” to our primary CDN endpoint https://js.monitor.azure.com/scripts/...
>
> See/follow [Issue #2457](https://github.com/microsoft/ApplicationInsights-JS/issues/2457) for updated details
>
> We are currently investigating the available options on how we can avoid / migrate / mitigate this situation, but at this point it is **HIGHLY** likely that there will be either a temporary or permanent outage of this domain. As we currently have no known way to “migrate” this domain to a different CDN.

To help with global resiliency, we have added and updated our primary CDN endpoint (source URL) so that if required we can address any outages without the need for everyone to update the URL used by the Application Insights snippet within their application.

~~All active CDN endpoints contain all of the previous (and future) versions of the SDK and there is currently no plans to stop or block accessing the snippet from the previous (legacy/backup) URL.~~

Due to [Issue #2457](https://github.com/microsoft/ApplicationInsights-JS/issues/2457) we are now declaring that you MUST always use `js.monitor.azure.com` domain.


| State | CDN Endpoint | Description
|-------|--------------|--------------------
| Primary | https://js.monitor.azure.com/scripts/b/ai.3.gbl.min.js | Provides additional resiliency, allowing us to redirect to a different CDN provider should there be an unexpected issue (if required).
| ~~Legacy/Backup~~<br />:exclamation: ~~Deprecated~~ DO NOT USE | ~~https://az416426.vo.msecnd.net/scripts/b/ai.2.min.js~~ | ~~Due to the legacy nature of this URL / Domain, __if there is an unexpected issue (outage) with this domain, your application will need to be updated and deployed to use the new URL__.<br />:exclamation: Due to #1813 this URL is now being classified as Deprecated and we will be actively making changes to the SDK to warnings in your telemetry if we detect this domain being used.~~<br/>Due to [Issue #2457](https://github.com/microsoft/ApplicationInsights-JS/issues/2457) we are now declaring that you MUST always use `js.monitor.azure.com` domain.

### Connection String Setup

For either the NPM or Snippet setup, you can also configure your instance of Application Insights using a Connection String. Simply replace the `instrumentationKey` field with the `connectionString` field.
```js
import { ApplicationInsights } from '@microsoft/applicationinsights-web'

const appInsights = new ApplicationInsights({ config: {
  connectionString: 'YOUR_CONNECTION_STRING_GOES_HERE'
  /* ...Other Configuration Options... */
} });
appInsights.loadAppInsights();
appInsights.trackPageView();
```

#### (Alternative Setup Method) Include AI JS SDK script and initialize statically

Use this approach if you would like to host AI JS SDK script on your endpoint or bundle it with other scripts. 
```html
<!-- use your own path to JS SDK script -->
<script type="text/javascript" src="/pathToAIJSSDK.js"></script>
```
After JS script has loaded, include the following snippet to initialize Application Insights:

```html
<!-- the snippet below assumes that JS SDK script has already loaded -->
<script type="text/javascript">
    var snippet = {
        config: {
            connectionString: "InstrumentationKey=xxxxxxxx-xxxx-xxxx-xxxx-xxxxxxxx"
        }
    };
    var init = new Microsoft.ApplicationInsights.ApplicationInsights(snippet);
    var appInsights = init.loadAppInsights();
    appInsights.trackPageView();
</script>
```

### Sending Telemetry to the Azure Portal

If initialized using the snippet, your Application Insights instance is located by default at `window.appInsights`

```js
appInsights.trackEvent({name: 'some event'});
appInsights.trackPageView({name: 'some page'});
appInsights.trackPageViewPerformance({name : 'some page', url: 'some url'});
appInsights.trackException({exception: new Error('some error')});
appInsights.trackTrace({message: 'some trace'});
appInsights.trackMetric({name: 'some metric', average: 42});
appInsights.trackDependencyData({absoluteUrl: 'some url', responseCode: 200, method: 'GET', id: 'some id'});
appInsights.startTrackPage("pageName");
appInsights.stopTrackPage("pageName", null, {customePropertiesName: "some value"}, {customerMeasurementsName: 144});
appInsights.startTrackEvent("event");
appInsights.stopTrackEvent("event", null, {customePropertiesName: "some value"}, {customerMeasurementsName: 150});
appInsights.flush();
```

Custom properties can be included in your telemetry through the `properties` named argument. This can be done with *any* of the Track APIs except stopTrackPage and stopTrackEvent.

```js
appInsights.trackEvent({
  name: 'some event',
  properties: { // accepts any type
    prop1: 'string',
    prop2: 123.45,
    prop3: { nested: 'objects are okay too' }
  }
});
```

When using stopTrackPage and stopTrackEvent, you can pass in data categorized by types:

Strings: These should be included under the properties field.
Numbers: Add these under the measurements field.
Remember, the order of the properties and measurements should not be altered. You can achieve this using the following code structure:

```js
appInsights.startTrackEvent("event name"); 
appInsights.stopTrackEvent("event name", {
  stringProp1: 'string',
  stringProp2: {nested: "objects are okay too", key: "value"} // In this example, stringProp2 will be sent as: "stringProp2": "{\"nested\":\"objects are okay too\",\"key\":\"value\"}".
  },
  {numProp1: 3.15, numProp2: 90000}
)
```


### Setting Up Autocollection

All autocollection is ON by default. The full version of the Application Insights Javascript SDK auto collects:

- **Uncaught exceptions** in your app, including information on
  - Stack trace
  - Exception details and message accompanying the error
  - Line & column number of error
  - URL where error was raised
- **Network Dependency Requests** made by your app **XHR** and **Fetch** (fetch collection is enabled by default) requests, include information on
  - Url of dependency source
  - Command & Method used to request the dependency
  - Duration of the request
  - Result code and success status of the request
  - ID (if any) of user making the request
  - Correlation context (if any) where request is made
- **User information** (e.g. Location, network, IP)
- **Device information** (e.g. Browser, OS, version, language, model)
- **Session information**

### Telemetry Initializers

Telemetry initializers are used to modify the contents of collected telemetry before being sent from the user's browser. They can also be used to prevent certain telemetry from being sent, by returning `false`. Multiple telemetry initializers can be added to your Application Insights instance, and they are executed in order of adding them.

The input argument to `addTelemetryInitializer` is a callback that takes a [`ITelemetryItem`](./API-reference.md#addTelemetryInitializer) as an argument and returns a `boolean` or `void`. If returning `false`, the telemetry item is not sent, else it proceeds to the next telemetry initializer, if any, or is sent to the telemetry collection endpoint.

#### Example: [Setting Cloud Role Name](https://docs.microsoft.com/en-us/azure/azure-monitor/app/app-map#set-cloud-role-name)

```js
var telemetryInitializer = (envelope) => {
  envelope.tags["ai.cloud.role"] = "your role name";
  envelope.tags["ai.cloud.roleInstance"] = "your role instance";
}
appInsights.addTelemetryInitializer(telemetryInitializer);
```

#### Example: Filtering

```js
var telemetryInitializer = (envelope) => {
  envelope.data.someField = 'This item passed through my telemetry initializer';
};
appInsights.addTelemetryInitializer(telemetryInitializer);
appInsights.trackTrace({message: 'This message will use a telemetry initializer'});

appInsights.addTelemetryInitializer(() => false); // Nothing is sent after this is executed
appInsights.trackTrace({message: 'this message will not be sent'}); // Not sent
```

### Dependency Listeners

A [dependency listener is a callback function](./API-reference.md#addDependencyListener) that allows you to perform additional manipulation of the request details before the request is performed.

This includes :-

- Complete access to either the XMLHttpRequest instance or the fetch API `input` and `init` arguments.
- Ability to get/set the properties used to generate the W3C `traceparent` header (`traceId`, `spanId, `traceFlags)
- Set values in the object context container for other listeners called after the current one, as well as this context object is also made available to all dependency initializers.

### Dependency Initializers

A [Dependency Initializer is very similar](./API-reference.md#addDependencyInitializer) to a [Telemetry Initializer](https://github.com/Microsoft/ApplicationInsights-JS#telemetry-initializers) in that it allows you modify the contents of collected telemetry before being sent from the user's browser. And you can also returning `false` to cause the event to not be emitted.

The differences between a telemetry initializer and a dependency initializer are :-
- A Dependency Initializer is called "before" the event is processed by the pipeline, as such it will NOT (yet) contain the automatically populated properties that are applied later;
- When a dependency initializer returns `false` to drop the event the event does NOT count against the `maxAjaxCallsPerView` as this blocks the event call from being tracked, and while returning `false` from a [Telemetry Initializer](https://github.com/Microsoft/ApplicationInsights-JS#telemetry-initializers) will also stop the event from being reported because this is further down the processing pipeline the dependency event IS counted against the `maxAjaxCallsPerView` limit.
- It has access to an optional "context" `{ [key: string]: any }` object that is also available to the Dependency Listeners. This allows a listener to add additional details to the context (before the XHR/fetch request is sent), and the initializer will be called after the request has completed.

### Advanced Setting Using Config/Extensions
- [How to add more details in my Exception Telemetry?](https://microsoft.github.io/ApplicationInsights-JS/exceptionTelemetry) 


## [Configuration](https://microsoft.github.io/ApplicationInsights-JS/webSdk/applicationinsights-web/interfaces/IConfiguration.html)

Most configuration fields are named such that they can be defaulted to falsey. All fields are optional except for `instrumentationKey` or a `connectionString` containing the instrumentation key.

| Name | Type | Default | Description |
|------|------|---------|-------------|
| [instrumentationKey](https://microsoft.github.io/ApplicationInsights-JS/webSdk/applicationinsights-web/interfaces/IConfiguration.html#instrumentationKey) | string<br>[**Required if `connectionString` not supplied**]| null | Instrumentation key that you obtained from the Azure Portal. |
| [connectionString](https://microsoft.github.io/ApplicationInsights-JS/webSdk/applicationinsights-web/interfaces/IConfiguration.html#connectionString) | string<br>[**Require if `instrumentationKey` not supplied**] | null | The Connection string that you obtained from the Azure portal |
| [accountId](https://microsoft.github.io/ApplicationInsights-JS/webSdk/applicationinsights-web/interfaces/IConfig.html#accountId) | string | null | An optional account id, if your app groups users into accounts. No spaces, commas, semicolons, equals, or vertical bars |
| [sessionRenewalMs](https://microsoft.github.io/ApplicationInsights-JS/webSdk/applicationinsights-web/interfaces/IConfig.html#sessionRenewalMs) | numeric | 1800000 | A session is logged if the user is inactive for this amount of time in milliseconds. Default is 30 minutes |
| [sessionExpirationMs](https://microsoft.github.io/ApplicationInsights-JS/webSdk/applicationinsights-web/interfaces/IConfig.html#sessionExpirationMs) | numeric | 86400000 | A session is logged if it has continued for this amount of time in milliseconds. Default is 24 hours |
| [maxBatchSizeInBytes](https://microsoft.github.io/ApplicationInsights-JS/webSdk/applicationinsights-web/interfaces/IConfig.html#maxBatchSizeInBytes) | numberic | 10000 | Max size of telemetry batch. If a batch exceeds this limit, it is immediately sent and a new batch is started |
| [maxBatchInterval](https://microsoft.github.io/ApplicationInsights-JS/webSdk/applicationinsights-web/interfaces/IConfig.html#maxBatchInterval) | numeric | 15000 | How long to batch telemetry for before sending (milliseconds) |
| [disableExceptionTracking](https://microsoft.github.io/ApplicationInsights-JS/webSdk/applicationinsights-web/interfaces/IConfig.html#disableExceptionTracking) | boolean || false | If true, exceptions are not autocollected. Default is false. |
| [disableTelemetry](https://microsoft.github.io/ApplicationInsights-JS/webSdk/applicationinsights-web/interfaces/IConfig.html#disableTelemetry) | boolean | false | If true, telemetry is not collected or sent. Default is false. |
| [enableDebug](https://microsoft.github.io/ApplicationInsights-JS/webSdk/applicationinsights-web/interfaces/IConfiguration.html#enableDebug) | boolean | false | If true, **internal** debugging data is thrown as an exception **instead** of being logged, regardless of SDK logging settings. Default is false. <br>***Note:*** Enabling this setting will result in dropped telemetry whenever an internal error occurs. This can be useful for quickly identifying issues with your configuration or usage of the SDK. If you do not want to lose telemetry while debugging, consider using `loggingLevelConsole` or `loggingLevelTelemetry` instead of `enableDebug`.
| enableDebugExceptions | boolean | false | Removed from v3.x, Prior to v2.8.12 this was the only supported value and the documented `enableDebug` was incorrect, since v2.8.12 both `enableDebug` and `enableDebugExceptions` is supported.
| [loggingLevelConsole](https://microsoft.github.io/ApplicationInsights-JS/webSdk/applicationinsights-web/interfaces/IConfiguration.html#loggingLevelConsole) | numeric | 0 | Logs **internal** Application Insights errors to console. <br>0: off, <br>1: Critical errors only, <br>2: Everything (errors & warnings) |
| [loggingLevelTelemetry](https://microsoft.github.io/ApplicationInsights-JS/webSdk/applicationinsights-web/interfaces/IConfiguration.html#loggingLevelTelemetry) | numeric | 1 | Sends **internal** Application Insights errors as telemetry. <br>0: off, <br>1: Critical errors only, <br>2: Everything (errors & warnings) |
| [diagnosticLogInterval](https://microsoft.github.io/ApplicationInsights-JS/webSdk/applicationinsights-web/interfaces/IConfiguration.html#diagnosticLogInterval) | numeric | 10000 | (internal) Polling interval (in ms) for internal logging queue |
| [samplingPercentage](https://microsoft.github.io/ApplicationInsights-JS/webSdk/applicationinsights-web/interfaces/IConfig.html#samplingPercentage) | numeric | 100 | Percentage of events that will be sent. Default is 100, meaning all events are sent. Set this if you wish to preserve your datacap for large-scale applications. |
| [autoTrackPageVisitTime](https://microsoft.github.io/ApplicationInsights-JS/webSdk/applicationinsights-web/interfaces/IConfig.html#autoTrackPageVisitTime) | boolean | false | If true, on a pageview, the _previous_ instrumented page's view time is tracked and sent as telemetry and a new timer is started for the current pageview. It is sent as a custom metric named `PageVisitTime` in `milliseconds` and is calculated via the Date [now()](https://developer.mozilla.org/en-US/docs/Web/JavaScript/Reference/Global_Objects/Date/now) function (if available) and falls back to (new Date()).[getTime()](https://developer.mozilla.org/en-US/docs/Web/JavaScript/Reference/Global_Objects/Date/getTime) if now() is unavailable (IE8 or less). Default is false. |
| [disableAjaxTracking](https://microsoft.github.io/ApplicationInsights-JS/webSdk/applicationinsights-web/interfaces/IConfig.html#disableAjaxTracking) | boolean | false | If true, Ajax calls are not autocollected. Default is false. |
| [disableFetchTracking](https://microsoft.github.io/ApplicationInsights-JS/webSdk/applicationinsights-web/interfaces/IConfig.html#disableFetchTracking) | boolean | false | If true, Fetch requests are not autocollected. Default is false (Since v2.8.0, previously true) |
| [excludeRequestFromAutoTrackingPatterns](https://microsoft.github.io/ApplicationInsights-JS/webSdk/applicationinsights-web/interfaces/IConfig.html#excludeRequestFromAutoTrackingPatterns) | string[] \| RegExp[] | undefined | Provide a way to exclude specific route from automatic tracking for XMLHttpRequest or Fetch request. If defined, for an ajax / fetch request that the request url matches with the regex patterns, auto tracking is turned off. Default is undefined. |
| [addRequestContext](https://microsoft.github.io/ApplicationInsights-JS/webSdk/applicationinsights-web/interfaces/IConfig.html#addRequestContext) | (requestContext: IRequestionContext) => {[key: string]: any} | undefined | Provide a way to enrich dependencies logs with context at the beginning of api call. Default is undefined. You will need to check if `xhr` exists if you configure `xhr` related conetext. You will need to check if `fetch request` and `fetch response` exist if you configure `fetch` related context. Otherwise you may not get the data you need. |
| [overridePageViewDuration](https://microsoft.github.io/ApplicationInsights-JS/webSdk/applicationinsights-web/interfaces/IConfig.html#overridePageViewDuration) | boolean | false | If true, default behavior of trackPageView is changed to record end of page view duration interval when trackPageView is called. If false and no custom duration is provided to trackPageView, the page view performance is calculated using the navigation timing API. Default is false. |
| [maxAjaxCallsPerView](https://microsoft.github.io/ApplicationInsights-JS/webSdk/applicationinsights-web/interfaces/IConfig.html#maxAjaxCallsPerView) | numeric | 500 | Default 500 - controls how many ajax calls will be monitored per page view. Set to -1 to monitor all (unlimited) ajax calls on the page. |
| [disableDataLossAnalysis](https://microsoft.github.io/ApplicationInsights-JS/webSdk/applicationinsights-web/interfaces/IConfig.html#disableDataLossAnalysis) | boolean | true | If false, internal telemetry sender buffers will be checked at startup for items not yet sent. |
| [disableCorrelationHeaders](https://microsoft.github.io/ApplicationInsights-JS/webSdk/applicationinsights-web/interfaces/IConfig.html#disableCorrelationHeaders) | boolean | false | If false, the SDK will add two headers ('Request-Id' and 'Request-Context') to all dependency requests to correlate them with corresponding requests on the server side. Default is false. |
| [correlationHeaderExcludedDomains](https://microsoft.github.io/ApplicationInsights-JS/webSdk/applicationinsights-web/interfaces/IConfig.html#correlationHeaderExcludedDomains) | string[] | undefined | Disable correlation headers for specific domains |
| [correlationHeaderExcludePatterns](https://microsoft.github.io/ApplicationInsights-JS/webSdk/applicationinsights-web/interfaces/IConfig.html#correlationHeaderExcludePatterns) | regex[] | undefined | Disable correlation headers using regular expressions |
| [correlationHeaderDomains](https://microsoft.github.io/ApplicationInsights-JS/webSdk/applicationinsights-web/interfaces/IConfig.html#correlationHeaderDomains) | string[] | undefined | Enable correlation headers for specific domains |
| [disableFlushOnBeforeUnload](https://microsoft.github.io/ApplicationInsights-JS/webSdk/applicationinsights-web/interfaces/IConfig.html#disableFlushOnBeforeUnload) | boolean | false | Default false. If true, flush method will not be called when onBeforeUnload event triggers |
| [enableSessionStorageBuffer](https://microsoft.github.io/ApplicationInsights-JS/webSdk/applicationinsights-web/interfaces/IConfig.html#enableSessionStorageBuffer) | boolean | true | Default true. If true, the buffer with all unsent telemetry is stored in session storage. The buffer is restored on page load |
| [cookieCfg](https://microsoft.github.io/ApplicationInsights-JS/webSdk/applicationinsights-web/interfaces/IConfiguration.html#cookieCfg) | [ICookieCfgConfig](#ICookieMgrConfig)<br>[Optional]<br>(Since 2.6.0) | undefined | Defaults to cookie usage enabled see [ICookieCfgConfig](#ICookieMgrConfig) settings for full defaults. |
| [~~isCookieUseDisabled~~<br>disableCookiesUsage](https://microsoft.github.io/ApplicationInsights-JS/webSdk/applicationinsights-web/interfaces/IConfig.html#disableCookiesUsage) | alias for [`cookieCfg.enabled`](#ICookieMgrConfig)<br>[Optional] | false | Default false. A boolean that indicates whether to disable the use of cookies by the SDK. If true, the SDK will not store or read any data from cookies. isCookieUseDisable is deprecated in favor of disableCookiesUsage, when both are provided disableCookiesUsage take precedence.<br>(Since v2.6.0) If `cookieCfg.enabled` is defined it will take precedence over these values, Cookie usage can be re-enabled after initialization via the core.getCookieMgr().setEnabled(true). |
| [cookieDomain](https://microsoft.github.io/ApplicationInsights-JS/webSdk/applicationinsights-web/interfaces/IConfiguration.html#cookieDomain) | alias for [`cookieCfg.domain`](#ICookieMgrConfig)<br>[Optional] | null | Custom cookie domain. This is helpful if you want to share Application Insights cookies across subdomains.<br>(Since v2.6.0) If `cookieCfg.domain` is defined it will take precedence over this value. |
| [cookiePath](https://microsoft.github.io/ApplicationInsights-JS/webSdk/applicationinsights-web/interfaces/IConfiguration.html#cookiePath) | alias for [`cookieCfg.path`](#ICookieMgrConfig)<br>[Optional]<br>(Since 2.6.0) | null | Custom cookie path. This is helpful if you want to share Application Insights cookies behind an application gateway.<br>If `cookieCfg.path` is defined it will take precedence over this value.  |
| [isRetryDisabled](https://microsoft.github.io/ApplicationInsights-JS/webSdk/applicationinsights-web/interfaces/IConfig.html#isRetryDisabled) | boolean | false | Default false. If false, retry on 206 (partial success), 408 (timeout), 429 (too many requests), 500 (internal server error), 503 (service unavailable), and 0 (offline, only if detected) |
| [isStorageUseDisabled](https://microsoft.github.io/ApplicationInsights-JS/webSdk/applicationinsights-web/interfaces/IConfig.html#isStorageUseDisabled) | boolean | false | If true, the SDK will not store or read any data from local and session storage. Default is false. |
| [isBeaconApiDisabled](https://microsoft.github.io/ApplicationInsights-JS/webSdk/applicationinsights-web/interfaces/IConfig.html#isBeaconApiDisabled) | boolean | true | If false, the SDK will send all telemetry using the [Beacon API](https://www.w3.org/TR/beacon) |
| [disableXhr](https://microsoft.github.io/ApplicationInsights-JS/webSdk/applicationinsights-web/interfaces/IConfig.html#disableXhr) | boolean | false | Don't use XMLHttpRequest or XDomainRequest (for IE < 9) by default instead attempt to use fetch() or sendBeacon. If no other transport is available it will still use XMLHttpRequest |
| [onunloadDisableBeacon](https://microsoft.github.io/ApplicationInsights-JS/webSdk/applicationinsights-web/interfaces/IConfig.html#onunloadDisableBeacon) | boolean | false | Default false. when tab is closed, the SDK will send all remaining telemetry using the [Beacon API](https://www.w3.org/TR/beacon) |
| [onunloadDisableFetch](https://microsoft.github.io/ApplicationInsights-JS/webSdk/applicationinsights-web/interfaces/IConfig.html#onunloadDisableFetch) | boolean | false | If fetch keepalive is supported do not use it for sending events during unload, it may still fallback to fetch() without keepalive |
| [sdkExtension](https://microsoft.github.io/ApplicationInsights-JS/webSdk/applicationinsights-web/interfaces/IConfig.html#sdkExtension) | string | null | Sets the sdk extension name. Only alphabetic characters are allowed. The extension name is added as a prefix to the 'ai.internal.sdkVersion' tag (e.g. 'ext_javascript:2.0.0'). Default is null. |
| [isBrowserLinkTrackingEnabled](https://microsoft.github.io/ApplicationInsights-JS/webSdk/applicationinsights-web/interfaces/IConfig.html#isBrowserLinkTrackingEnabled) | boolean | false | Default is false. If true, the SDK will track all [Browser Link](https://docs.microsoft.com/en-us/aspnet/core/client-side/using-browserlink) requests. |
| [appId](https://microsoft.github.io/ApplicationInsights-JS/webSdk/applicationinsights-web/interfaces/IConfig.html#appId) | string | null | AppId is used for the correlation between AJAX dependencies happening on the client-side with the server-side requests. When Beacon API is enabled, it cannot be used automatically, but can be set manually in the configuration. Default is null |
| [enableCorsCorrelation](https://microsoft.github.io/ApplicationInsights-JS/webSdk/applicationinsights-web/interfaces/IConfig.html#enableCorsCorrelation) | boolean | false | If true, the SDK will add two headers ('Request-Id' and 'Request-Context') to all CORS requests to correlate outgoing AJAX dependencies with corresponding requests on the server side. Default is false |
| [namePrefix](https://microsoft.github.io/ApplicationInsights-JS/webSdk/applicationinsights-web/interfaces/IConfig.html#namePrefix) | string | undefined | An optional value that will be used as name postfix for localStorage and session cookie name.
| [sessionCookiePostfix](https://microsoft.github.io/ApplicationInsights-JS/webSdk/applicationinsights-web/interfaces/IConfig.html#sessionCookiePostfix) | string | undefined | An optional value that will be used as name postfix for session cookie name. If undefined, namePrefix is used as name postfix for session cookie name.
| [userCookiePostfix](https://microsoft.github.io/ApplicationInsights-JS/webSdk/applicationinsights-web/interfaces/IConfig.html#userCookiePostfix) | string | undefined | An optional value that will be used as name postfix for user cookie name. If undefined, no postfix is added on user cookie name.
| [enableAutoRouteTracking](https://microsoft.github.io/ApplicationInsights-JS/webSdk/applicationinsights-web/interfaces/IConfig.html#enableAutoRouteTracking) | boolean | false | Automatically track route changes in Single Page Applications (SPA). If true, each route change will send a new Pageview to Application Insights. Hash route changes changes (`example.com/foo#bar`) are also recorded as new page views.
| [enableRequestHeaderTracking](https://microsoft.github.io/ApplicationInsights-JS/webSdk/applicationinsights-web/interfaces/IConfig.html#enableRequestHeaderTracking) | boolean | false | If true, AJAX & Fetch request headers is tracked, default is false. If ignoreHeaders is not configured, Authorization and X-API-Key headers are not logged.
| [enableResponseHeaderTracking](https://microsoft.github.io/ApplicationInsights-JS/webSdk/applicationinsights-web/interfaces/IConfig.html#enableResponseHeaderTracking) | boolean | false | If true, AJAX & Fetch request's response headers is tracked, default is false. If ignoreHeaders is not configured, WWW-Authenticate header is not logged.
| [enableAjaxErrorStatusText](https://microsoft.github.io/ApplicationInsights-JS/webSdk/applicationinsights-web/interfaces/IConfig.html#enableAjaxErrorStatusText) | boolean | false | Default false. If true, include response error data text | boolean in dependency event on failed AJAX requests.
| [enableAjaxPerfTracking](https://microsoft.github.io/ApplicationInsights-JS/webSdk/applicationinsights-web/interfaces/IConfig.html#enableAjaxPerfTracking) | boolean | false | Default false. Flag to enable looking up and including additional browser window.performance timings in the reported ajax (XHR and fetch) reported metrics.
| [maxAjaxPerfLookupAttempts](https://microsoft.github.io/ApplicationInsights-JS/webSdk/applicationinsights-web/interfaces/IConfig.html#maxAjaxPerfLookupAttempts) | numeric | 3 | Defaults to 3. The maximum number of times to look for the window.performance timings (if available), this is required as not all browsers populate the window.performance before reporting the end of the XHR request and for fetch requests this is added after its complete.
| [ajaxPerfLookupDelay](https://microsoft.github.io/ApplicationInsights-JS/webSdk/applicationinsights-web/interfaces/IConfig.html#ajaxPerfLookupDelay) | numeric | 25 | Defaults to 25ms. The amount of time to wait before re-attempting to find the windows.performance timings for an ajax request, time is in milliseconds and is passed directly to setTimeout().
| [distributedTracingMode](https://microsoft.github.io/ApplicationInsights-JS/webSdk/applicationinsights-web/interfaces/IConfig.html#distributedTracingMode) | numeric or `DistributedTracingModes` | `DistributedTracingModes.AI_AND_W3C` | Sets the distributed tracing mode. If AI_AND_W3C mode or W3C mode is set, W3C trace context headers (traceparent/tracestate) will be generated and included in all outgoing requests. AI_AND_W3C is provided for back-compatibility with any legacy Application Insights instrumented services.
| [enableUnhandledPromiseRejectionTracking](https://microsoft.github.io/ApplicationInsights-JS/webSdk/applicationinsights-web/interfaces/IConfig.html#enableUnhandledPromiseRejectionTracking) | boolean | false | If true, unhandled promise rejections will be autocollected and reported as a javascript error. When disableExceptionTracking is true (dont track exceptions) the config value will be ignored and unhandled promise rejections will not be reported.
| [disableInstrumentationKeyValidation](https://microsoft.github.io/ApplicationInsights-JS/webSdk/applicationinsights-web/interfaces/IConfiguration.html#disableInstrumentationKeyValidation) | boolean | false | If true, instrumentation key validation check is bypassed. Default value is false.
| [enablePerfMgr](https://microsoft.github.io/ApplicationInsights-JS/webSdk/applicationinsights-web/interfaces/IConfiguration.html#enablePerfMgr) | boolean | false | [Optional] When enabled (true) this will create local perfEvents for code that has been instrumented to emit perfEvents (via the doPerf() helper). This can be used to identify performance issues within the SDK based on your usage or optionally within your own instrumented code. [More details are available by the basic documentation](https://microsoft.github.io/ApplicationInsights-JS/PerformanceMonitoring). Since v2.5.7
| [perfEvtsSendAll](https://microsoft.github.io/ApplicationInsights-JS/webSdk/applicationinsights-web/interfaces/IConfiguration.html#perfEvtsSendAll) | boolean | false | [Optional] When _enablePerfMgr_ is enabled and the [IPerfManager](https://microsoft.github.io/ApplicationInsights-JS/webSdk/applicationinsights-core-js/interfaces/IPerfManager.html) fires a [INotificationManager](https://microsoft.github.io/ApplicationInsights-JS/webSdk/applicationinsights-core-js/interfaces/INotificationManager.html).perfEvent() this flag determines whether an event is fired (and sent to all listeners) for all events (true) or only for 'parent' events (false &lt;default&gt;).<br />A parent [IPerfEvent](https://microsoft.github.io/ApplicationInsights-JS/webSdk/applicationinsights-core-js/interfaces/IPerfEvent.html) is an event where no other IPerfEvent is still running at the point of this event being created and it's _parent_ property is not null or undefined. Since v2.5.7
| [createPerfMgr](https://microsoft.github.io/ApplicationInsights-JS/webSdk/applicationinsights-web/interfaces/IConfiguration.html#createPerfMgr) | (core: IAppInsightsCore, notificationManager: INotificationManager) => IPerfManager | undefined | Callback function that will be called to create a the IPerfManager instance when required and ```enablePerfMgr``` is enabled, this enables you to override the default creation of a PerfManager() without needing to ```setPerfMgr()``` after initialization.
| [idLength](https://microsoft.github.io/ApplicationInsights-JS/webSdk/applicationinsights-web/interfaces/IConfiguration.html#idLength) | numeric | 22 | [Optional] Identifies the default length used to generate new random session and user id's. Defaults to 22, previous default value was 5 (v2.5.8 or less), if you need to keep the previous maximum length you should set this value to 5.
| [customHeaders](https://microsoft.github.io/ApplicationInsights-JS/webSdk/applicationinsights-web/interfaces/IConfig.html#customHeaders) | `[{header: string, value: string}]` | undefined | [Optional] The ability for the user to provide extra headers when using a custom endpoint. customHeaders will not be added on browser shutdown moment when beacon sender is used. And adding custom headers is not supported on IE9 or earlier.
| [convertUndefined](https://microsoft.github.io/ApplicationInsights-JS/webSdk/applicationinsights-web/interfaces/IConfig.html#convertUndefined) | `any` | undefined | [Optional] Provide user an option to convert undefined field to user defined value.
| [eventsLimitInMem](https://microsoft.github.io/ApplicationInsights-JS/webSdk/applicationinsights-web/interfaces/IConfig.html#eventsLimitInMem) | number | 10000 | [Optional] The number of events that can be kept in memory before the SDK starts to drop events when not using Session Storage (the default).
| [disableIkeyDeprecationMessage](https://microsoft.github.io/ApplicationInsights-JS/webSdk/applicationinsights-web/interfaces/IConfig.html#disableIkeyDeprecationMessage) | boolean | true | [Optional]  Disable instrumentation Key deprecation error message. If true, error message will NOT be sent. **Note: instrumentation key support will end soon**, see aka.ms/IkeyMigrate for more details.
| [bufferOverride](https://microsoft.github.io/ApplicationInsights-JS/webSdk/applicationinsights-web/interfaces/IConfig.html#bufferOverride) <br/><sub>since 2.8.12</sub> | IStorageBuffer | undefined | [Optional] Identifies a simple interface to allow you to override the storage mechanism used for tracking unsent and unacknowledged events, when not provided defaults to using SessionStorage interface. You MUST supply both the `getItem` and `setItem` functions when defined.
| [storagePrefix](https://microsoft.github.io/ApplicationInsights-JS/webSdk/applicationinsights-web/interfaces/IConfiguration.html#storagePrefix) | string[] | undefined | [Optional] An optional value that will be added as name prefix for storage name. |
| [featureOptIn](https://microsoft.github.io/ApplicationInsights-JS/webSdk/applicationinsights-web/interfaces/IConfiguration.html#featureOptIn) (#feature)<br/><sub>since 3.0.3</sub> | IFeatureOptIn | undefined | [Optional]  Set Feature opt in details. |
| [throttleMgrCfg](https://microsoft.github.io/ApplicationInsights-JS/webSdk/applicationinsights-web/interfaces/IConfig.html#throttleMgrCfg) <br/><sub>since 3.0.3</sub> | `{[key: number]: IThrottleMgrConfig}` | undefined | [Optional]  Set throttle mgr configuration by key. |
| retryCodes | number[] | undefined | Identifies the status codes that will cause event batches to be resent, when `null` or `undefined` the SDK will use it's defaults `[401, 408, 429, 500, 502, 503, 504]`. `403` was removed in version 3.1.1. |
| [disablePageUnloadEvents](https://microsoft.github.io/ApplicationInsights-JS/webSdk/applicationinsights-web/interfaces/IConfiguration.html#disablePageUnloadEvents) | string[] | undefined | [Optional] An array of the page unload events that you would like to be ignored. [See detailed documentation](https://microsoft.github.io/ApplicationInsights-JS/PageUnloadEvents.html). Unload events include "beforeunload", "unload", "visibilitychange" (with 'hidden' state) and "pagehide". This can be used to avoid jQuery 3.7.1+ deprecation warnings by configuring as `disablePageUnloadEvents: ["unload"]`. |
| [disablePageShowEvents](https://microsoft.github.io/ApplicationInsights-JS/webSdk/applicationinsights-web/interfaces/IConfiguration.html#disablePageShowEvents) | string[] | undefined | [Optional] An array of page show events that you would like to be ignored. [See detailed documentation](https://microsoft.github.io/ApplicationInsights-JS/PageUnloadEvents.html). Page Show events include "pageshow" and "visibilitychange" (with 'visible' state). |
| [expCfg](https://microsoft.github.io/ApplicationInsights-JS/webSdk/applicationinsights-web/interfaces/IConfiguration.html#expCfg) <br/><sub>since 3.3.1</sub>| [`IExceptionConfig`](https://github.com/microsoft/ApplicationInsights-JS/blob/main/shared/AppInsightsCommon/src/Interfaces/IExceptionTelemetry.ts) | undefined | Set additional configuration for exceptions, such as more scripts to include in the exception telemetry. |

### Page Unload and Visibility Event Handling

Application Insights SDK uses page lifecycle events to reliably send telemetry data before your page closes or navigates away. These events are essential for ensuring no telemetry data is lost during navigation, page refreshes, or tab/browser closures.

**What these configurations do:**
- Control which browser events the SDK uses to detect when the browser is about to unload, navigate away, become unresponsive, or get hibernated (especially on mobile)
- Ensure all batched events are sent and not lost due to the browser closing or the user navigating away
- Affect ALL telemetry types (page views, events, dependencies, exceptions, etc.)
- Allow you to avoid deprecated event warnings (from jQuery 3.7.1+ or Chrome) while maintaining functionality

**About visibility state:**
When a browser tab becomes hidden (switching to another tab) or visible (returning to the tab), the browser fires "visibilitychange" events with document.visibilityState changing to "hidden" or "visible". The SDK uses these events to optimize telemetry sending.

```js
const appInsights = new ApplicationInsights({
  config: {
    connectionString: 'YOUR_CONNECTION_STRING_GOES_HERE',
    // Disable the deprecated 'unload' event to avoid jQuery 3.7.1+ deprecation warnings
    // This also prevents Chrome's warnings about the unload event
    disablePageUnloadEvents: ["unload"],
    /* ...Other Configuration Options... */
  }
});
appInsights.loadAppInsights();
appInsights.trackPageView();
```

For more detailed information about browser compatibility and configuration options, see the [Page Unload Events documentation](https://microsoft.github.io/ApplicationInsights-JS/PageUnloadEvents.html).

### Feature

You can use the `featureOptIn` configuration to enable or customize specific SDK features.

#### Available Feature Flags

| Name        | Default | Description                                  | Note |
|-------------|---------|----------------------------------------------|------------|
| `zipPayload` | `none`*(version 3.3.7)  | Enables compression using the Compression API to zip telemetry payloads. |If this feature is turned on and the CompressionStream API is available, the payload will be compressed using the CompressionStream API. Compression will only occur if the event is asynchronous. For events like unloads, compression will not be applied. Note: if user set payloadPreprocessor, this zip compression will not be applied.|

* A default value of none means the SDK may automatically enable this feature in the future. To explicitly prevent this, set the feature to disable using FeatureOptInMode.disable.

#### How to Enable a Feature

To enable a feature such as `zipPayload`, set the `featureOptIn` property in the SDK configuration as shown below:

```javascript
const appInsights = new ApplicationInsights({
    config: {
        connectionString: "YOUR_CONNECTION_STRING",
        // Other configuration options...
        featureOptIn: {
            zipPayload: {
                mode: FeatureOptInMode.enable, // Set the opt-in status for the feature
                blockCdnCfg: false,             // Define whether to block changes from CDN config
            } as IFeatureOptInDetails
        }
    }
});
```
See [feature opt-in status](https://microsoft.github.io/ApplicationInsights-JS/WebConfig) for more details.
<<<<<<< HEAD

### Page Unload and Visibility Event Handling

Application Insights SDK uses page lifecycle events to reliably send telemetry data before your page closes or navigates away. These events are essential for ensuring no telemetry data is lost during navigation, page refreshes, or tab/browser closures.

**What these configurations do:**
- Control which browser events the SDK uses to detect when the browser is about to unload, navigate away, become unresponsive, or get hibernated (especially on mobile)
- Ensure all batched events are sent and not lost due to the browser closing or the user navigating away
- Affect ALL telemetry types (page views, events, dependencies, exceptions, etc.)
- Allow you to avoid deprecated event warnings (from jQuery 3.7.1+ or Chrome) while maintaining functionality

**About visibility state:**
When a browser tab becomes hidden (switching to another tab) or visible (returning to the tab), the browser fires "visibilitychange" events with document.visibilityState changing to "hidden" or "visible". The SDK uses these events to optimize telemetry sending.

```js
const appInsights = new ApplicationInsights({
  config: {
    connectionString: 'YOUR_CONNECTION_STRING_GOES_HERE',
    // Disable the deprecated 'unload' event to avoid jQuery 3.7.1+ deprecation warnings
    // This also prevents Chrome's warnings about the unload event
    disablePageUnloadEvents: ["unload"],
    /* ...Other Configuration Options... */
  }
});
appInsights.loadAppInsights();
appInsights.trackPageView();
```

For more detailed information about browser compatibility and configuration options, see the [Page Unload Events documentation](https://microsoft.github.io/ApplicationInsights-JS/docs/PageUnloadEvents.html).

### Feature

You can use the `featureOptIn` configuration to enable or customize specific SDK features.

#### Available Feature Flags

| Name        | Default | Description                                  | Note |
|-------------|---------|----------------------------------------------|------------|
| `zipPayload` | `none`*(version 3.3.7)  | Enables compression using the Compression API to zip telemetry payloads. |If this feature is turned on and the CompressionStream API is available, the payload will be compressed using the CompressionStream API. Compression will only occur if the event is asynchronous. For events like unloads, compression will not be applied. Note: if user set payloadPreprocessor, this zip compression will not be applied.|

* A default value of none means the SDK may automatically enable this feature in the future. To explicitly prevent this, set the feature to disable using FeatureOptInMode.disable.

#### How to Enable a Feature

To enable a feature such as `zipPayload`, set the `featureOptIn` property in the SDK configuration as shown below:

```javascript
const appInsights = new ApplicationInsights({
    config: {
        connectionString: "YOUR_CONNECTION_STRING",
        // Other configuration options...
        featureOptIn: {
            zipPayload: {
                mode: FeatureOptInMode.enable, // Set the opt-in status for the feature
                blockCdnCfg: false,             // Define whether to block changes from CDN config
            } as IFeatureOptInDetails
        }
    }
});
```
See [feature opt-in status](https://microsoft.github.io/ApplicationInsights-JS/WebConfig) for more details.
=======
>>>>>>> ee420ed5


### ExtensionConfig

`extensionConfig` should be initialized under the specific extension rather than being defined in the root configuration. This allows for more granular configuration tailored to each extension's needs.

For instance, to configure the dependencies plugin, you would initialize it as follows:

```js
const appInsights = new ApplicationInsights({
    config: {
        connectionString: 'InstrumentationKey=YOUR_INSTRUMENTATION_KEY_GOES_HERE',
        extensionConfig: {
            [DependenciesPlugin.identifier]: {
                ignoreHeaders: []
            }
        }
    }
});
```

| Name | Type | Default | Extenstion | Description |
|------|------|---------|---------|-------------|
| [ignoreHeaders](https://microsoft.github.io/ApplicationInsights-JS/webSdk/applicationinsights-web/interfaces/IDependenciesPluginConfig.html#ignoreHeaders) | string[] | ["Authorization", "X-API-Key", "WWW-Authenticate"] | DependenciesPlugin | AJAX & Fetch request and response headers to be ignored in log data. To override or discard the default, add an array with all headers to be excluded or an empty array to the configuration. Need to be defined in depenedency plugin extension config, see more [here](./extensions/applicationinsights-dependencies-js/README.md)

### [ICookieMgrConfig](https://microsoft.github.io/ApplicationInsights-JS/webSdk/applicationinsights-web/interfaces/ICookieMgrConfig.html)

Cookie Configuration for instance based cookie management added in version 2.6.0.

| Name | Type | Default | Description |
|------|------|---------|-------------|
| [enabled](https://microsoft.github.io/ApplicationInsights-JS/webSdk/applicationinsights-web/interfaces/ICookieMgrConfig.html#enabled) | boolean | true | A boolean that indicates whether the use of cookies by  the SDK is enabled by the current instance. If false, the instance of the SDK initialized by this configuration will not store or read any data from cookies |
| [domain](https://microsoft.github.io/ApplicationInsights-JS/webSdk/applicationinsights-web/interfaces/ICookieMgrConfig.html#domain) | string | null | Custom cookie domain. This is helpful if you want to share Application Insights cookies across subdomains. If not provided uses the value from root `cookieDomain` value. |
| [path](https://microsoft.github.io/ApplicationInsights-JS/webSdk/applicationinsights-web/interfaces/ICookieMgrConfig.html#path) | string | / | Specifies the path to use for the cookie, if not provided it will use any value from the root `cookiePath` value. |
| [ignoreCookies](https://microsoft.github.io/ApplicationInsights-JS/webSdk/applicationinsights-web/interfaces/ICookieMgrConfig.html#ignoreCookies) | string[] | undefined | Specify the cookie name(s) to be ignored, this will cause any matching cookie name to never be read or written. They may still be explicitly purged or deleted. You do not need to repeat the name in the `blockedCookies` configuration.(Since v2.8.8)
| [blockedCookies](https://microsoft.github.io/ApplicationInsights-JS/webSdk/applicationinsights-web/interfaces/ICookieMgrConfig.html#blockedCookies) | string[] | undefined | Specify the cookie name(s) to never be written, this will cause any cookie name to never be created or updated, they will still be read unless also included in the ignoreCookies and may still be explicitly purged or deleted. If not provided defaults to the same list provided in ignoreCookies. (Since v2.8.8)
| [getCookie](https://microsoft.github.io/ApplicationInsights-JS/webSdk/applicationinsights-web/interfaces/ICookieMgrConfig.html#getCookie) | `(name: string) => string` | null | Function to fetch the named cookie value, if not provided it will use the internal cookie parsing / caching. |
| [setCookie](https://microsoft.github.io/ApplicationInsights-JS/webSdk/applicationinsights-web/interfaces/ICookieMgrConfig.html#setCookie) | `(name: string, value: string) => void` | null | Function to set the named cookie with the specified value, only called when adding or updating a cookie. |
| [delCookie](https://microsoft.github.io/ApplicationInsights-JS/webSdk/applicationinsights-web/interfaces/ICookieMgrConfig.html#delCookie) | `(name: string, value: string) => void` | null | Function to delete the named cookie with the specified value, separated from setCookie to avoid the need to parse the value to determine whether the cookie is being added or removed.if not provided it will use the internal cookie parsing / caching. |

## Cookie Handling

From version 2.6.0, cookie management is now available directly from the instance and can be disabled and re-enabled after initialization.

If disabled during initialization via the `disableCookiesUsage` or `cookieCfg.enabled` configurations, you can now re-enable via the [ICookieMgr](https://microsoft.github.io/ApplicationInsights-JS/webSdk/applicationinsights-core-js/interfaces/ICookieMgr.html) `setEnabled` function.

The instance based cookie management also replaces the previous CoreUtils global functions of `disableCookies()`, `setCookie(...)`, `getCookie(...)` and `deleteCookie(...)`. And to benefit from the tree-shaking enhancements also introduced as part of version 2.6.0 you should no longer uses the global functions.

### Simplified Usage of new instance Cookie Manager

**General Guidance**

When calling `getCookieMgr()` before the SDK has successfully initialized will return a temporary `ICookieMgr` instance that will have cookie support fully enabled, thus allowing the getting, setting and deleting of cookies. So unless you know that your configuration WILL ALLOW cookie usage you should delay accessing or using the cookie manager until after initialization.

- appInsights.[getCookieMgr()](https://microsoft.github.io/ApplicationInsights-JS/webSdk/applicationinsights-core-js/interfaces/ICookieMgr.html).setEnabled(true/false)
- appInsights.[getCookieMgr()](https://microsoft.github.io/ApplicationInsights-JS/webSdk/applicationinsights-core-js/interfaces/ICookieMgr.html).set("MyCookie", "thevalue");
- appInsights.[getCookieMgr()](https://microsoft.github.io/ApplicationInsights-JS/webSdk/applicationinsights-core-js/interfaces/ICookieMgr.html).get("MyCookie");
- appInsights.[getCookieMgr()](https://microsoft.github.io/ApplicationInsights-JS/webSdk/applicationinsights-core-js/interfaces/ICookieMgr.html).del("MyCookie");

> In v2.6.0 the `getCookieMgr()` is not directly available on the main entry points documented above for the snippet, NPM (`ApplicationInsights`) or React Plugin usages. As a workaround for this version you will need to access it via the `core` or `appInsights` properties as below (the `getCookieMgr()` will be available in later versions)
>
>- appInsights.**core.**[getCookieMgr()](https://microsoft.github.io/ApplicationInsights-JS/webSdk/applicationinsights-core-js/interfaces/ICookieMgr.html).xxxxx
>- appInsights.**appInsights.**[getCookieMgr()](https://microsoft.github.io/ApplicationInsights-JS/webSdk/applicationinsights-core-js/interfaces/ICookieMgr.html).xxxxx

**Snippet usage notes**

The `getCookieMgr()` method, `core` and `appInsights` properties are only available AFTER the SDK has been successfully loaded and initialized.

So you will need to only call or access the manager from within the onInit() callback function (available in snippet (v5) or above) or after you know that the SDK has been loaded and initialized, otherwise you will cause an exception, unless you also perform an existence check of the property or function.

>**Additional Legacy snippet users for v2.6.0**
>
>If you are using a legacy snippet for your application (it is suggested that you upgrade), you will need to use the following options
>
>- appInsights.**core.**[getCookieMgr()](https://microsoft.github.io/ApplicationInsights-JS/webSdk/applicationinsights-core-js/interfaces/ICookieMgr.html).xxxxx
>- appInsights.**appInsights.core.**[getCookieMgr()](https://microsoft.github.io/ApplicationInsights-JS/webSdk/applicationinsights-core-js/interfaces/ICookieMgr.html).xxxxx
>- appInsights.**appInsightsNew.**[getCookieMgr()](https://microsoft.github.io/ApplicationInsights-JS/webSdk/applicationinsights-core-js/interfaces/ICookieMgr.html).xxxxx

## Tree-Shaking Support and enhancements

As part of changes being introduced in version 2.6.0 we are deprecating and removing the *internal* usages of the static helper classes `CoreUtils`, `EventHelper`, `Util`, `UrlHelper`, `DateTimeUtils` and `ConnectionStringParser` to provide better support for tree-shaking algorithms so that unused code can be safely dropped when using NPM packages.

[See Tree-Shaking Recommendations](TreeShakingRecommendations.md)

## Service Notification

As part of changes being introduced in version 3.0.3, we are intergrating [cfgSync plugin](https://github.com/microsoft/ApplicationInsights-JS/tree/main/extensions/applicationinsights-cfgsync-js) and [throttle manager](https://microsoft.github.io/ApplicationInsights-JS/ThrottleMgr) to AISKU.
For versions before 3.1.2, these components are disabled by default.

For versions after 3.1.2, these components are **turned on by default**.
See [feature opt-in status](https://microsoft.github.io/ApplicationInsights-JS/WebConfig) for more details.

For users behind a firewall, see [how to disable fetching from default CfgSync CDN](https://microsoft.github.io/ApplicationInsights-JS/WebConfig#basic-usage).

## Single Page Applications

By default, this SDK will **not** handle state based route changing that occurs in single page applications. To enable automatic route change tracking for your single page application, you can add `enableAutoRouteTracking: true` to your setup configuration.

Currently, we support a separate [React plugin](#available-extensions-for-the-sdk) which you can initialize with this SDK. It will also accomplish route change tracking for you, as well as collect [other React specific telemetry](https://github.com/microsoft/applicationinsights-react-js).

## Source Map Support

The minified callstack of your exception telemetry can be unminified in the Azure Portal. All existing integrations on the Exception Details panel will work with the newly unminified callstack. Drag and drop source map unminifying supports all existing and future JS SDKs (+Node.JS), so you do not need to upgrade your SDK version. To view your unminified callstack,
1. Select an Exception Telemetry item in the Azure Portal to view its "End-to-end transaction details"
2. Identify which source maps correspond to this call stack. The source map must match a stack frame's source file, but suffixed with `.map`
3. Drag and drop the source maps onto the call stack in the Azure Portal
![](https://i.imgur.com/Efue9nU.gif)

## Examples

For runnable examples, see [Application Insights Javascript SDK Samples](https://github.com/topics/applicationinsights-js-demo)

## Application Insights Web Basic

For a lightweight experience, you can instead install the basic version of Application Insights
```
npm i --save @microsoft/applicationinsights-web-basic
```
This version comes with the bare minimum amount of features and functionalities and relies on you to build it up as you see fit. For example, it performs no auto-collection (uncaught exceptions, ajax, etc). The APIs to send certain telemetry types, like `trackTrace`, `trackException`, etc, are not included in this version, so you will need to provide your own wrapper. The only api that is available is `track`. A [sample](https://github.com/Azure-Samples/applicationinsights-web-sample1/blob/master/testlightsku.html) is located here.

## Available extensions for the SDK


| Extensions    | NPM Version 
|---------------|-------------
| [Angular](https://github.com/microsoft/applicationinsights-angularplugin-js) | [![npm version](https://badge.fury.io/js/%40microsoft%2Fapplicationinsights-angularplugin-js.svg)](https://www.npmjs.com/package/@microsoft/applicationinsights-angularplugin-js)
| [React](https://github.com/microsoft/applicationinsights-react-js) | [![npm version](https://badge.fury.io/js/%40microsoft%2Fapplicationinsights-react-js.svg)](https://www.npmjs.com/package/@microsoft/applicationinsights-react-js)
| [React Native](https://github.com/microsoft/applicationinsights-react-native) | [![npm version](https://badge.fury.io/js/%40microsoft%2Fapplicationinsights-react-native.svg)](https://www.npmjs.com/package/@microsoft/applicationinsights-react-native)

Click here for a [Type Error Fixed Guideline](https://microsoft.github.io/ApplicationInsights-JS/ExtensionErrorSteps)

## Notification

### Error Handler

The SDK's error handler will send the error stack trace **without encryption**. This provides full visibility into errors for diagnostics and troubleshooting, but be aware that sensitive information might be included in error messages or stack traces.

## Build a new extension for the SDK

The SDK supports the ability to include multiple extensions at runtime. In order to create a new extension, please implement the following interface:

[ITelemetryPlugin](https://microsoft.github.io/ApplicationInsights-JS/webSdk/applicationinsights-core-js/interfaces/ITelemetryPlugin.html)

On initialization, config.extensions accepts an array of ITelemetryPlugin objects. These are hooked up and ITelemetryPlugin.processTelemetry() is chained based on priority of these plugins.
Please note that higher the priority, the later your processing code will be invoked. The SDK supports a plugin model and channels can also be plugged in similarly (advanced scenario).
Target scenarios for creating a brand new extension is to share a usage scenario that benefits multiple customers. Please follow guidelines

Here is the priority ranges available:

- Regular extension priority can be between 201 to 499.
- Priorty range < 201 is reserved.
- Priority range > 1000 is for channels (advanced scenario)

[BaseTelemetryPlugin](https://microsoft.github.io/ApplicationInsights-JS/webSdk/applicationinsights-core-js/classes/BaseTelemetryPlugin.html)

To help with the creation of new extensions there is now a supported base class which can be used, this not only provides the common (boilerplate) implementations of common functions it will enable future plugins to automatically receive functional updates with the need to recode the plugins. it provides implementations for :-
* [ITelemetryPlugin.setNextPlugin()](https://microsoft.github.io/ApplicationInsights-JS/webSdk/applicationinsights-core-js/interfaces/ITelemetryPlugin.html) implementation to continuing supporting existing (non-shared) execution of plugins, however, new plugins should use the new [IProcessTelemetryContext.processNext()](https://microsoft.github.io/ApplicationInsights-JS/webSdk/applicationinsights-core-js/interfaces/IProcessTelemetryContext.html) moving forward as this support the creation of shared (singleton) plugins;
* New [ITelemetryPlugin.isInitialized()](https://microsoft.github.io/ApplicationInsights-JS/webSdk/applicationinsights-core-js/interfaces/ITelemetryPlugin.html) implementation
* And several helper methods.
  * [processNext()](https://microsoft.github.io/ApplicationInsights-JS/webSdk/applicationinsights-core-js/classes/BaseTelemetryPlugin.html), - to call the next plugin using the context or the _nextPlugin value
  * [diagLog()](https://microsoft.github.io/ApplicationInsights-JS/webSdk/applicationinsights-core-js/classes/BaseTelemetryPlugin.html): - to access the current [IDiagnosticLogger](https://microsoft.github.io/ApplicationInsights-JS/webSdk/applicationinsights-core-js/interfaces/IDiagnosticLogger.html) instance.

  If you are creating new extensions it is recommended that you extend from this base class so that your extension will automatically inherit any future enhancements that are added to the ITelemetryPlugin interface without it requiring updates.

Usage:

```ts
const customPluginInstance = new YourCustomPlugin()
const appInsights = new ApplicationInsights({ config: {
    connectionString: 'YOUR_CONNECTION_STRING_GOES_HERE',
    extensions: [customPluginInstance]
    // Other Configuration Options...
}});
appInsights.loadAppInsights();
```

ITelemetryPlugin has a simpler base type IPlugin that you can instantiate for initialization purposes when SDK loads.

## Build & Test this repo

1. Install all dependencies

    ```sh
    npm install
    npm install -g @microsoft/rush
    ```

2. Navigate to the root folder and update rush dependencies

    ```sh
    rush update
    ```

3. Build and test

    ```sh
    rush build
    npm run test
    ```

## Performance

Application Insights JS adds a negligible amount of load time to your website. By using the snippet, minimal components of the library are quickly loaded. In the meantime, the full script is downloaded in the background.

While the script downloads from the CDN, all tracking of your page is queued. Once the downloaded script finishes asynchronously initializing, all events that were queued are tracked. As a result, you will not lose any telemetry during the entire life cycle of your page. This setup process provides your page with a seamless analytics system, invisible to your users.

> Summary:
>
> - ![current npm version](https://badge.fury.io/js/%40microsoft%2Fapplicationinsights-web.svg)
> - ![gzip compressed size](https://js.monitor.azure.com/scripts/b/ai.3.min.js.gzip.svg)
> - **~15 ms** overall initialization time
> - **Zero** tracking missed during life cycle of page

## Module Formats

As part of packaging we produce [umd (Universal Module Definition)](https://github.com/umdjs/umd) modules using [rollupjs](https://www.rollupjs.org/guide/en/) which creates a wrapper that works for most users as it supports module loading and initialization with or without [RequireJS](https://requirejs.org/).

However, there are some cases where your code doesn't directly use [RequireJS](https://requirejs.org/) but it is loaded into the runtime environment before your code and the 1DS SDK, in these cases the [rollupjs](https://www.rollupjs.org/guide/en/) wrapper registers (defines) but does not initialize (execute) the SDK and instead waits for the first to call "require()" before the module is executed 

eg. ```var aiSdk = require("@microsoft/applicationinsights-web");```

This situation can also occur when the scripts are loaded lazily, late or dynamically (__and__ RequireJs is present) as this can cause a race condition between the SDK and RequireJS, which will cause the same issue if RequireJS is loaded first.

If users load Application Insights from the CDN via a script tag with require js running by other scripts, errors may occur. A typical error could be "Error: Mismatched anonymous define() module". The root reason is explained [here](https://requirejs.org/docs/errors.html#mismatch).

To support this usage pattern we also produce and publish to the CDN endpoints an [iife (Immediately Invoked Function Expression)](https://www.codeproject.com/Articles/5265230/Understanding-all-JavaScript-Module-Formats-and-To#iife-module-javascript-module-pattern) module so that the SDK is always executed and initialized.

To use these modules instead of using the default script name simply add ```.gbl``` before the ```.min.js``` eg. use ```.gbl.min.js``` instead of ```.min.js``` at the end of the script name. (Note: Since version 7, the gbl modules is set as default module to solve the potential [problem](#module-formats) caused by require.js)

These modules are also included in the NPM packages within the ```bundle``` folder.

Example (not complete) CDN paths for the current major version.

| Module | Default Module (Supports loading via requireJs) | IIFE Module
|--------|----------------|--------------
| [AISku<br/>(Main Sdk)](https://github.com/microsoft/ApplicationInsights-JS/tree/main/AISKU) | http://js.monitor.azure.com/scripts/b/ai.3.min.js<br/> http://js.monitor.azure.com/scripts/b/ai.2.min.js | http://js.monitor.azure.com/scripts/b/ai.3.gbl.min.js <br />http://js.monitor.azure.com/scripts/b/ai.2.gbl.min.js
| [Click Analytics Extension](https://github.com/microsoft/ApplicationInsights-JS/tree/main/extensions/applicationinsights-clickanalytics-js) | http://js.monitor.azure.com/scripts/b/ext/ai.clck.3.min.js<br />http://js.monitor.azure.com/scripts/b/ext/ai.clck.2.min.js | http://js.monitor.azure.com/scripts/b/ext/ai.clck.3.gbl.min.js<br />http://js.monitor.azure.com/scripts/b/ext/ai.clck.2.gbl.min.js
| [Debug Plugin Extension](https://github.com/microsoft/ApplicationInsights-JS/tree/main/extensions/applicationinsights-debugplugin-js) | http://js.monitor.azure.com/scripts/b/ext/ai.dbg.3.min.js<br />http://js.monitor.azure.com/scripts/b/ext/ai.dbg.2.min.js | http://js.monitor.azure.com/scripts/b/ext/ai.dbg.3.gbl.min.js<br />http://js.monitor.azure.com/scripts/b/ext/ai.dbg.2.gbl.min.js
| [Perf Mark/Measure Manager Extension](https://github.com/microsoft/ApplicationInsights-JS/tree/main/extensions/applicationinsights-perfmarkmeasure-js) | http://js.monitor.azure.com/scripts/b/ext/ai.prfmm-mgr.3.min.js<br />http://js.monitor.azure.com/scripts/b/ext/ai.prfmm-mgr.2.min.js | http://js.monitor.azure.com/scripts/b/ext/ai.prfmm-mgr.3.gbl.min.js<br />http://js.monitor.azure.com/scripts/b/ext/ai.prfmm-mgr.2.gbl.min.js

As part of the CDN deployment and promoting new versions as the default we also provide both minor and explicit versions of all modules, so each published module will also include the following versions and formats. The example names are assuming version 3 as the current major version and 3.1 and the current minor.

| Major | Minor | Patch (Explicit) | Description
|------|--------|------------------|-----------------
| ```ai.3.min.js```<br />```ai.2.min.js``` | ```ai.3.0.min.js```<br />```ai.2.8.min.js``` | ```ai.3.0.2.min.js```<br />```ai.2.8.16.min.js``` | Minified UMD version
| ```ai.3.gbl.min.js```<br />```ai.2.gbl.min.js``` | ```ai.3.0.gbl.min.js```<br />```ai.2.8.gbl.min.js``` | ```ai.3.0.2.gbl.min.js```<br />```ai.2.8.16.gbl.min.js``` | Minified IIFE version<br/>(Recommended for v3.x)

And the process of Promoting (or rolling back) a deployed version is simply a case of replacing the major and minor version of the script with the current explicit version

### CDN Debugging support

We support 2 basic approaches for debugging the SDK via the CDN hosted scripts

- Every Module includes a ```//# sourceMappingURL=xxxx``` at the end of the file and has the referenced map file uploaded to the CDN.
- We also publish unminified versions of every module, just drop the ```.min``` from the script name (eg. ```https://js.monitor.azure.com/scripts/b/ai.3.gbl.js```)

| Major | Minor | Patch (Explicit) | Description
|------|--------|------------------|-----------------
| ```ai.3.min.js.map```<br />```ai.2.min.js.map``` | ```ai.3.0.min.js.map```<br />```ai.2.8.min.js.map``` | ```ai.3.0.2.min.js.map```<br />```ai.2.8.16.min.js.map``` | Map file for the UMD versions
| ```ai.3.gbl.min.js.map```<br />```ai.2.gbl.min.js.map``` | ```ai.3.0.gbl.min.js.map```<br />```ai.2.8.gbl.min.js.map``` | ```ai.3.0.2.gbl.min.js.map```<br />```ai.2.8.16.gbl.min.js.map``` | Map file for the IIFE versions
| ```ai.3.js```<br />```ai.2.js``` | ```ai.3.0.js```<br />```ai.2.8.js``` | ```ai.3.0.2.js```<br />```ai.2.8.16.js``` | Unminified UMD versions
| ```ai.3.gbl.js```<br />```ai.2.gbl.js``` | ```ai.3.0.gbl.js```<br />```ai.2.8.gbl.js``` | ```ai.3.0.2.gbl.js```<br />```ai.2.8.16.gbl.js``` | Unminified IIFE versions

## Nightly Builds

To aid with testing and validation we also produce and publish nightly builds whenever there is a change from the previous build. These builds are published to the [NpmJs registry](https://www.npmjs.com/package/@microsoft/applicationinsights-web) and to the CDN automatically on a successful build / test pass.

This process also [tags the source code](https://github.com/microsoft/ApplicationInsights-JS/tags) so that we can track the specific changes included using a nightly build specific version number which is the format "nightly-yymm-##" eg. ```nightly-2112-08```

These nightly builds will not be retained indefinitely and should only be used for __pre-production__ testing and/or validation of any changes that have not yet been released.

### NPM

The NPM builds are tagged as "nightly" and can by downloaded using this as the version number ```npm install @microsoft/applicationinsights-web@nightly``` or using the nightly specific version number which is "nightly.yyyymm-###" (```npm install @microsoft/applicationinsights-web@2.7.3-nightly.2112-08```) where ## is the specific build number for the month (Note, slightly different version from the source code tag due to compatibility issues between the different systems).

### CDN

These nightly builds are also uploaded to a different path on the CDN  and explicitly have the ```-nightly``` added to the module name eg. ```/nightly/ai.2-nightly.min.js```, each nightly build is re-numbered assuming the next release will be a patch release. So if the last release was 2.7.2, then all nightly builds will be numbered 2.7.3-nightly.

So to access simply update the URL used when downloading the required module.

| Module | Nightly Build
|--------|----------------
| [AISku (Main Sdk)](https://github.com/microsoft/ApplicationInsights-JS/tree/main/AISKU) | http://js.monitor.azure.com/nightly/ai.2-nightly.min.js
| [Click Analytics Extension](https://github.com/microsoft/ApplicationInsights-JS/tree/main/extensions/applicationinsights-clickanalytics-js) | http://js.monitor.azure.com/nightly/ext/ai.clck.2-nightly.min.js
| [Debug Plugin Extension](https://github.com/microsoft/ApplicationInsights-JS/tree/main/extensions/applicationinsights-debugplugin-js) | http://js.monitor.azure.com/nightly/ext/ai.dbg.2-nightly.min.js
| [Perf Mark/Measure Manager Extension](https://github.com/microsoft/ApplicationInsights-JS/tree/main/extensions/applicationinsights-perfmarkmeasure-js) | http://js.monitor.azure.com/nightly/ext/ai.prfmm-mgr.2-nightly.min.js

As with the normal release process the nightly builds also include major, minor, explicit, IIFE (```.gbl```), *.map and unminified versions, these are primarily available for validating changes between builds.

| Module | CDN Path
|--------|----------------
| Major | http://js.monitor.azure.com/nightly/ai.2-nightly.min.js<br />http://js.monitor.azure.com/nightly/ai.2-nightly.gbl.min.js<br />http://js.monitor.azure.com/nightly/ai.2-nightly.js<br />http://js.monitor.azure.com/nightly/ai.2-nightly.gbl.js
| Minor | http://js.monitor.azure.com/nightly/ai.2.7-nightly.min.js<br />http://js.monitor.azure.com/nightly/ai.2.7-nightly.gbl.min.js<br />http://js.monitor.azure.com/nightly/ai.2.7-nightly.js<br />http://js.monitor.azure.com/nightly/ai.2.7-nightly.gbl.js
| Explicit | http://js.monitor.azure.com/nightly/ai.2.7.3-nightly.2112-08.min.js<br />http://js.monitor.azure.com/nightly/ai.2.7.3-nightly.2112-08.gbl.min.js<br />http://js.monitor.azure.com/nightly/ai.2.7.3-nightly.2112-08.js<br />http://js.monitor.azure.com/nightly/ai.2.7.3-nightly.2112-08.gbl.js

### Deployment process and alternate CDN endpoints

When a new release is deployed the following occurs as part of the release

- NPM packages are created and published to [NpmJs](https://www.npmjs.com/package/@microsoft/applicationinsights-web)
- The new explicit versioned files (eg. `ai.2.7.2.js`; `ai.2.7.2.min.js`; `ai.2.7.2.gbl.min.js`; `ai.2.7.2.min.js.map`; etc) are uploaded to all cdn endpoints URL's (public, next and beta - details below)
- We then go through a deployment process of "promoting" the new version to the "Major" (`ai.3.gbl.min.js`) and "Minor" (`ai.3.x.gbl.min.js`) release URL's to upgrade everyone to the newly released version based on the schedule listed below

| Endpoint | Url | Schedule
|----------|-------------|--------
| Beta | https://js.monitor.azure.com/beta/ai.3.gbl.min.js | Same day as the NPM release
| Next | https://js.monitor.azure.com/next/ai.3.gbl.min.js | One additional work day after the `beta` URL promotion.
| Public | https://js.monitor.azure.com/scripts/b/ai.3.gbl.min.js | Another One additional work day after the `next` URL promotion, (so 2 work days after initial release) unless this falls on the last work day of the week (eg. Friday) in which case it will be delayed until the first work day of the next work week.

The milestones for each release should include both the deployment plan (as it's about to be released) or the final release times as with [v2.7.2](https://github.com/microsoft/ApplicationInsights-JS/milestone/58)

It is expected that most users will be using the `Public` URL, however, it is also recommended that if you have a test or canary environment that you should use either the `beta` or `next` URL's so that you would be alerted first before any production users are impacted. If any issues are detected with the `beta` or `next` URL's as a new release is being deployed please raise a new [Issue](https://github.com/microsoft/ApplicationInsights-JS/issues) as soon as this is confirmed.

## Release Notes

- [Releases](https://github.com/microsoft/ApplicationInsights-JS/releases)
- [Changelist Notes](./RELEASES.md)

## Browser Support

- ES5 Compliant browsers

![Chrome](https://raw.githubusercontent.com/alrra/browser-logos/master/src/chrome/chrome_48x48.png) | ![Firefox](https://raw.githubusercontent.com/alrra/browser-logos/master/src/firefox/firefox_48x48.png) | ![IE](https://raw.githubusercontent.com/alrra/browser-logos/master/src/edge/edge_48x48.png) | ![Opera](https://raw.githubusercontent.com/alrra/browser-logos/master/src/opera/opera_48x48.png) | ![Safari](https://raw.githubusercontent.com/alrra/browser-logos/master/src/safari/safari_48x48.png)
--- | --- | --- | --- | --- |
Latest ✔ | Latest ✔ | 9+ Full ✔ | Latest ✔ | Latest ✔ |

> v3.x removed ES3 / IE8, if you need to retain ES3 (IE8) compatibility you will need to remain on the v2.x versions of the SDK. Which is now maintained on the old [master branch](https://github.com/Microsoft/ApplicationInsights-JS/tree/master)

### Submitting a Change to this Project

```zsh
<...added some code...>
rush change
<...enter details>
git add <...your changes and rush change file...>
git commit -m "info about your change"
git push
```

## Contributing

Read our [contributing guide](./CONTRIBUTING.md) to learn about our development process, how to propose bugfixes and improvements, and how to build and test your changes to Application Insights.

## Data Collection

As this SDK is designed to enable applications to perform data collection which is sent to the Microsoft collection endpoints the following is required to identify our privacy statement.

The software may collect information about you and your use of the software and send it to Microsoft. Microsoft may use this information to provide services and improve our products and services. You may turn off the telemetry as described in the repository. There are also some features in the software that may enable you and Microsoft to collect data from users of your applications. If you use these features, you must comply with applicable law, including providing appropriate notices to users of your applications together with a copy of Microsoft’s privacy statement. Our privacy statement is located at https://go.microsoft.com/fwlink/?LinkID=824704. You can learn more about data collection and use in the help documentation and our privacy statement. Your use of the software operates as your consent to these practices.

## Trademarks

This project may contain trademarks or logos for projects, products, or services. Authorized use of Microsoft trademarks or logos is subject to and must follow [Microsoft’s Trademark & Brand Guidelines](https://www.microsoft.com/en-us/legal/intellectualproperty/trademarks/usage/general). Use of Microsoft trademarks or logos in modified versions of this project must not cause confusion or imply Microsoft sponsorship. Any use of third-party trademarks or logos are subject to those third-party’s policies.

## License

[MIT](LICENSE)<|MERGE_RESOLUTION|>--- conflicted
+++ resolved
@@ -522,70 +522,6 @@
 });
 ```
 See [feature opt-in status](https://microsoft.github.io/ApplicationInsights-JS/WebConfig) for more details.
-<<<<<<< HEAD
-
-### Page Unload and Visibility Event Handling
-
-Application Insights SDK uses page lifecycle events to reliably send telemetry data before your page closes or navigates away. These events are essential for ensuring no telemetry data is lost during navigation, page refreshes, or tab/browser closures.
-
-**What these configurations do:**
-- Control which browser events the SDK uses to detect when the browser is about to unload, navigate away, become unresponsive, or get hibernated (especially on mobile)
-- Ensure all batched events are sent and not lost due to the browser closing or the user navigating away
-- Affect ALL telemetry types (page views, events, dependencies, exceptions, etc.)
-- Allow you to avoid deprecated event warnings (from jQuery 3.7.1+ or Chrome) while maintaining functionality
-
-**About visibility state:**
-When a browser tab becomes hidden (switching to another tab) or visible (returning to the tab), the browser fires "visibilitychange" events with document.visibilityState changing to "hidden" or "visible". The SDK uses these events to optimize telemetry sending.
-
-```js
-const appInsights = new ApplicationInsights({
-  config: {
-    connectionString: 'YOUR_CONNECTION_STRING_GOES_HERE',
-    // Disable the deprecated 'unload' event to avoid jQuery 3.7.1+ deprecation warnings
-    // This also prevents Chrome's warnings about the unload event
-    disablePageUnloadEvents: ["unload"],
-    /* ...Other Configuration Options... */
-  }
-});
-appInsights.loadAppInsights();
-appInsights.trackPageView();
-```
-
-For more detailed information about browser compatibility and configuration options, see the [Page Unload Events documentation](https://microsoft.github.io/ApplicationInsights-JS/docs/PageUnloadEvents.html).
-
-### Feature
-
-You can use the `featureOptIn` configuration to enable or customize specific SDK features.
-
-#### Available Feature Flags
-
-| Name        | Default | Description                                  | Note |
-|-------------|---------|----------------------------------------------|------------|
-| `zipPayload` | `none`*(version 3.3.7)  | Enables compression using the Compression API to zip telemetry payloads. |If this feature is turned on and the CompressionStream API is available, the payload will be compressed using the CompressionStream API. Compression will only occur if the event is asynchronous. For events like unloads, compression will not be applied. Note: if user set payloadPreprocessor, this zip compression will not be applied.|
-
-* A default value of none means the SDK may automatically enable this feature in the future. To explicitly prevent this, set the feature to disable using FeatureOptInMode.disable.
-
-#### How to Enable a Feature
-
-To enable a feature such as `zipPayload`, set the `featureOptIn` property in the SDK configuration as shown below:
-
-```javascript
-const appInsights = new ApplicationInsights({
-    config: {
-        connectionString: "YOUR_CONNECTION_STRING",
-        // Other configuration options...
-        featureOptIn: {
-            zipPayload: {
-                mode: FeatureOptInMode.enable, // Set the opt-in status for the feature
-                blockCdnCfg: false,             // Define whether to block changes from CDN config
-            } as IFeatureOptInDetails
-        }
-    }
-});
-```
-See [feature opt-in status](https://microsoft.github.io/ApplicationInsights-JS/WebConfig) for more details.
-=======
->>>>>>> ee420ed5
 
 
 ### ExtensionConfig
