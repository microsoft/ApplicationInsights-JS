--- conflicted
+++ resolved
@@ -21,12 +21,7 @@
 [![minified size size](https://img.badgesize.io/https://az416426.vo.msecnd.net/scripts/b/ai.2.min.js.svg?label=minified%20size)](https://img.badgesize.io/https://az416426.vo.msecnd.net/scripts/b/ai.2.min.js.svg?label=minified%20size)
 [![gzip size](https://img.badgesize.io/https://az416426.vo.msecnd.net/scripts/b/ai.2.min.js.svg?compression=gzip&softmax=30000&max=35000)](https://img.badgesize.io/https://az416426.vo.msecnd.net/scripts/b/ai.2.min.js.svg?compression=gzip&softmax=30000&max=35000)
 
-<<<<<<< HEAD
-
 > ***Note:*** The documentation for `applicationinsights-js@1.0.20` has moved [here](./legacy/README.md). If you are looking to upgrade to the new version of the SDK, please see the [Upgrade Guide](#upgrading-from-the-old-version-of-application-insights).
-=======
-> ***Note:*** The documentation for `applicationinsights-js` has moved [here](./legacy/legacy_README.md). If you are looking to upgrade to the new version of the SDK, please see the [Upgrade Guide](#upgrading-from-the-old-version-of-application-insights).
->>>>>>> e3a7acc4
 
 ## Getting Started
 
@@ -132,12 +127,8 @@
 The input argument to `addTelemetryInitializer` is a callback that takes a [`ITelemetryItem`](./API-reference.md#addTelemetryInitializer) as an argument and returns a `boolean` or `void`. If returning `false`, the telemetry item is not sent, else it proceeds to the next telemetry initializer, if any, or is sent to the telemetry collection endpoint.
 
 An example of using telemetry initializers:
-<<<<<<< HEAD
-```js
-=======
-
-```ts
->>>>>>> e3a7acc4
+
+```js
 var telemetryInitializer = (envelope) => {
   envelope.data.someField = 'This item passed through my telemetry initializer';
 };
@@ -336,7 +327,7 @@
 Latest ✔ | Latest ✔ | 9+ ✔ | Latest ✔ | Latest ✔ |
 
 ## Contributing
-<<<<<<< HEAD
+
 Read our [contributing guide](./CONTRIBUTING.md) to learn about our development process, how to propose bugfixes and improvements, and how to build and test your changes to Application Insights.
 
 ### Build and Test this Project
@@ -356,8 +347,4 @@
 git add <...your changes and rush change file...>
 git commit -m "info about your change"
 git push
-```
-=======
-
-Read our [contributing guide](./CONTRIBUTING.md) to learn about our development process, how to propose bugfixes and improvements, and how to build and test your changes to Application Insights.
->>>>>>> e3a7acc4
+```