--- conflicted
+++ resolved
@@ -454,8 +454,6 @@
 | [disablePageShowEvents](https://microsoft.github.io/ApplicationInsights-JS/webSdk/applicationinsights-core-js/interfaces/IConfiguration.html#disablePageShowEvents) | string[] | undefined | [Optional] An array of page show events that you would like to be ignored. [See detailed documentation](https://microsoft.github.io/ApplicationInsights-JS/docs/PageUnloadEvents.html). Page Show events include "pageshow" and "visibilitychange" (with 'visible' state). |
 | expCfg <br/><sub>since 3.3.1</sub>| [`IExceptionConfig`](https://github.com/microsoft/ApplicationInsights-JS/blob/main/shared/AppInsightsCommon/src/Interfaces/IExceptionTelemetry.ts) | undefined | Set additional configuration for exceptions, such as more scripts to include in the exception telemetry. |
 
-<<<<<<< HEAD
-=======
 ### Page Unload and Visibility Event Handling
 
 Application Insights SDK uses page lifecycle events to reliably send telemetry data before your page closes or navigates away. These events are essential for ensuring no telemetry data is lost during navigation, page refreshes, or tab/browser closures.
@@ -485,7 +483,6 @@
 
 For more detailed information about browser compatibility and configuration options, see the [Page Unload Events documentation](https://microsoft.github.io/ApplicationInsights-JS/docs/PageUnloadEvents.html).
 
->>>>>>> ea380196
 ### Feature
 
 You can use the `featureOptIn` configuration to enable or customize specific SDK features.
