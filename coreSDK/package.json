{
    "name": "applicationinsights-core-js",
    "version": "0.0.1",
    "description": "Microsoft Application Insights Core Javascript SDK",
    "main": "bundle/aicore.js",
    "devDependencies": {
        "grunt": "1.0.1",
        "grunt-contrib-qunit": "2.0.0",
        "grunt-contrib-uglify": "3.1.0",
        "grunt-ts": "^6.0.0-beta.15",
        "typescript": "2.5.3",
<<<<<<< HEAD
        "applicationinsights-common": "file:../AppInsightsCommon/applicationinsights-common-0.0.1.tgz"
    }
=======
        "applicationinsights-common-js": "file:../AppInsightsCommon/applicationinsights-common-js-0.0.1.tgz"
    },
    "files":[
        "./applicationinsights-core.ts",
        "./JavaScriptSDK/AppInsightsCore-js.ts",
        "./JavaScriptSDK.Interfaces/IAppInsightsCore.ts",
        "./JavaScriptSDK.Interfaces/IChannelControls.ts",
        "./JavaScriptSDK.Interfaces/ITelemetryPlugin.ts",
        "./JavaScriptSDK.Interfaces/IConfiguration.ts"
   ]
>>>>>>> ff214555
}<|MERGE_RESOLUTION|>--- conflicted
+++ resolved
@@ -9,10 +9,6 @@
         "grunt-contrib-uglify": "3.1.0",
         "grunt-ts": "^6.0.0-beta.15",
         "typescript": "2.5.3",
-<<<<<<< HEAD
-        "applicationinsights-common": "file:../AppInsightsCommon/applicationinsights-common-0.0.1.tgz"
-    }
-=======
         "applicationinsights-common-js": "file:../AppInsightsCommon/applicationinsights-common-js-0.0.1.tgz"
     },
     "files":[
@@ -23,5 +19,4 @@
         "./JavaScriptSDK.Interfaces/ITelemetryPlugin.ts",
         "./JavaScriptSDK.Interfaces/IConfiguration.ts"
    ]
->>>>>>> ff214555
 }