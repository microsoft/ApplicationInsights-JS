<<<<<<< HEAD
import { simpleConfig } from "../../rollup.base.config";
=======
import { createUnVersionedConfig } from "../../rollup.base.config";
>>>>>>> 3674d3f2
import { updateDistEsmFiles } from "../../tools/updateDistEsm/updateDistEsm";

const version = require("./package.json").version;
const entryPointName = "applicationinsights-common";
const banner = [
    "/*!",
    ` * Application Insights JavaScript SDK - Common, ${version}`,
    " * Copyright (c) Microsoft and contributors. All rights reserved.",
    " */"
].join("\n");

const replaceValues = {
    "// Copyright (c) Microsoft Corporation. All rights reserved.": "",
    "// Licensed under the MIT License.": ""
};


<<<<<<< HEAD

updateDistEsmFiles(replaceValues, banner, true, true, "dist-esm");

export default simpleConfig(banner,
  {
    namespace: "Microsoft.ApplicationInsights",
    version: version,
    node: {
      entryPoint: entryPointName, 
      outputName: entryPointName
    },
    browser: {
      entryPoint: entryPointName,
      outputName: entryPointName
    },
  },
  [ "applicationinsights-common" ], replaceValues, true
=======

updateDistEsmFiles(replaceValues, banner, true, true, "dist-esm");

export default createUnVersionedConfig(banner,
    {
        namespace: "Microsoft.ApplicationInsights",
        version: version,
        node: {
            entryPoint: entryPointName,
            outputName: entryPointName
        },
        browser: {
            entryPoint: entryPointName,
            outputName: entryPointName
        },
    },
    [ "applicationinsights-common" ], replaceValues, true, true
>>>>>>> 3674d3f2
);<|MERGE_RESOLUTION|>--- conflicted
+++ resolved
@@ -1,8 +1,4 @@
-<<<<<<< HEAD
-import { simpleConfig } from "../../rollup.base.config";
-=======
 import { createUnVersionedConfig } from "../../rollup.base.config";
->>>>>>> 3674d3f2
 import { updateDistEsmFiles } from "../../tools/updateDistEsm/updateDistEsm";
 
 const version = require("./package.json").version;
@@ -20,25 +16,6 @@
 };
 
 
-<<<<<<< HEAD
-
-updateDistEsmFiles(replaceValues, banner, true, true, "dist-esm");
-
-export default simpleConfig(banner,
-  {
-    namespace: "Microsoft.ApplicationInsights",
-    version: version,
-    node: {
-      entryPoint: entryPointName, 
-      outputName: entryPointName
-    },
-    browser: {
-      entryPoint: entryPointName,
-      outputName: entryPointName
-    },
-  },
-  [ "applicationinsights-common" ], replaceValues, true
-=======
 
 updateDistEsmFiles(replaceValues, banner, true, true, "dist-esm");
 
@@ -56,5 +33,4 @@
         },
     },
     [ "applicationinsights-common" ], replaceValues, true, true
->>>>>>> 3674d3f2
 );