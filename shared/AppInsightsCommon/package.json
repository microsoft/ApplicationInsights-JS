{
    "name": "@microsoft/applicationinsights-common",
    "version": "2.8.9",
    "description": "Microsoft Application Insights Common JavaScript Library",
    "homepage": "https://github.com/microsoft/ApplicationInsights-JS#readme",
    "author": "Microsoft Application Insights Team",
    "main": "./dist/applicationinsights-common.js",
    "module": "./dist-esm/applicationinsights-common.js",
    "types": "./types/applicationinsights-common.d.ts",
    "sideEffects": false,
    "repository": {
        "type": "git",
        "url": "https://github.com/microsoft/ApplicationInsights-JS/tree/master/shared/AppInsightsCommon"
    },
    "scripts": {
        "build": "npm run build:esm && npm run build:browser && npm run sri && npm run dtsgen",
        "build:esm": "grunt common",
        "build:browser": "rollup -c",
        "rebuild": "npm run build",
        "test": "grunt commontest",
        "mintest": "grunt common-mintest",
        "lint": "tslint -p tsconfig.json",
        "dtsgen": "api-extractor run --local && node ../../scripts/dtsgen.js \"Microsoft Application Insights Common JavaScript Library\"",
        "sri": "node ../../tools/subResourceIntegrity/generateIntegrityFile.js",
        "ai-min": "grunt common-min",
        "ai-restore": "grunt common-restore"
    },
    "devDependencies": {
        "@microsoft/ai-test-framework": "0.0.1",
        "@microsoft/applicationinsights-rollup-plugin-uglify3-js": "1.0.0",
        "@microsoft/applicationinsights-rollup-es5": "1.0.0",
        "@microsoft/api-extractor": "^7.18.1",
        "grunt": "^1.5.3",
        "grunt-cli": "^1.4.3",
        "grunt-contrib-qunit": "^5.0.1",
        "@nevware21/grunt-ts-plugin": "^0.4.3",
        "@nevware21/grunt-eslint-ts": "^0.2.2",
        "@rollup/plugin-commonjs": "^18.0.0",
        "@rollup/plugin-node-resolve": "^11.2.1",
        "@rollup/plugin-replace": "^2.3.3",
        "rollup-plugin-cleanup": "^3.2.1",
        "rollup": "^2.32.0",
        "typescript": "^4.3.4",
        "tslib": "^2.0.0",
        "globby": "^11.0.0",
        "magic-string": "^0.25.7",
        "sinon": "^7.3.1"
    },
    "peerDependencies": {
        "tslib": "*"
    },
    "dependencies": {
<<<<<<< HEAD
        "@microsoft/applicationinsights-shims": "2.0.1",
        "@microsoft/applicationinsights-core-js": "2.8.8",
        "@microsoft/dynamicproto-js": "^1.1.7",
        "@nevware21/ts-utils": "^0.5.0"
=======
        "@microsoft/applicationinsights-shims": "2.0.2",
        "@microsoft/applicationinsights-core-js": "2.8.9",
        "@microsoft/dynamicproto-js": "^1.1.7"
>>>>>>> 75409ecf
    },
    "license": "MIT"
}<|MERGE_RESOLUTION|>--- conflicted
+++ resolved
@@ -50,16 +50,10 @@
         "tslib": "*"
     },
     "dependencies": {
-<<<<<<< HEAD
-        "@microsoft/applicationinsights-shims": "2.0.1",
-        "@microsoft/applicationinsights-core-js": "2.8.8",
+        "@microsoft/applicationinsights-shims": "2.0.2",
+        "@microsoft/applicationinsights-core-js": "2.8.9",
         "@microsoft/dynamicproto-js": "^1.1.7",
         "@nevware21/ts-utils": "^0.5.0"
-=======
-        "@microsoft/applicationinsights-shims": "2.0.2",
-        "@microsoft/applicationinsights-core-js": "2.8.9",
-        "@microsoft/dynamicproto-js": "^1.1.7"
->>>>>>> 75409ecf
     },
     "license": "MIT"
 }