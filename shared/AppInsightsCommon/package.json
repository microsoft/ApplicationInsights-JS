--- conflicted
+++ resolved
@@ -50,14 +50,9 @@
     },
     "dependencies": {
         "@microsoft/applicationinsights-shims": "2.0.1",
-<<<<<<< HEAD
-        "@microsoft/applicationinsights-core-js": "2.8.7",
+        "@microsoft/applicationinsights-core-js": "2.8.8",
         "@microsoft/dynamicproto-js": "^1.1.6",
         "@nevware21/ts-utils": "^0.4.1"
-=======
-        "@microsoft/applicationinsights-core-js": "2.8.8",
-        "@microsoft/dynamicproto-js": "^1.1.6"
->>>>>>> 20f9f167
     },
     "license": "MIT"
 }