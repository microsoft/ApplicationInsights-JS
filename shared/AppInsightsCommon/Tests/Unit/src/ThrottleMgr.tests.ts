--- conflicted
+++ resolved
@@ -172,10 +172,7 @@
                         daysOfMonth: undefined
                     } as IThrottleInterval
                 } as IThrottleMgrConfig;
-<<<<<<< HEAD
-=======
-
->>>>>>> c920fb78
+
                 let throttleMgr = new ThrottleMgr(config, this._core);
                 let actualConfig = throttleMgr.getConfig();
                 Assert.deepEqual(expectedConfig, actualConfig);
@@ -219,11 +216,7 @@
 
                 let canThrottle = throttleMgr.canThrottle();
                 Assert.equal(canThrottle, true, "should throttle");
-<<<<<<< HEAD
-
-=======
                 
->>>>>>> c920fb78
             }
         });
 
