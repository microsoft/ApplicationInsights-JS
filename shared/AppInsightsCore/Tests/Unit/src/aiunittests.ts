import '@microsoft/applicationinsights-shims';
import { ApplicationInsightsCoreTests } from "./ApplicationInsightsCore.Tests";
import { CookieManagerTests } from "./CookieManager.Tests";
import { GlobalTestHooks } from "./GlobalTestHooks.Test";
import { HelperFuncTests } from './HelperFunc.Tests';
import { AppInsightsCoreSizeCheck } from "./AppInsightsCoreSize.Tests";
import { EventHelperTests } from "./EventHelper.Tests";
import { LoggingEnumTests } from "./LoggingEnum.Tests";
import { DynamicTests } from "./Dynamic.Tests";
import { UpdateConfigTests } from "./UpdateConfig.Tests";
import { EventsDiscardedReasonTests } from "./EventsDiscardedReason.Tests";
import { W3cTraceParentTests } from "./W3cTraceParentTests";
import { DynamicConfigTests } from "./DynamicConfig.Tests";
<<<<<<< HEAD
import { StatsBeatTests } from './StatsBeat.Tests';
=======
import { SendPostManagerTests } from './SendPostManager.Tests';
// import { StatsBeatTests } from './StatsBeat.Tests';
>>>>>>> 1647e6f1

export function runTests() {
    new GlobalTestHooks().registerTests();
    new DynamicTests().registerTests();
    new DynamicConfigTests().registerTests();
    new ApplicationInsightsCoreTests().registerTests();
    new CookieManagerTests(false).registerTests();
    new CookieManagerTests(true).registerTests();
    new HelperFuncTests().registerTests();
    new AppInsightsCoreSizeCheck().registerTests();
    new EventHelperTests().registerTests();
    new LoggingEnumTests().registerTests();
    new UpdateConfigTests().registerTests();
    new EventsDiscardedReasonTests().registerTests();
    new W3cTraceParentTests().registerTests();
    // new StatsBeatTests(false).registerTests();
    // new StatsBeatTests(true).registerTests();
<<<<<<< HEAD
=======
    new SendPostManagerTests().registerTests();
>>>>>>> 1647e6f1
}<|MERGE_RESOLUTION|>--- conflicted
+++ resolved
@@ -11,12 +11,8 @@
 import { EventsDiscardedReasonTests } from "./EventsDiscardedReason.Tests";
 import { W3cTraceParentTests } from "./W3cTraceParentTests";
 import { DynamicConfigTests } from "./DynamicConfig.Tests";
-<<<<<<< HEAD
-import { StatsBeatTests } from './StatsBeat.Tests';
-=======
 import { SendPostManagerTests } from './SendPostManager.Tests';
 // import { StatsBeatTests } from './StatsBeat.Tests';
->>>>>>> 1647e6f1
 
 export function runTests() {
     new GlobalTestHooks().registerTests();
@@ -34,8 +30,5 @@
     new W3cTraceParentTests().registerTests();
     // new StatsBeatTests(false).registerTests();
     // new StatsBeatTests(true).registerTests();
-<<<<<<< HEAD
-=======
     new SendPostManagerTests().registerTests();
->>>>>>> 1647e6f1
 }