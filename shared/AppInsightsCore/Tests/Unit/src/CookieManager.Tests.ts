import { Assert, AITestClass } from "@microsoft/ai-test-framework";
<<<<<<< HEAD
import { AppInsightsCore, createCookieMgr, IAppInsightsCore, IConfiguration, ICookieMgrConfig, IPlugin, ITelemetryItem, newId } from "../../../src/applicationinsights-core-js"
=======
import { AppInsightsCore, CoreUtils, createCookieMgr, IAppInsightsCore, IConfiguration, ICookieMgrConfig, IPlugin, ITelemetryItem, newId, objExtend, _legacyCookieMgr } from "../../../src/applicationinsights-core-js"
>>>>>>> 5a0396bc
import { _InternalMessageId, LoggingSeverity } from "../../../src/JavaScriptSDK.Enums/LoggingEnums";
import { _InternalLogMessage, DiagnosticLogger } from "../../../src/JavaScriptSDK/DiagnosticLogger";

export class CookieManagerTests extends AITestClass {
    private _cookieMgrCfg: ICookieMgrConfig = {};
    private _config: IConfiguration = {
        cookieCfg: this._cookieMgrCfg
    };
    private _testCookies = {};

    constructor(emulateIe: boolean) {
        super("CookieManagerTests", emulateIe);
    }

    public testInitialize() {
        let _self = this;
        super.testInitialize();
        _self._cookieMgrCfg = {
            getCookie: (name) => {
                let theValue = _self._testCookies[name] || "";
                return theValue.split(";")[0];
            },
            setCookie: (name, value) => {
                _self._testCookies[name] = value;
            },
            delCookie: (name) => {
                delete _self._testCookies[name]
            }
        }
        _self._config.cookieCfg = _self._cookieMgrCfg;
    }

    public testCleanup() {
        super.testCleanup();
    }

    public registerTests() {

        this.testCase({
            name: "CookieManager: Initialization",
            test: () => {
                let manager = createCookieMgr();

                Assert.equal("", manager.get("Test"), "Getting a non existent cookie returns empty string");

                manager = createCookieMgr(null);
                Assert.equal("", manager.get("Test"), "Getting a non existent cookie returns empty string");

                manager = createCookieMgr(undefined);
                Assert.equal("", manager.get("Test"), "Getting a non existent cookie returns empty string");

                manager = createCookieMgr({});
                Assert.equal("", manager.get("Test"), "Getting a non existent cookie returns empty string");

                manager = createCookieMgr({
                    cookieCfg: null
                });
                Assert.equal("", manager.get("Test"), "Getting a non existent cookie returns empty string");

                manager = createCookieMgr({
                    cookieCfg: undefined
                });
                Assert.equal("", manager.get("Test"), "Getting a non existent cookie returns empty string");

                manager = createCookieMgr({
                    cookieCfg: {}
                });
                Assert.equal("", manager.get("Test"), "Getting a non existent cookie returns empty string");
            }
        });

        this.testCase({
            name: "CookieManager: Session get set delete",
            test: () => {
                let manager = createCookieMgr(this._config);

                let newKey = "test." + newId();
                let newValue = newId();
                manager.set(newKey, newValue);
                Assert.equal(newValue, manager.get(newKey));
                Assert.equal(newValue + "; path=/", this._testCookies[newKey]);

                manager.del(newKey);
                Assert.equal("", manager.get(newKey));
                Assert.equal(undefined, this._testCookies[newKey]);

                manager.set(newKey, newValue + "; path=/my-path");
                Assert.equal(newValue, manager.get(newKey));
                Assert.equal(newValue + "; path=/my-path", this._testCookies[newKey]);

                manager.del(newKey);
                Assert.equal("", manager.get(newKey));
                Assert.equal(undefined, this._testCookies[newKey]);
            }
        });        

        this.testCase({
            name: "CookieManager: Session get set delete with configured path",
            test: () => {
                this._cookieMgrCfg.path = "/sub-path";
                let manager = createCookieMgr(this._config);

                let newKey = "test." + newId();
                let newValue = newId();
                manager.set(newKey, newValue);
                Assert.equal(newValue, manager.get(newKey));
                Assert.equal(newValue + "; path=/sub-path", this._testCookies[newKey]);

                manager.del(newKey);
                Assert.equal("", manager.get(newKey));
                Assert.equal(undefined, this._testCookies[newKey]);

                manager.set(newKey, newValue + "; path=/my-path");
                Assert.equal(newValue, manager.get(newKey));
                Assert.equal(newValue + "; path=/my-path", this._testCookies[newKey]);

                manager.del(newKey);
                Assert.equal("", manager.get(newKey));
                Assert.equal(undefined, this._testCookies[newKey]);
            }
        });        

        this.testCase({
            name: "CookieManager: Session get set delete with configured domain",
            test: () => {
                this._cookieMgrCfg.domain = "MyDomain.com";
                let manager = createCookieMgr(this._config);

                let newKey = "test." + newId();
                let newValue = newId();
                manager.set(newKey, newValue);
                Assert.equal(newValue, manager.get(newKey));
                Assert.equal(newValue + "; domain=MyDomain.com; path=/", this._testCookies[newKey]);

                manager.del(newKey);
                Assert.equal("", manager.get(newKey));
                Assert.equal(undefined, this._testCookies[newKey]);
            }
        });        

        this.testCase({
            name: "CookieManager: Encoded expiry value for get set delete",
            test: () => {
                let manager = createCookieMgr(this._config);

                let newKey = "test." + newId();
                let newValue = newId();
                manager.set(newKey, newValue + "; path=/subfield; expires=Thu, 12 Feb 2190 00:00:00 GMT");
                Assert.equal(newValue, manager.get(newKey));
                Assert.equal(newValue + "; path=/subfield; expires=Thu, 12 Feb 2190 00:00:00 GMT", this._testCookies[newKey]);

                manager.del(newKey);
                Assert.equal("", manager.get(newKey));
                Assert.equal(undefined, this._testCookies[newKey]);
            }
        });        

        this.testCase({
            name: "CookieManager: Encoded max-age for get set delete",
            test: () => {
                let manager = createCookieMgr(this._config);

                let newKey = "test." + newId();
                let newValue = newId();
                manager.set(newKey, newValue + "; path=/subfield; max-age=42");
                Assert.equal(newValue, manager.get(newKey));
                Assert.equal(newValue + "; path=/subfield; max-age=42", this._testCookies[newKey]);

                manager.del(newKey);
                Assert.equal("", manager.get(newKey));
                Assert.equal(undefined, this._testCookies[newKey]);
            }
        });        

        this.testCase({
            name: "CookieManager: Test with setting max-age",
            useFakeTimers: true,
            test: () => {
                let manager = createCookieMgr(this._config);

                let newKey = "test." + newId();
                let newValue = newId();
                let maxAge = 42 * 24 * 60 * 60;
                manager.set(newKey, newValue, maxAge);
                Assert.equal(newValue, manager.get(newKey));
                if (this.isEmulatingIe) {
                    Assert.equal(newValue + "; expires=Thu, 12 Feb 1970 00:00:00 GMT; path=/", this._testCookies[newKey]);
                } else {
                    Assert.equal(newValue + "; expires=Thu, 12 Feb 1970 00:00:00 GMT; max-age=" + maxAge + "; path=/", this._testCookies[newKey]);
                }

                // With existing max-age
                manager.del(newKey);
                Assert.equal("", manager.get(newKey));
                Assert.equal(undefined, this._testCookies[newKey]);

                manager.set(newKey, newValue + "; expires=Thu, 12 Feb 2170 00:00:00 GMT", maxAge);
                Assert.equal(newValue, manager.get(newKey));
                if (this.isEmulatingIe) {
                    Assert.equal(newValue + "; expires=Thu, 12 Feb 2170 00:00:00 GMT; path=/", this._testCookies[newKey]);
                } else {
                    Assert.equal(newValue + "; expires=Thu, 12 Feb 2170 00:00:00 GMT; max-age=" + maxAge + "; path=/", this._testCookies[newKey]);
                }

                manager.del(newKey);
                Assert.equal("", manager.get(newKey));
                Assert.equal(undefined, this._testCookies[newKey]);
            }
        });

        this.testCase({
            name: "CookieManager: Set as Disabled",
            test: () => {
                let manager = createCookieMgr({
                    cookieCfg: {
                        enabled: false,
                        getCookie: () => { throw "Should not be called" },
                        setCookie: () => { throw "Should not be called" },
                        delCookie: () => { throw "Should not be called" }
                    }
                });

                let newKey = "test." + newId();
                let newValue = newId();
                manager.set(newKey, newValue);
                Assert.equal("", manager.get(newKey));

                manager.del(newKey);
                Assert.equal("", manager.get(newKey));
            }
        });

        this.testCase({
            name: "CookieManager: disable cookies using the legacy setting",
            test: () => {

                let core = new AppInsightsCore();
                core.initialize({
                    instrumentationKey: "testiKey",
                    isCookieUseDisabled: true,
                    cookieCfg: {
                        getCookie: () => { throw "Should not be called" },
                        setCookie: () => { throw "Should not be called" },
                        delCookie: () => { throw "Should not be called" }
                    }
                } as any, [new ChannelPlugin()]);

                let manager = core.getCookieMgr();
                let newKey = "test." + newId();
                let newValue = newId();
                manager.set(newKey, newValue);
                Assert.equal("", manager.get(newKey));

                manager.del(newKey);
                Assert.equal("", manager.get(newKey));
            }
        });        

        this.testCase({
            name: "CookieManager: disable cookies using legacy and new setting both enabled",
            test: () => {

                let core = new AppInsightsCore();
                core.initialize({
                    instrumentationKey: "testiKey",
                    isCookieUseDisabled: true,
                    disableCookiesUsage: true,
                    cookieCfg: {
                        getCookie: () => { throw "Should not be called" },
                        setCookie: () => { throw "Should not be called" },
                        delCookie: () => { throw "Should not be called" }
                    }
                } as any, [new ChannelPlugin()]);

                let manager = core.getCookieMgr();
                let newKey = "test." + newId();
                let newValue = newId();
                manager.set(newKey, newValue);
                Assert.equal("", manager.get(newKey));

                manager.del(newKey);
                Assert.equal("", manager.get(newKey));
            }
        });        

        this.testCase({
            name: "CookieManager: disable cookies using legacy disabled and new setting enabled",
            test: () => {

                let core = new AppInsightsCore();
                core.initialize({
                    instrumentationKey: "testiKey",
                    isCookieUseDisabled: false,
                    disableCookiesUsage: true,
                    cookieCfg: {
                        getCookie: () => { throw "Should not be called" },
                        setCookie: () => { throw "Should not be called" },
                        delCookie: () => { throw "Should not be called" }
                    }
                } as any, [new ChannelPlugin()]);

                let manager = core.getCookieMgr();
                let newKey = "test." + newId();
                let newValue = newId();
                manager.set(newKey, newValue);
                Assert.equal("", manager.get(newKey));

                manager.del(newKey);
                Assert.equal("", manager.get(newKey));
            }
        });        

        this.testCase({
            name: "CookieManager: disable cookies using disableCookiesUsage",
            test: () => {

                let core = new AppInsightsCore();
                core.initialize({
                    instrumentationKey: "testiKey",
                    disableCookiesUsage: true,
                    cookieCfg: {
                        getCookie: () => { throw "Should not be called" },
                        setCookie: () => { throw "Should not be called" },
                        delCookie: () => { throw "Should not be called" }
                    }
                }, [new ChannelPlugin()]);

                let manager = core.getCookieMgr();
                let newKey = "test." + newId();
                let newValue = newId();
                manager.set(newKey, newValue);
                Assert.equal("", manager.get(newKey));

                manager.del(newKey);
                Assert.equal("", manager.get(newKey));
            }
        });

        this.testCase({
            name: "CookieManager: set cookie path at the root config setting",
            test: () => {

                let core = new AppInsightsCore();
                core.initialize({
                    instrumentationKey: "testiKey",
                    cookiePath: "/sub-path",
                    cookieCfg: this._cookieMgrCfg
                }, [new ChannelPlugin()]);

                let manager = core.getCookieMgr();

                let newKey = "test." + newId();
                let newValue = newId();
                manager.set(newKey, newValue);
                Assert.equal(newValue, manager.get(newKey));
                Assert.equal(newValue + "; path=/sub-path", this._testCookies[newKey]);

                manager.del(newKey);
                Assert.equal("", manager.get(newKey));
                Assert.equal(undefined, this._testCookies[newKey]);

                manager.set(newKey, newValue + "; path=/my-path");
                Assert.equal(newValue, manager.get(newKey));
                Assert.equal(newValue + "; path=/my-path", this._testCookies[newKey]);

                manager.del(newKey);
                Assert.equal("", manager.get(newKey));
                Assert.equal(undefined, this._testCookies[newKey]);
            }
        });        

        this.testCase({
            name: "CookieManager: set cookie domain at the root config setting",
            test: () => {

                let core = new AppInsightsCore();
                core.initialize({
                    instrumentationKey: "testiKey",
                    cookieDomain: "MyDomain.com",
                    cookieCfg: this._cookieMgrCfg
                }, [new ChannelPlugin()]);

                let manager = core.getCookieMgr();

                let newKey = "test." + newId();
                let newValue = newId();
                manager.set(newKey, newValue);
                Assert.equal(newValue, manager.get(newKey));
                Assert.equal(newValue + "; domain=MyDomain.com; path=/", this._testCookies[newKey]);

                manager.del(newKey);
                Assert.equal("", manager.get(newKey));
                Assert.equal(undefined, this._testCookies[newKey]);
            }
        });        
<<<<<<< HEAD
=======

        this.testCase({
            name: "CookieManager: validate setting _canUseCookies correctly enables or blocks cookie usage",
            test: () => {
                CoreUtils._canUseCookies = undefined;
                // initialize the global cookie manager
                let globalMgr = _legacyCookieMgr();
                Assert.equal(true, globalMgr.isEnabled());
                Assert.equal(true, globalMgr.isEnabled());
                CoreUtils._canUseCookies = false;
                Assert.equal(false, globalMgr.isEnabled());
                CoreUtils._canUseCookies = true;
                Assert.equal(true, globalMgr.isEnabled());

                let core = new AppInsightsCore();
                let manager = core.getCookieMgr();
                manager.setEnabled(true);
                Assert.equal(true, manager.isEnabled());
                CoreUtils._canUseCookies = false;
                Assert.equal(false, manager.isEnabled());

                manager.setEnabled(false);
                CoreUtils._canUseCookies = true;
                Assert.equal(true, globalMgr.isEnabled());
                Assert.equal(false, manager.isEnabled());

                manager.setEnabled(true);
                Assert.equal(true, globalMgr.isEnabled());
                Assert.equal(true, manager.isEnabled());
            }
        });        

        this.testCase({
            name: "CookieManager: validate ignore Cookies empty setting",
            test: () => {

                let cookieCfg: ICookieMgrConfig = objExtend(true, {}, this._cookieMgrCfg);
                cookieCfg.ignoreCookies = [];

                let core = new AppInsightsCore();
                core.initialize({
                    instrumentationKey: "testiKey",
                    cookieDomain: "MyDomain.com",
                    cookieCfg: cookieCfg
                }, [new ChannelPlugin()]);

                let manager = core.getCookieMgr();

                let newKey = "test." + newId();
                let newValue = newId();
                manager.set(newKey, newValue);
                Assert.equal(newValue, manager.get(newKey));
                Assert.equal(newValue + "; domain=MyDomain.com; path=/", this._testCookies[newKey]);

                manager.del(newKey);
                Assert.equal("", manager.get(newKey));
                Assert.equal(undefined, this._testCookies[newKey]);
            }
        });

        this.testCase({
            name: "CookieManager: validate ignore Cookies with a single cookie",
            test: () => {

                let cookieCfg: ICookieMgrConfig = objExtend(true, {}, this._cookieMgrCfg);
                cookieCfg.ignoreCookies = [ "testCookie" ];

                let core = new AppInsightsCore();
                core.initialize({
                    instrumentationKey: "testiKey",
                    cookieDomain: "MyDomain.com",
                    cookieCfg: cookieCfg
                }, [new ChannelPlugin()]);

                let manager = core.getCookieMgr();

                this._testCookies["testCookie"] = "test value";
                Assert.equal("", manager.get("testCookie"), "Check that it can't read the cookie value");

                manager.set("testCookie", "new value");
                Assert.equal("test value", this._testCookies["testCookie"], "The value was not overwritten");

                let newKey = "test." + newId();
                let newValue = newId();
                manager.set(newKey, newValue);
                Assert.equal(newValue, manager.get(newKey));
                Assert.equal(newValue + "; domain=MyDomain.com; path=/", this._testCookies[newKey]);

                manager.del(newKey);
                Assert.equal("", manager.get(newKey));
                Assert.equal(undefined, this._testCookies[newKey]);
            }
        });

        this.testCase({
            name: "CookieManager: validate blocked Cookies with a single cookie",
            test: () => {

                let cookieCfg: ICookieMgrConfig = objExtend(true, {}, this._cookieMgrCfg);
                cookieCfg.blockedCookies = [ "testCookie" ];

                let core = new AppInsightsCore();
                core.initialize({
                    instrumentationKey: "testiKey",
                    cookieDomain: "MyDomain.com",
                    cookieCfg: cookieCfg
                }, [new ChannelPlugin()]);

                let manager = core.getCookieMgr();

                this._testCookies["testCookie"] = "test value";
                Assert.equal("test value", manager.get("testCookie"), "Check that it can't read the cookie value");

                manager.set("testCookie", "new value");
                Assert.equal("test value", this._testCookies["testCookie"], "The value was not overwritten");

                let newKey = "test." + newId();
                let newValue = newId();
                manager.set(newKey, newValue);
                Assert.equal(newValue, manager.get(newKey));
                Assert.equal(newValue + "; domain=MyDomain.com; path=/", this._testCookies[newKey]);

                manager.del(newKey);
                Assert.equal("", manager.get(newKey));
                Assert.equal(undefined, this._testCookies[newKey]);
            }
        });
>>>>>>> 5a0396bc
    }
}

class ChannelPlugin implements IPlugin {
    public isFlushInvoked = false;
    public isTearDownInvoked = false;
    public isResumeInvoked = false;
    public isPauseInvoked = false;
  
    public identifier = "Sender";
  
    public priority: number = 1001;
  
    constructor() {
      this.processTelemetry = this._processTelemetry.bind(this);
    }
    public pause(): void {
      this.isPauseInvoked = true;
    }
  
    public resume(): void {
      this.isResumeInvoked = true;
    }
  
    public teardown(): void {
      this.isTearDownInvoked = true;
    }
  
    flush(async?: boolean, callBack?: () => void): void {
      this.isFlushInvoked = true;
      if (callBack) {
        callBack();
      }
    }
  
    public processTelemetry(env: ITelemetryItem) { }
  
    setNextPlugin(next: any) {
      // no next setup
    }
  
    public initialize = (config: IConfiguration, core: IAppInsightsCore, plugin: IPlugin[]) => {
    }
  
    private _processTelemetry(env: ITelemetryItem) {
  
    }
  }<|MERGE_RESOLUTION|>--- conflicted
+++ resolved
@@ -1,9 +1,5 @@
 import { Assert, AITestClass } from "@microsoft/ai-test-framework";
-<<<<<<< HEAD
 import { AppInsightsCore, createCookieMgr, IAppInsightsCore, IConfiguration, ICookieMgrConfig, IPlugin, ITelemetryItem, newId } from "../../../src/applicationinsights-core-js"
-=======
-import { AppInsightsCore, CoreUtils, createCookieMgr, IAppInsightsCore, IConfiguration, ICookieMgrConfig, IPlugin, ITelemetryItem, newId, objExtend, _legacyCookieMgr } from "../../../src/applicationinsights-core-js"
->>>>>>> 5a0396bc
 import { _InternalMessageId, LoggingSeverity } from "../../../src/JavaScriptSDK.Enums/LoggingEnums";
 import { _InternalLogMessage, DiagnosticLogger } from "../../../src/JavaScriptSDK/DiagnosticLogger";
 
@@ -398,40 +394,7 @@
                 Assert.equal("", manager.get(newKey));
                 Assert.equal(undefined, this._testCookies[newKey]);
             }
-        });        
-<<<<<<< HEAD
-=======
-
-        this.testCase({
-            name: "CookieManager: validate setting _canUseCookies correctly enables or blocks cookie usage",
-            test: () => {
-                CoreUtils._canUseCookies = undefined;
-                // initialize the global cookie manager
-                let globalMgr = _legacyCookieMgr();
-                Assert.equal(true, globalMgr.isEnabled());
-                Assert.equal(true, globalMgr.isEnabled());
-                CoreUtils._canUseCookies = false;
-                Assert.equal(false, globalMgr.isEnabled());
-                CoreUtils._canUseCookies = true;
-                Assert.equal(true, globalMgr.isEnabled());
-
-                let core = new AppInsightsCore();
-                let manager = core.getCookieMgr();
-                manager.setEnabled(true);
-                Assert.equal(true, manager.isEnabled());
-                CoreUtils._canUseCookies = false;
-                Assert.equal(false, manager.isEnabled());
-
-                manager.setEnabled(false);
-                CoreUtils._canUseCookies = true;
-                Assert.equal(true, globalMgr.isEnabled());
-                Assert.equal(false, manager.isEnabled());
-
-                manager.setEnabled(true);
-                Assert.equal(true, globalMgr.isEnabled());
-                Assert.equal(true, manager.isEnabled());
-            }
-        });        
+        });
 
         this.testCase({
             name: "CookieManager: validate ignore Cookies empty setting",
@@ -528,7 +491,6 @@
                 Assert.equal(undefined, this._testCookies[newKey]);
             }
         });
->>>>>>> 5a0396bc
     }
 }
 
