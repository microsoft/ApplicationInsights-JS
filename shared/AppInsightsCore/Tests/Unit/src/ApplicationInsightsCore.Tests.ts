--- conflicted
+++ resolved
@@ -1911,19 +1911,6 @@
         this.testCase({
             name: "should redact basic auth credentials from URL",
             test: () => {
-<<<<<<< HEAD
-                let config = {
-                    redactionEnabled: true
-                } as IConfiguration;
-               
-                const url = "https://user:password@example.com";
-                
-                if (config.redactionEnabled){
-                    const redactedLocation = fieldRedaction(url);
-                    Assert.equal(redactedLocation, "https://REDACTED:REDACTED@example.com/");
-                }
-                Assert.notEqual(url, "https://REDACTED:REDACTED@example.com/");
-=======
                 let config = {} as IConfiguration;
                
                 const url = "https://user:password@example.com";
@@ -1932,7 +1919,6 @@
                     Assert.equal(redactedLocation, "https://REDACTED:REDACTED@example.com");
                 }
                 Assert.notEqual(url, "https://REDACTED:REDACTED@example.com");
->>>>>>> 9382ae21
                 
             }
         });
@@ -1940,43 +1926,19 @@
         this.testCase({
             name: "should not modify URL without credentials",
             test: () => {
-<<<<<<< HEAD
-                const url = "https://example.com/path";
-                const redactedLocation = fieldRedaction(url);
-=======
                 let config = {} as IConfiguration;
                 const url = "https://example.com/path";
                 const redactedLocation = fieldRedaction(url, config);
->>>>>>> 9382ae21
                 Assert.equal(redactedLocation, "https://example.com/path");
             }
         });
         
         this.testCase({
-<<<<<<< HEAD
-            name: "should redact URL with only username",
-            test: () => {
-                const url = "https://username@example.com";
-                const redactedLocation = fieldRedaction(url);
-                Assert.equal(
-                    redactedLocation,
-                    "https://REDACTED@example.com/",
-                    "Expected URL to have username redacted");
-            }
-        });
-        
-        this.testCase({
-            name: "should preserve query parameters while redacting auth",
-            test: () => {
-                const url = "https://www.example.com/path?color=blue&X-Goog-Signature=secret";
-                const redactedLocation = fieldRedaction(url);
-=======
             name: "should preserve query parameters while redacting auth",
             test: () => {
                 let config = {} as IConfiguration;
                 const url = "https://www.example.com/path?color=blue&X-Goog-Signature=secret";
                 const redactedLocation = fieldRedaction(url, config);
->>>>>>> 9382ae21
                 Assert.equal(redactedLocation, "https://www.example.com/path?color=blue&X-Goog-Signature=REDACTED");
             }
         });
@@ -1984,14 +1946,9 @@
         this.testCase({
             name: "should preserve query parameters while redacting auth when the query string is not in the set values",
             test: () => {
-<<<<<<< HEAD
-                const url = "https://www.example.com/path?color=blue&query=secret";
-                const redactedLocation = fieldRedaction(url);
-=======
                 let config = {} as IConfiguration;
                 const url = "https://www.example.com/path?color=blue&query=secret";
                 const redactedLocation = fieldRedaction(url, config);
->>>>>>> 9382ae21
                 Assert.notEqual(redactedLocation, "https://www.example.com/path?color=blue&query=REDACTED");
             }
         });
@@ -1999,18 +1956,6 @@
         this.testCase({
             name: "should preserve query parameters while redacting auth - AWSAccessKeyId",
             test: () => {
-<<<<<<< HEAD
-                let config = {
-                    redactionEnabled: true
-                } as IConfiguration;
-                const url = "https://www.example.com/path?color=blue&AWSAccessKeyId=secret";
-                
-                if (config.redactionEnabled){
-                    const redactedLocation = fieldRedaction(url);
-                    Assert.equal(redactedLocation, "https://www.example.com/path?color=blue&AWSAccessKeyId=REDACTED");
-                }
-                Assert.notEqual(url, "https://www.example.com/path?color=blue&AWSAccessKeyId=REDACTED");
-=======
                 let config = {redactionEnabled: false} as IConfiguration;
                 const url = "https://www.example.com/path?color=blue&AWSAccessKeyId=secret";
                 if (config.redactionEnabled){
@@ -2018,21 +1963,15 @@
                     Assert.equal(redactedLocation, "https://www.example.com/path?color=blue&AWSAccessKeyId=REDACTED");
                 }
                 Assert.equal(url, "https://www.example.com/path?color=blue&AWSAccessKeyId=secret");
->>>>>>> 9382ae21
             }
         });
         
         this.testCase({
             name: "should handle invalid URL format",
             test: () => {
-<<<<<<< HEAD
-                const url = "invalid-url";
-                const redactedLocation = fieldRedaction(url);
-=======
                 let config = {} as IConfiguration;
                 const url = "invalid-url";
                 const redactedLocation = fieldRedaction(url, config);
->>>>>>> 9382ae21
                 Assert.equal(redactedLocation, "invalid-url");
             }
         });
@@ -2040,16 +1979,10 @@
         this.testCase({
             name: "should handle special characters in credentials",
             test: () => {
-<<<<<<< HEAD
-                const url = "https://user%20name:pass%20word@example.com"
-                const redactedLocation = fieldRedaction(url);
-                Assert.equal(redactedLocation, "https://REDACTED:REDACTED@example.com/",
-=======
                 let config = {} as IConfiguration;
                 const url = "https://user%20name:pass%20word@example.com"
                 const redactedLocation = fieldRedaction(url, config);
                 Assert.equal(redactedLocation, "https://REDACTED:REDACTED@example.com",
->>>>>>> 9382ae21
                     "URL should have encoded credentials redacted");
             }
         });
@@ -2057,14 +1990,9 @@
         this.testCase({
             name: "should handle URLs with multiple @ symbols",
             test: () => {
-<<<<<<< HEAD
-                const url = "https://user:pass@example.com/path@somewhere"
-                const redactedLocation = fieldRedaction(url);
-=======
                 let config = {} as IConfiguration;
                 const url = "https://user:pass@example.com/path@somewhere"
                 const redactedLocation = fieldRedaction(url, config);
->>>>>>> 9382ae21
                 Assert.equal(redactedLocation, "https://REDACTED:REDACTED@example.com/path@somewhere");
             }
         });
@@ -2072,20 +2000,13 @@
         this.testCase({
             name: "should handle empty URLs",
             test: () => {
-<<<<<<< HEAD
-                const url = " ";
-                const redactedLocation = fieldRedaction(url);
-=======
                 let config = {} as IConfiguration;
                 const url = " ";
                 const redactedLocation = fieldRedaction(url, config);
->>>>>>> 9382ae21
                 Assert.equal(redactedLocation, " ");
             }
         });
 
-<<<<<<< HEAD
-=======
         this.testCase({
             name: "should properly redact URLs with ports",
             test: () => {
@@ -2141,7 +2062,6 @@
             }
         });
 
->>>>>>> 9382ae21
         function _createBuckets(num: number) {
             // Using helper function as TypeScript 2.5.3 is complaining about new Array<number>(100).fill(0);
             let buckets: number[] = [];
