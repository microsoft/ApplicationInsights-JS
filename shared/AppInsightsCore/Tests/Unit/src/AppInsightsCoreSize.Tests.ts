import { Assert, AITestClass } from "@microsoft/ai-test-framework";
import { dumpObj } from '@nevware21/ts-utils';
import { createPromise, doAwait, IPromise } from '@nevware21/ts-async';
import * as pako from "pako";

const PACKAGE_JSON = "../package.json";

function removeTrailingComma(text) {
    return text.replace(/,(\s*[}\],])/g, "$1");
}

function _loadPackageJson(cb:(isNightly: boolean, packageJson: any) => IPromise<void>): IPromise<void> {
    return createPromise<void>((testCompleted, testFailed) => {
        function _handleCallback(packageJson: any) {
            let version = packageJson.version || "unknown";
            let isNightly = version.includes("nightly") || version.includes("dev");
            doAwait(cb(isNightly, packageJson), () => {
                testCompleted();
            }, (error) => {
                Assert.ok(false, `checkIsNightlyBuild error: ${error}`);
                testFailed(error);
            });
        }

        fetch(PACKAGE_JSON).then((response) => {
            if (!response.ok) {
                Assert.ok(false, `fetch package.json error: ${dumpObj(response)}`);
                _handleCallback(false);
            } else {
                return response.text().then((content) => {
                    let json = JSON.parse(removeTrailingComma(content));
                    _handleCallback(json);
                }, (error) => {
                    Assert.ok(false, `fetch package.json error: ${error}`);
                    _handleCallback({});
                });
            }
        }, (error) => {
            Assert.ok(false, `fetch package.json error: ${error}`);
            _handleCallback({});
        });
    });
}

function _checkSize(checkType: string, maxSize: number, size: number, isNightly: boolean): void {
  if (isNightly) {
        maxSize += .5;
    }

    Assert.ok(size <= maxSize, `exceed ${maxSize} KB, current ${checkType} size is: ${size} KB`);
}    

export class AppInsightsCoreSizeCheck extends AITestClass {
<<<<<<< HEAD
    private readonly MAX_RAW_SIZE = 67;
    private readonly MAX_BUNDLE_SIZE = 67;
    private readonly MAX_RAW_DEFLATE_SIZE = 28;
    private readonly MAX_BUNDLE_DEFLATE_SIZE = 28;
=======
    private readonly MAX_RAW_SIZE = 68;
    private readonly MAX_BUNDLE_SIZE = 68;
    private readonly MAX_RAW_DEFLATE_SIZE = 29;
    private readonly MAX_BUNDLE_DEFLATE_SIZE = 29;
>>>>>>> 2927525d
    private readonly rawFilePath = "../dist/es5/applicationinsights-core-js.min.js";
    private readonly prodFilePath = "../browser/es5/applicationinsights-core-js.min.js";

    public testInitialize() {
    }

    public testCleanup() {
    }

    public registerTests() {
        this.addRawFileSizeCheck();
        this.addProdFileSizeCheck();
    }

    constructor() {
        super("AppInsightsCoreSizeCheck");
    }

    private addRawFileSizeCheck(): void {
        this._fileSizeCheck(false);
    }

    private addProdFileSizeCheck(): void {
        this._fileSizeCheck(true);
    }
    
    private _fileSizeCheck(isProd: boolean): void {
        let _filePath = isProd? this.prodFilePath : this.rawFilePath;
        let _maxFullSize = isProd ? this.MAX_BUNDLE_SIZE : this.MAX_RAW_SIZE;
        let _maxDeflateSize = isProd ? this.MAX_BUNDLE_DEFLATE_SIZE : this.MAX_RAW_DEFLATE_SIZE;
        let postfix = isProd ? "" : "-raw";
        let fileName = _filePath.split("..")[1];
        this.testCase({
            name: `Test applicationinsights-core${postfix} deflate size`,
            test: () => {
                Assert.ok(true, `test file: ${fileName}`);
                return _loadPackageJson((isNightly, packageJson) => {
                    Assert.ok(true, `  checking : ${packageJson.name || "??"} v${packageJson.version || "unknown"}`);
                    let request = new Request(_filePath, {method:"GET"});
                    return fetch(request).then((response) => {
                        if (!response.ok) {
                            Assert.ok(false, `applicationinsights-core${postfix} deflate size error: ${response.statusText}`);
                            return;
                        } else {
                            return response.text().then(text => {
                                let size = Math.ceil((text.length/1024) * 100) / 100.0;
                                _checkSize("bundle", _maxFullSize, size, isNightly);

                                let deflateSize = Math.ceil((pako.deflate(text).length/1024) * 100) / 100.0;
                                _checkSize("deflate", _maxDeflateSize, deflateSize, isNightly);
                                Assert.ok(deflateSize <= _maxDeflateSize ,`max ${_maxDeflateSize} KB, current deflate size is: ${deflateSize} KB`);
                            }).catch((error) => {
                                Assert.ok(false, `applicationinsights-core${postfix} response error: ${error}`);
                            });
                        }
                    }).catch((error: Error) => {
                        Assert.ok(false, `applicationinsights-core${postfix} deflate size error: ${error}`);
                    });
                });
            }
        });
    }
}<|MERGE_RESOLUTION|>--- conflicted
+++ resolved
@@ -51,17 +51,10 @@
 }    
 
 export class AppInsightsCoreSizeCheck extends AITestClass {
-<<<<<<< HEAD
-    private readonly MAX_RAW_SIZE = 67;
-    private readonly MAX_BUNDLE_SIZE = 67;
-    private readonly MAX_RAW_DEFLATE_SIZE = 28;
-    private readonly MAX_BUNDLE_DEFLATE_SIZE = 28;
-=======
     private readonly MAX_RAW_SIZE = 68;
     private readonly MAX_BUNDLE_SIZE = 68;
     private readonly MAX_RAW_DEFLATE_SIZE = 29;
     private readonly MAX_BUNDLE_DEFLATE_SIZE = 29;
->>>>>>> 2927525d
     private readonly rawFilePath = "../dist/es5/applicationinsights-core-js.min.js";
     private readonly prodFilePath = "../browser/es5/applicationinsights-core-js.min.js";
 
