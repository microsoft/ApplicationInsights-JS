{
    "name": "@microsoft/applicationinsights-core-js",
    "author": "Microsoft Application Insights Team",
    "version": "2.8.8",
    "description": "Microsoft Application Insights Core Javascript SDK",
    "homepage": "https://github.com/microsoft/ApplicationInsights-JS#readme",
    "keywords": [
        "azure",
        "cloud",
        "script errors",
        "microsoft",
        "application insights",
        "browser performance monitoring",
        "web analytics"
    ],
    "main": "dist/applicationinsights-core-js.js",
    "module": "dist-esm/applicationinsights-core-js.js",
    "types": "types/applicationinsights-core-js.d.ts",
    "scripts": {
        "clean": "grunt clean",
        "build": "npm run build:esm && npm run build:browser && npm run sri && npm run dtsgen",
        "build:esm": "grunt core",
        "build:browser": "rollup -c rollup.config.js",
        "rebuild": "npm run build",
        "test": "grunt coreunittest",
        "mintest": "grunt core-mintest",
        "perftest": "grunt coreperftest",
        "lint": "tslint -p tsconfig.json",
        "dtsgen": "api-extractor run --local && node ../../scripts/dtsgen.js \"Microsoft Application Insights Core Javascript SDK\"",
        "sri": "node ../../tools/subResourceIntegrity/generateIntegrityFile.js",
        "ai-min": "grunt core-min",
        "ai-restore": "grunt core-restore"
    },
    "repository": {
        "type": "git",
        "url": "https://github.com/microsoft/ApplicationInsights-JS/tree/master/shared/AppInsightsCore"
    },
    "license": "MIT",
    "sideEffects": false,
    "devDependencies": {
        "@microsoft/ai-test-framework": "0.0.1",
        "@microsoft/applicationinsights-rollup-plugin-uglify3-js": "1.0.0",
        "@microsoft/applicationinsights-rollup-es5": "1.0.0",
        "@microsoft/api-extractor": "^7.18.1",
        "grunt": "^1.5.3",
        "grunt-cli": "^1.4.3",
        "grunt-contrib-qunit": "^5.0.1",
        "@nevware21/grunt-ts-plugin": "^0.4.3",
        "@nevware21/grunt-eslint-ts": "^0.2.2",
        "globby": "^11.0.0",
        "magic-string": "^0.25.7",
        "pako": "^2.0.3",
        "@rollup/plugin-commonjs": "^18.0.0",
        "@rollup/plugin-node-resolve": "^11.2.1",
        "@rollup/plugin-replace": "^2.3.3",
        "rollup-plugin-cleanup": "^3.2.1",
        "rollup": "^2.32.0",
        "typescript": "^4.3.4",
        "tslib": "^2.0.0",
        "qunit": "^2.11.2",
        "sinon": "^7.3.1"
    },
    "peerDependencies": {
        "tslib": "*"
    },
    "dependencies": {
        "@microsoft/applicationinsights-shims": "2.0.1",
<<<<<<< HEAD
        "@microsoft/dynamicproto-js": "^1.1.6",
        "@nevware21/ts-utils": "^0.4.3"
=======
        "@microsoft/dynamicproto-js": "^1.1.7"
>>>>>>> 8b4bb8e0
    }
}<|MERGE_RESOLUTION|>--- conflicted
+++ resolved
@@ -65,11 +65,7 @@
     },
     "dependencies": {
         "@microsoft/applicationinsights-shims": "2.0.1",
-<<<<<<< HEAD
-        "@microsoft/dynamicproto-js": "^1.1.6",
+        "@microsoft/dynamicproto-js": "^1.1.7",
         "@nevware21/ts-utils": "^0.4.3"
-=======
-        "@microsoft/dynamicproto-js": "^1.1.7"
->>>>>>> 8b4bb8e0
     }
 }