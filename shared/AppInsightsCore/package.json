--- conflicted
+++ resolved
@@ -1,11 +1,7 @@
 {
     "name": "@microsoft/applicationinsights-core-js",
     "author": "Microsoft Application Insights Team",
-<<<<<<< HEAD
-    "version": "2.8.1",
-=======
     "version": "2.8.3",
->>>>>>> 3f8a64d4
     "description": "Microsoft Application Insights Core Javascript SDK",
     "homepage": "https://github.com/microsoft/ApplicationInsights-JS#readme",
     "keywords": [
@@ -66,10 +62,6 @@
     },
     "dependencies": {
         "@microsoft/applicationinsights-shims": "2.0.1",
-<<<<<<< HEAD
-        "@microsoft/dynamicproto-js": "^1.1.5"
-=======
         "@microsoft/dynamicproto-js": "^1.1.6"
->>>>>>> 3f8a64d4
     }
 }