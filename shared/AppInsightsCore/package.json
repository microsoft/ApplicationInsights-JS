--- conflicted
+++ resolved
@@ -1,11 +1,7 @@
 {
     "name": "@microsoft/applicationinsights-core-js",
     "author": "Microsoft Application Insights Team",
-<<<<<<< HEAD
-    "version": "2.8.5",
-=======
     "version": "2.8.6",
->>>>>>> 6ba2c0dc
     "description": "Microsoft Application Insights Core Javascript SDK",
     "homepage": "https://github.com/microsoft/ApplicationInsights-JS#readme",
     "keywords": [
