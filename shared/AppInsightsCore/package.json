--- conflicted
+++ resolved
@@ -1,11 +1,7 @@
 {
     "name": "@microsoft/applicationinsights-core-js",
     "author": "Microsoft Application Insights Team",
-<<<<<<< HEAD
-    "version": "3.3.8",
-=======
     "version": "3.3.9",
->>>>>>> 2927525d
     "description": "Microsoft Application Insights Core Javascript SDK",
     "homepage": "https://github.com/microsoft/ApplicationInsights-JS#readme",
     "keywords": [
