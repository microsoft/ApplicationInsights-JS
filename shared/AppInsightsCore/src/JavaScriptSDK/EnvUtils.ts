--- conflicted
+++ resolved
@@ -366,43 +366,6 @@
 }
 
 /**
-<<<<<<< HEAD
- * Redacts sensitive information from a URL string, including credentials and specific query parameters.
- * @param input - The URL string to be redacted.
- * @returns The redacted URL string or the original string if no redaction was needed or possible.
- */
-export function fieldRedaction(input: string): string {
-    if (!input) {
-        return "";
-    }
-
-    try {
-        const parsedUrl = new URL(input);
-        let isUrlModified = false;
-        
-        // Handle credentials
-        if (parsedUrl.username || parsedUrl.password) {
-            if (parsedUrl.username) {
-                parsedUrl.username = STR_REDACTED
-                isUrlModified = true;
-            }
-            if (parsedUrl.password) {
-                parsedUrl.password = STR_REDACTED
-                isUrlModified = true;
-            }
-        }
-
-        // Handle sensitive query parameters
-        for (const param of SENSITIVE_QUERY_PARAMS) {
-            if (parsedUrl.searchParams.has(param)) {
-                parsedUrl.searchParams.set(param, STR_REDACTED);
-                isUrlModified = true;
-            }
-        }
-
-        // Return the modified URL string
-        return isUrlModified ? parsedUrl.href : input;
-=======
  * Redacts user information from a URL
  * @param url - The URL string to redact
  * @returns The URL with user information redacted
@@ -518,7 +481,7 @@
  */
 export function fieldRedaction(input: string, config: IConfiguration): string {
     if (!input) {
-        return input === undefined ? "" : input;
+        return "";
     }
     if (input.indexOf(" ") !== -1) {
         return input; // URLs with spaces are likely not valid URLs
@@ -531,7 +494,6 @@
         let parsedUrl = redactUserInfo(input);
         parsedUrl = redactQueryParameters(parsedUrl);
         return parsedUrl;
->>>>>>> 9382ae21
     } catch (e) {
         return input;
     }
