--- conflicted
+++ resolved
@@ -355,7 +355,6 @@
 
                     _initInMemoMaxSize = rootCfg.initInMemoMaxSize || maxInitQueueSize;
                     
-<<<<<<< HEAD
                     // uncomment this until throttle is implemented
                     if (config._sdk.stats === true){
                         _statsBeat = _statsBeat || new Statsbeat();
@@ -366,110 +365,7 @@
                     // app Insights core only handle ikey and endpointurl, aisku will handle cs
                     let ikey = rootCfg.instrumentationKey;
                     let endpointUrl = rootCfg.endpointUrl; // do not need to validate endpoint url, if it is null, default one will be set by sender
-
-                    if (isNullOrUndefined(ikey)) {
-                        _instrumentationKey = null;
-                        // if new ikey is null, set status to be inactive, all new events will be saved in memory or dropped
-                        _activeStatus = ActiveStatus.INACTIVE;
-                        let msg = "Please provide instrumentation key";
-
-                        if (!_isInitialized) {
-                            // only throw error during initialization
-                            throwError(msg);
-                        } else {
-                            _throwInternal(_logger, eLoggingSeverity.CRITICAL, _eInternalMessageId.InvalidInstrumentationKey, msg);
-                            _releaseQueues();
-                        }
-                        return;
-                      
-                    }
-
-                    let promises: IPromise<string>[] = [];
-                    if (isPromiseLike(ikey)) {
-                        promises.push(ikey);
-                        _instrumentationKey = null; // reset current local ikey variable (otherwise it will always be the previous ikeys if timeout is called before promise cb)
-                    } else {
-                        // string
-                        _instrumentationKey = ikey;
-                    }
-
-                    if (isPromiseLike(endpointUrl)) {
-                        promises.push(endpointUrl);
-                        _endpoint = null; // reset current local endpoint variable (otherwise it will always be the previous urls if timeout is called before promise cb)
-                    } else {
-                        // string or null
-                        _endpoint = endpointUrl;
-                    }
-
-                    // at least have one promise
-                    if (promises.length) {
-                        // reset to false for new dynamic changes
-                        _isStatusSet = false;
-                        _activeStatus = eActiveStatus.PENDING;
-                        let initTimeout = isNotNullOrUndefined(rootCfg.initTimeOut)?  rootCfg.initTimeOut : maxInitTimeout; // rootCfg.initTimeOut could be 0
-                        let allPromises = createSyncAllSettledPromise<string>(promises);
-                        _initTimer = scheduleTimeout(() => {
-                            // set _isStatusSet to true
-                            // set active status
-                            // release queues
-                            _initTimer = null;
-                            if (!_isStatusSet) {
-                                _setStatus();
-                            }
-                           
-                        }, initTimeout);
-                   
-                        doAwaitResponse(allPromises, (response) => {
-                            try {
-                                if (_isStatusSet) {
-                                    // promises take too long to resolve, ignore them
-                                    // active status should be set by timeout already
-                                    return;
-                                }
-
-                                if (!response.rejected) {
-                                    let values = response.value;
-                                    if (values && values.length) {
-                                        // ikey
-                                        let ikeyRes = values[0];
-                                        _instrumentationKey = ikeyRes && ikeyRes.value;
-
-                                        // endpoint
-                                        if (values.length > 1) {
-                                            let endpointRes = values[1];
-                                            _endpoint = endpointRes &&  endpointRes.value;
-                                            
-                                        }
-
-                                    }
-                                    if (_instrumentationKey) {
-                                        // if ikey is null, no need to trigger extra dynamic changes for extensions
-                                        config.instrumentationKey = _instrumentationKey; // set config.instrumentationKey for extensions to consume
-                                        config.endpointUrl = _endpoint; // set config.endpointUrl for extensions to consume
-                                    }
-
-                                }
-
-                                // set _isStatusSet to true
-                                // set active status
-                                // release queues
-                                _setStatus();
-
-                            } catch (e) {
-                                if (!_isStatusSet){
-                                    _setStatus();
-                                }
-                            }
-
-                        });
-                    } else {
-                        // means no promises
-                        _setStatus();
-                       
-                    }
-=======
                     _handleIKeyEndpointPromises(rootCfg);
->>>>>>> 6258457d
 
                     // Mark the extensionConfig and all first level keys as referenced
                     // This is so that calls to getExtCfg() will always return the same object
