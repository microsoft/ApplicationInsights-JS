// Copyright (c) Microsoft Corporation. All rights reserved.
// Licensed under the MIT License.

import dynamicProto from "@microsoft/dynamicproto-js";
import { IPromise, createPromise, createSyncAllSettledPromise, doAwaitResponse } from "@nevware21/ts-async";
import {
    ITimerHandler, arrAppend, arrForEach, arrIndexOf, createTimeout, deepExtend, hasDocument, isFunction, isNullOrUndefined, isPlainObject,
    isPromiseLike, objDeepFreeze, objDefine, objForEachKey, objFreeze, objHasOwn, scheduleTimeout, throwError
} from "@nevware21/ts-utils";
import { cfgDfMerge } from "../Config/ConfigDefaultHelpers";
import { createDynamicConfig, onConfigChange } from "../Config/DynamicConfig";
import { IConfigDefaults } from "../Config/IConfigDefaults";
import { IDynamicConfigHandler, _IInternalDynamicConfigHandler } from "../Config/IDynamicConfigHandler";
import { IWatchDetails, WatcherFunction } from "../Config/IDynamicWatcher";
import { eEventsDiscardedReason } from "../JavaScriptSDK.Enums/EventsDiscardedReason";
import { ActiveStatus, eActiveStatus } from "../JavaScriptSDK.Enums/InitActiveStatusEnum";
import { _eInternalMessageId, eLoggingSeverity } from "../JavaScriptSDK.Enums/LoggingEnums";
import { SendRequestReason } from "../JavaScriptSDK.Enums/SendRequestReason";
import { TelemetryUnloadReason } from "../JavaScriptSDK.Enums/TelemetryUnloadReason";
import { TelemetryUpdateReason } from "../JavaScriptSDK.Enums/TelemetryUpdateReason";
import { IAppInsightsCore, ILoadedPlugin } from "../JavaScriptSDK.Interfaces/IAppInsightsCore";
import { IChannelControls } from "../JavaScriptSDK.Interfaces/IChannelControls";
import { IChannelControlsHost } from "../JavaScriptSDK.Interfaces/IChannelControlsHost";
import { IConfiguration, IInternalSdkConfiguration } from "../JavaScriptSDK.Interfaces/IConfiguration";
import { ICookieMgr } from "../JavaScriptSDK.Interfaces/ICookieMgr";
import { IDiagnosticLogger } from "../JavaScriptSDK.Interfaces/IDiagnosticLogger";
import { IDistributedTraceContext } from "../JavaScriptSDK.Interfaces/IDistributedTraceContext";
import { INotificationListener } from "../JavaScriptSDK.Interfaces/INotificationListener";
import { INotificationManager } from "../JavaScriptSDK.Interfaces/INotificationManager";
import { IPerfManager } from "../JavaScriptSDK.Interfaces/IPerfManager";
import { IProcessTelemetryContext, IProcessTelemetryUpdateContext } from "../JavaScriptSDK.Interfaces/IProcessTelemetryContext";
import { IStatsBeat, IStatsBeatConfig } from "../JavaScriptSDK.Interfaces/IStatsBeat";
import { ITelemetryInitializerHandler, TelemetryInitializerFunction } from "../JavaScriptSDK.Interfaces/ITelemetryInitializers";
import { ITelemetryItem } from "../JavaScriptSDK.Interfaces/ITelemetryItem";
import { IPlugin, ITelemetryPlugin } from "../JavaScriptSDK.Interfaces/ITelemetryPlugin";
import { ITelemetryPluginChain } from "../JavaScriptSDK.Interfaces/ITelemetryPluginChain";
import { ITelemetryUnloadState } from "../JavaScriptSDK.Interfaces/ITelemetryUnloadState";
import { ITelemetryUpdateState } from "../JavaScriptSDK.Interfaces/ITelemetryUpdateState";
import { ILegacyUnloadHook, IUnloadHook } from "../JavaScriptSDK.Interfaces/IUnloadHook";
import { doUnloadAll, runTargetUnload } from "./AsyncUtils";
import { ChannelControllerPriority } from "./Constants";
import { createCookieMgr } from "./CookieMgr";
import { createUniqueNamespace } from "./DataCacheHelper";
import { getDebugListener } from "./DbgExtensionUtils";
import { DiagnosticLogger, _InternalLogMessage, _throwInternal, _warnToConsole } from "./DiagnosticLogger";
import { getSetValue, isNotNullOrUndefined, proxyFunctionAs, proxyFunctions, toISOString } from "./HelperFuncs";
import {
    STR_CHANNELS, STR_CREATE_PERF_MGR, STR_DISABLED, STR_EMPTY, STR_EXTENSIONS, STR_EXTENSION_CONFIG, UNDEFINED_VALUE
} from "./InternalConstants";
import { NotificationManager } from "./NotificationManager";
import { PerfManager, doPerf, getGblPerfMgr } from "./PerfManager";
import {
    createProcessTelemetryContext, createProcessTelemetryUnloadContext, createProcessTelemetryUpdateContext, createTelemetryProxyChain
} from "./ProcessTelemetryContext";
import { Statsbeat } from "./StatsBeat";
import { _getPluginState, createDistributedTraceContext, initializePlugins, sortPlugins } from "./TelemetryHelpers";
import { TelemetryInitializerPlugin } from "./TelemetryInitializerPlugin";
import { IUnloadHandlerContainer, UnloadHandler, createUnloadHandlerContainer } from "./UnloadHandlerContainer";
import { IUnloadHookContainer, createUnloadHookContainer } from "./UnloadHookContainer";

// import { IStatsBeat, IStatsBeatConfig, IStatsBeatState } from "../JavaScriptSDK.Interfaces/IStatsBeat";
// import { IStatsMgr } from "../JavaScriptSDK.Interfaces/IStatsMgr";
const strValidationError = "Plugins must provide initialize method";
const strNotificationManager = "_notificationManager";
const strSdkUnloadingError = "SDK is still unloading...";
const strSdkNotInitialized = "SDK is not initialized";
const maxInitQueueSize = 100;
const maxInitTimeout = 50000;
// const strPluginUnloadFailed = "Failed to unload plugin";

// /**
//  * Default StatsBeatMgr configuration
//  * @internal
//  */
// const defaultStatsCfg: IConfigDefaults<IStatsBeatConfig> = objDeepFreeze({
//     shrtInt: UNDEFINED_VALUE,
//     endCfg: cfgDfMerge([])
// });

// /**
//  * Default SDK initialization configuration
//  * @internal
//  */
// const defaultSdkConfig: IConfigDefaults<IInternalSdkConfiguration> = objDeepFreeze({
//     stats: { rdOnly: true, mrg: true, v: defaultStatsCfg }
// });

/**
 * The default settings for the config.
 * WE MUST include all defaults here to ensure that the config is created with all of the properties
 * defined as dynamic.
 */
const defaultConfig: IConfigDefaults<IConfiguration> = objDeepFreeze({
    cookieCfg: {},
    [STR_EXTENSIONS]: { rdOnly: true, ref: true, v: [] },
    [STR_CHANNELS]: { rdOnly: true, ref: true, v:[] },
    [STR_EXTENSION_CONFIG]: { ref: true, v: {} },
    [STR_CREATE_PERF_MGR]: UNDEFINED_VALUE,
    loggingLevelConsole: eLoggingSeverity.DISABLED,
<<<<<<< HEAD
    diagnosticLogInterval: UNDEFINED_VALUE,
    _sdk: cfgDfMerge<IInternalSdkConfiguration>({
        stats: false
    })
=======
    diagnosticLogInterval: UNDEFINED_VALUE
    // _sdk: { rdOnly: true, ref: true, v: defaultSdkConfig }
>>>>>>> 1647e6f1
});

/**
 * Helper to create the default performance manager
 * @param core - The AppInsightsCore instance
 * @param notificationMgr - The notification manager
 */
function _createPerfManager (core: IAppInsightsCore, notificationMgr: INotificationManager) {
    return new PerfManager(notificationMgr);
}

function _validateExtensions(logger: IDiagnosticLogger, channelPriority: number, allExtensions: IPlugin[]): { core: IPlugin[], channels: IChannelControls[] } {
    // Concat all available extensions
    let coreExtensions: ITelemetryPlugin[] = [];
    let channels: IChannelControls[] = [];

    // Check if any two extensions have the same priority, then warn to console
    // And extract the local extensions from the
    let extPriorities = {};

    // Extension validation
    arrForEach(allExtensions, (ext: ITelemetryPlugin) => {
        // Check for ext.initialize
        if (isNullOrUndefined(ext) || isNullOrUndefined(ext.initialize)) {
            throwError(strValidationError);
        }

        const extPriority = ext.priority;
        const identifier = ext.identifier;

        if (ext && extPriority) {
            if (!isNullOrUndefined(extPriorities[extPriority])) {
                _warnToConsole(logger, "Two extensions have same priority #" + extPriority + " - " + extPriorities[extPriority] + ", " + identifier);
            } else {
                // set a value
                extPriorities[extPriority] = identifier;
            }
        }

        // Split extensions to core and channels
        if (!extPriority || extPriority < channelPriority) {
            // Add to core extension that will be managed by AppInsightsCore
            coreExtensions.push(ext);
        } else {
            channels.push(ext);
        }
    });

    return {
        core: coreExtensions,
        channels: channels
    };
}

function _isPluginPresent(thePlugin: IPlugin, plugins: IPlugin[]) {
    let exists = false;

    arrForEach(plugins, (plugin) => {
        if (plugin === thePlugin) {
            exists = true;
            return -1;
        }
    });

    return exists;
}

function _deepMergeConfig(details: IWatchDetails<IConfiguration>, target: any, newValues: any, merge: boolean) {
    // Lets assign the new values to the existing config
    if (newValues) {
        objForEachKey(newValues, (key, value) => {
            if (merge) {
                if (isPlainObject(value) && isPlainObject(target[key])) {
                    // The target is an object and it has a value
                    _deepMergeConfig(details, target[key], value, merge);
                }
            }
    
            if (merge && isPlainObject(value) && isPlainObject(target[key])) {
                // The target is an object and it has a value
                _deepMergeConfig(details, target[key], value, merge);
            } else {
                // Just Assign (replace) and/or make the property dynamic
                details.set(target, key, value);
            }
        });
    }
}

function _findWatcher(listeners: { rm: () => void, w: WatcherFunction<IConfiguration>}[], newWatcher: WatcherFunction<IConfiguration>) {
    let theListener: { rm: () => void, w: WatcherFunction<IConfiguration>} = null;
    let idx: number = -1;
    arrForEach(listeners, (listener, lp) => {
        if (listener.w === newWatcher) {
            theListener = listener;
            idx = lp;
            return -1;
        }
    });

    return { i: idx, l: theListener };
}

function _addDelayedCfgListener(listeners: { rm: () => void, w: WatcherFunction<IConfiguration>}[], newWatcher: WatcherFunction<IConfiguration>) {
    let theListener = _findWatcher(listeners, newWatcher).l;

    if (!theListener) {
        theListener = {
            w: newWatcher,
            rm: () => {
                let fnd = _findWatcher(listeners, newWatcher);
                if (fnd.i !== -1) {
                    listeners.splice(fnd.i, 1);
                }
            }
        };
        listeners.push(theListener);
    }

    return theListener;
}

function _registerDelayedCfgListener(config: IConfiguration, listeners: { rm: () => void, w: WatcherFunction<IConfiguration>}[], logger: IDiagnosticLogger) {
    arrForEach(listeners, (listener) => {
        let unloadHdl = onConfigChange(config, listener.w, logger);
        delete listener.w;      // Clear the listener reference so it will get garbage collected.
        // replace the remove function
        listener.rm = () => {
            unloadHdl.rm();
        };
    });
}

// Moved this outside of the closure to reduce the retained memory footprint
function _initDebugListener(configHandler: IDynamicConfigHandler<IConfiguration>, unloadContainer: IUnloadHookContainer, notificationManager: INotificationManager, debugListener: INotificationListener) {
    // Will get recalled if any referenced config values are changed
    unloadContainer.add(configHandler.watch((details) => {
        let disableDbgExt = details.cfg.disableDbgExt;

        if (disableDbgExt === true && debugListener) {
            // Remove any previously loaded debug listener
            notificationManager.removeNotificationListener(debugListener);
            debugListener = null;
        }

        if (notificationManager && !debugListener && disableDbgExt !== true) {
            debugListener = getDebugListener(details.cfg);
            notificationManager.addNotificationListener(debugListener);
        }
    }));

    return debugListener
}

// Moved this outside of the closure to reduce the retained memory footprint
function _createUnloadHook(unloadHook: IUnloadHook): IUnloadHook {
    return objDefine<IUnloadHook | any>({
        rm: () => {
            unloadHook.rm();
        }
    }, "toJSON", { v: () => "aicore::onCfgChange<" + JSON.stringify(unloadHook) + ">" });
}

/**
 * @group Classes
 * @group Entrypoint
 */
export class AppInsightsCore<CfgType extends IConfiguration = IConfiguration> implements IAppInsightsCore<CfgType> {
    public config: CfgType;
    public logger: IDiagnosticLogger;

    /**
     * An array of the installed plugins that provide a version
     */
     public readonly pluginVersionStringArr: string[];
    
    /**
     * The formatted string of the installed plugins that contain a version number
     */
    public readonly pluginVersionString: string;

    /**
     * Returns a value that indicates whether the instance has already been previously initialized.
     */
    public isInitialized: () => boolean;

    /**
     * Function used to identify the get w parameter used to identify status bit to some channels
     */
    public getWParam: () => number;

    constructor() {
        // NOTE!: DON'T set default values here, instead set them in the _initDefaults() function as it is also called during teardown()
        let _configHandler: IDynamicConfigHandler<CfgType>;
        let _isInitialized: boolean;
        let _logger: IDiagnosticLogger;
        let _eventQueue: ITelemetryItem[];
        let _notificationManager: INotificationManager | null | undefined;
<<<<<<< HEAD
        let _statsBeat: IStatsBeat | null;
=======
        // let _statsBeat: IStatsBeat | null;
        // let _statsMgr: IStatsMgr | null;
>>>>>>> 1647e6f1
        let _perfManager: IPerfManager | null;
        let _cfgPerfManager: IPerfManager | null;
        let _cookieManager: ICookieMgr | null;
        let _pluginChain: ITelemetryPluginChain | null;
        let _configExtensions: IPlugin[];
        let _channelConfig: IChannelControls[][] | null | undefined;
        let _channels: IChannelControls[] | null;
        let _isUnloading: boolean;
        let _telemetryInitializerPlugin: TelemetryInitializerPlugin;
        let _internalLogsEventName: string | null;
        let _evtNamespace: string;
        let _unloadHandlers: IUnloadHandlerContainer;
        let _hookContainer: IUnloadHookContainer;
        let _debugListener: INotificationListener | null;
        let _traceCtx: IDistributedTraceContext | null;
        let _instrumentationKey: string | null;
        let _cfgListeners: { rm: () => void, w: WatcherFunction<CfgType>}[];
        let _extensions: IPlugin[];
        let _pluginVersionStringArr: string[];
        let _pluginVersionString: string;
        let _activeStatus: eActiveStatus; // to indicate if ikey or endpoint url promised is resolved or not
        let _endpoint: string;
        let _initInMemoMaxSize: number; // max event count limit during wait for init promises to be resolved
        let _isStatusSet: boolean; // track if active status is set in case of init timeout and init promises setting the status twice
        let _initTimer: ITimerHandler;
    
        /**
         * Internal log poller
         */
        let _internalLogPoller: ITimerHandler;
        let _internalLogPollerListening: boolean;
        let _forceStopInternalLogPoller: boolean;

        dynamicProto(AppInsightsCore, this, (_self) => {

            // Set the default values (also called during teardown)
            _initDefaults();

            // Special internal method to allow the unit tests and DebugPlugin to hook embedded objects
            _self["_getDbgPlgTargets"] = () => {
                return [_extensions, _eventQueue];
            };

            _self.isInitialized = () => _isInitialized;

            // since version 3.3.0
            _self.activeStatus = () => _activeStatus;

            // since version 3.3.0
            // internal
            _self._setPendingStatus = () => {
                _activeStatus = eActiveStatus.PENDING;
            };

            // Creating the self.initialize = ()
            _self.initialize = (config: CfgType, extensions: IPlugin[], logger?: IDiagnosticLogger, notificationManager?: INotificationManager): void => {
                if (_isUnloading) {
                    throwError(strSdkUnloadingError);
                }
        
                // Make sure core is only initialized once
                if (_self.isInitialized()) {
                    throwError("Core cannot be initialized more than once");
                }

                _configHandler = createDynamicConfig<CfgType>(config, defaultConfig as any, logger || _self.logger, false);

                // Re-assigning the local config property so we don't have any references to the passed value and it can be garbage collected
                config = _configHandler.cfg;

                // This will be "re-run" if the referenced config properties are changed
                _addUnloadHook(_configHandler.watch((details) => {
                    let rootCfg = details.cfg;

                    _initInMemoMaxSize = rootCfg.initInMemoMaxSize || maxInitQueueSize;
<<<<<<< HEAD
                    
                    // uncomment this until throttle is implemented
                    // if (config._sdk.stats === true){
                    //     _statsBeat = _statsBeat || new Statsbeat();
                    // } else {
                    //     _statsBeat = null;
                    // }
=======
>>>>>>> 1647e6f1

                    _handleIKeyEndpointPromises(rootCfg);

                    // Mark the extensionConfig and all first level keys as referenced
                    // This is so that calls to getExtCfg() will always return the same object
                    // Even when a user may "re-assign" the plugin properties (or it's unloaded/reloaded)
                    let extCfg = details.ref(details.cfg, STR_EXTENSION_CONFIG);
                    objForEachKey(extCfg, (key) => {
                        details.ref(extCfg, key);
                    });
                }));

                _notificationManager = notificationManager;

                // Initialize the debug listener outside of the closure to reduce the retained memory footprint
                _debugListener = _initDebugListener(_configHandler, _hookContainer, _notificationManager && _self.getNotifyMgr(), _debugListener);
                _initPerfManager();

                _self.logger = logger;

                let cfgExtensions = config.extensions;

                // Extension validation
                _configExtensions = [];
                _configExtensions.push(...extensions, ...cfgExtensions);
                _channelConfig = config.channels;

                _initPluginChain(null);

                if (!_channels || _channels.length === 0) {
                    throwError("No " + STR_CHANNELS + " available");
                }
                
                if (_channelConfig && _channelConfig.length > 1) {
                    let teeController = _self.getPlugin("TeeChannelController");
                    if (!teeController || !teeController.plugin) {
                        _throwInternal(_logger, eLoggingSeverity.CRITICAL, _eInternalMessageId.SenderNotInitialized, "TeeChannel required");
                    }
                }

                _registerDelayedCfgListener(config, _cfgListeners, _logger);
                _cfgListeners = null;

                _isInitialized = true;
                if (_activeStatus === ActiveStatus.ACTIVE) {
                    _releaseQueues();
                }
                
            };
        
            _self.getChannels = (): IChannelControls[] => {
                let controls: IChannelControls[] = [];
                if (_channels) {
                    arrForEach(_channels, (channel) => {
                        controls.push(channel);
                    });
                }

                return objFreeze(controls);
            };
        
            _self.track = (telemetryItem: ITelemetryItem) => {
                doPerf(_self.getPerfMgr(), () => "AppInsightsCore:track", () => {
                    if (telemetryItem === null) {
                        _notifyInvalidEvent(telemetryItem);
                        // throw error
                        throwError("Invalid telemetry item");
                    }
                    
                    // do basic validation before sending it through the pipeline
                    if (!telemetryItem.name && isNullOrUndefined(telemetryItem.name)) {
                        _notifyInvalidEvent(telemetryItem);
                        throwError("telemetry name required");
                    }
            
                    // setup default iKey if not passed in
                    telemetryItem.iKey = telemetryItem.iKey || _instrumentationKey;

                    // add default timestamp if not passed in
                    telemetryItem.time = telemetryItem.time || toISOString(new Date());

                    // Common Schema 4.0
                    telemetryItem.ver = telemetryItem.ver || "4.0";
            
                    if (!_isUnloading && _self.isInitialized() && _activeStatus === ActiveStatus.ACTIVE) {
                        // Process the telemetry plugin chain
                        _createTelCtx().processNext(telemetryItem);
                    } else if (_activeStatus !== ActiveStatus.INACTIVE){
                        // Queue events until all extensions are initialized
                        if (_eventQueue.length <= _initInMemoMaxSize) {
                            // set limit, if full, stop adding new events
                            _eventQueue.push(telemetryItem);
                        }
                     
                    }
                }, () => ({ item: telemetryItem }), !((telemetryItem as any).sync));
            };
        
            _self.getProcessTelContext = _createTelCtx;

            _self.getNotifyMgr = (): INotificationManager => {
                if (!_notificationManager) {
                    _notificationManager = new NotificationManager(_configHandler.cfg);
                    // For backward compatibility only
                    _self[strNotificationManager] = _notificationManager;
                }

                return _notificationManager;
            };

            /**
             * Adds a notification listener. The SDK calls methods on the listener when an appropriate notification is raised.
             * The added plugins must raise notifications. If the plugins do not implement the notifications, then no methods will be
             * called.
             * @param listener - An INotificationListener object.
             */
            _self.addNotificationListener = (listener: INotificationListener): void => {
                _self.getNotifyMgr().addNotificationListener(listener);
            };
        
            /**
             * Removes all instances of the listener.
             * @param listener - INotificationListener to remove.
             */
            _self.removeNotificationListener = (listener: INotificationListener): void => {
                if (_notificationManager) {
                    _notificationManager.removeNotificationListener(listener);
                }
            };
        
            _self.getCookieMgr = (): ICookieMgr => {
                if (!_cookieManager) {
                    _cookieManager = createCookieMgr(_configHandler.cfg, _self.logger);
                }

                return _cookieManager;
            };

            _self.setCookieMgr = (cookieMgr: ICookieMgr) => {
                if (_cookieManager !== cookieMgr) {
                    runTargetUnload(_cookieManager, false);
    
                    _cookieManager = cookieMgr;
                }
            };

            _self.getPerfMgr = (): IPerfManager => {
                return _perfManager || _cfgPerfManager || getGblPerfMgr();
            };

            _self.getStatsBeat = (statsBeatConfig?: IStatsBeatConfig): IStatsBeat => {
                // create a new statsbeat if not initialize yet or the endpoint is different
                // otherwise, return the existing one, or null

                // uncomment this until throttle is implemented
                // if (statsBeatConfig && this.config._sdk.stats === true && _statsBeat && _statsBeat.getEndpoint() !== statsBeatConfig.endpoint) {
                //     _statsBeat = new Statsbeat();
                //     _statsBeat.initialize(this, statsBeatConfig);
                // }
                return _statsBeat;
            };

            _self.setPerfMgr = (perfMgr: IPerfManager) => {
                _perfManager = perfMgr;
            };

            // _self.getStatsBeat = (statsBeatState: IStatsBeatState) => {
            //     // create a new statsbeat if not initialize yet or the endpoint is different
            //     // otherwise, return the existing one, or null

            //     if (statsBeatState) {
            //         if (_statsMgr && _statsMgr.enabled) {
            //             if (_statsBeat && _statsBeat.endpoint !== statsBeatState.endpoint) {
            //                 // Different endpoint, so unload the existing and create a new one
            //                 _statsBeat.enabled = false;
            //                 _statsBeat = null;
            //             }

            //             if (!_statsBeat) {
            //                 // Create a new statsbeat instance
            //                 _statsBeat = _statsMgr.newInst(statsBeatState);
            //             }
            //         } else if (_statsBeat) {
            //             // Disable and remove any previously created statsbeat instance
            //             _statsBeat.enabled = false;
            //             _statsBeat = null;
            //         }

            //         // Return the current statsbeat instance or null if not created
            //         return _statsBeat;
            //     }

            //     // Return null as no statsbeat state was provided
            //     return null;
            // };

            // _self.setStatsMgr = (statsMgr: IStatsMgr) => {
            //     if (_statsMgr && _statsMgr !== statsMgr) {
            //         // Disable any previously created statsbeat instance
            //         if (_statsBeat) {
            //             _statsBeat.enabled = false;
            //             _statsBeat = null;
            //         }
            //     }

            //     _statsMgr = statsMgr;
            // };

            _self.eventCnt = (): number => {
                return _eventQueue.length;
            };

            _self.releaseQueue = () => {
                if (_isInitialized && _eventQueue.length > 0) {
                    let eventQueue = _eventQueue;
                    _eventQueue = [];
                    if (_activeStatus === eActiveStatus.ACTIVE) {
                        arrForEach(eventQueue, (event: ITelemetryItem) => {
                            event.iKey = event.iKey || _instrumentationKey;
                            _createTelCtx().processNext(event);
                        });

                    } else {
                        // new one for msg ikey
                        _throwInternal(_logger, eLoggingSeverity.WARNING, _eInternalMessageId.FailedToSendQueuedTelemetry, "core init status is not active");
                    }

               
                }
            };

            _self.pollInternalLogs = (eventName?: string): ITimerHandler => {
                _internalLogsEventName = eventName || null;
                _forceStopInternalLogPoller = false;
                _internalLogPoller && _internalLogPoller.cancel();

                return _startLogPoller(true);
            };

            function _handleIKeyEndpointPromises(theConfig: IConfiguration) {
                // app Insights core only handle ikey and endpointurl, aisku will handle cs
                // But we want to reference these config values so that if any future changes are made
                // this will trigger the re-run of the watch function
                // and the ikey and endpointUrl will be set to the new values
                let ikey = theConfig.instrumentationKey;
                let endpointUrl = theConfig.endpointUrl; // do not need to validate endpoint url, if it is null, default one will be set by sender

                // Check if we are waiting for previous promises to be resolved, won't apply new changes
                if (_activeStatus !== eActiveStatus.PENDING) {
                    if (isNullOrUndefined(ikey)) {
                        _instrumentationKey = null;

                        // if new ikey is null, set status to be inactive, all new events will be saved in memory or dropped
                        _activeStatus = ActiveStatus.INACTIVE;
                        let msg = "Please provide instrumentation key";

                        if (!_isInitialized) {
                            // only throw error during initialization
                            throwError(msg);
                        } else {
                            _throwInternal(_logger, eLoggingSeverity.CRITICAL, _eInternalMessageId.InvalidInstrumentationKey, msg);
                            _releaseQueues();
                        }

                        return;
                    }

                    let promises: IPromise<string>[] = [];
                    if (isPromiseLike(ikey)) {
                        promises.push(ikey);
                        _instrumentationKey = null; // reset current local ikey variable (otherwise it will always be the previous ikeys if timeout is called before promise cb)
                    } else {
                        // string
                        _instrumentationKey = ikey;
                    }

                    if (isPromiseLike(endpointUrl)) {
                        promises.push(endpointUrl);
                        _endpoint = null; // reset current local endpoint variable (otherwise it will always be the previous urls if timeout is called before promise cb)
                    } else {
                        // string or null
                        _endpoint = endpointUrl;
                    }

                    // at least have one promise
                    if (promises.length) {
                        _waitForInitPromises(theConfig, promises);
                    } else {
                        // means no promises
                        _setStatus();
                    }
                }
            }

            function _waitForInitPromises(theConfig: IConfiguration, promises: IPromise<string>[]) {
                // reset to false for new dynamic changes
                _isStatusSet = false;
                _activeStatus = eActiveStatus.PENDING;
                let initTimeout = isNotNullOrUndefined(theConfig.initTimeOut)?  theConfig.initTimeOut : maxInitTimeout; // theConfig.initTimeOut could be 0
                let allPromises = createSyncAllSettledPromise<string>(promises);

                if (_initTimer) {
                    // Stop any previous timer
                    _initTimer.cancel();
                }

                _initTimer = scheduleTimeout(() => {
                    // set _isStatusSet to true
                    // set active status
                    // release queues
                    _initTimer = null;
                    if (!_isStatusSet) {
                        _setStatus();
                    }
                }, initTimeout);
            
                doAwaitResponse(allPromises, (response) => {
                    try {
                        if (_isStatusSet) {
                            // promises take too long to resolve, ignore them
                            // active status should be set by timeout already
                            return;
                        }

                        if (!response.rejected) {
                            let values = response.value;
                            if (values && values.length) {
                                // ikey
                                let ikeyRes = values[0];
                                _instrumentationKey = ikeyRes && ikeyRes.value;

                                // endpoint
                                if (values.length > 1) {
                                    let endpointRes = values[1];
                                    _endpoint = endpointRes &&  endpointRes.value;
                                }
                            }

                            if (_instrumentationKey) {
                                // if ikey is null, no need to trigger extra dynamic changes for extensions
                                theConfig.instrumentationKey = _instrumentationKey; // set config.instrumentationKey for extensions to consume
                                theConfig.endpointUrl = _endpoint; // set config.endpointUrl for extensions to consume
                            }
                        }

                        // set _isStatusSet to true
                        // set active status
                        // release queues
                        _setStatus();
                    } catch (e) {
                        if (!_isStatusSet){
                            _setStatus();
                        }
                    }
                });
            }
    
            function _setStatus() {
                _isStatusSet = true;
                if (isNullOrUndefined(_instrumentationKey)) {
                    _activeStatus = ActiveStatus.INACTIVE;
                    _throwInternal(_logger, eLoggingSeverity.CRITICAL, _eInternalMessageId.InitPromiseException, "ikey can't be resolved from promises");
                } else {
                    _activeStatus = ActiveStatus.ACTIVE;
                }
                _releaseQueues();

            }

            function _releaseQueues() {
                if (_isInitialized) {
                    _self.releaseQueue();
                    _self.pollInternalLogs();
                }
            }

            function _startLogPoller(alwaysStart?: boolean): ITimerHandler {
                if ((!_internalLogPoller || !_internalLogPoller.enabled) && !_forceStopInternalLogPoller) {
                    let shouldStart = alwaysStart || (_logger && _logger.queue.length > 0);
                    if (shouldStart) {
                        if (!_internalLogPollerListening) {
                            _internalLogPollerListening = true;

                            // listen for any configuration changes so that changes to the
                            // interval will cause the timer to be re-initialized
                            _addUnloadHook(_configHandler.watch((details) => {
                                let interval: number = details.cfg.diagnosticLogInterval;
                                if (!interval || !(interval > 0)) {
                                    interval = 10000;
                                }

                                let isRunning = false;
                                if (_internalLogPoller) {
                                    // It was already created so remember it's running and cancel
                                    isRunning = _internalLogPoller.enabled;
                                    _internalLogPoller.cancel();
                                }

                                // Create / reconfigure
                                _internalLogPoller = createTimeout(_flushInternalLogs, interval) as any;
                                _internalLogPoller.unref();

                                // Restart if previously running
                                _internalLogPoller.enabled = isRunning;
                            }));
                        }

                        _internalLogPoller.enabled = true;
                    }
                }

                return _internalLogPoller;
            }

            _self.stopPollingInternalLogs = (): void => {
                _forceStopInternalLogPoller = true;
                _internalLogPoller && _internalLogPoller.cancel();
                _flushInternalLogs();
            };

            // Add addTelemetryInitializer
            proxyFunctions(_self, () => _telemetryInitializerPlugin, [ "addTelemetryInitializer" ]);

            _self.unload = (isAsync: boolean = true, unloadComplete?: (unloadState: ITelemetryUnloadState) => void, cbTimeout?: number): void | IPromise<ITelemetryUnloadState> => {
                if (!_isInitialized) {
                    // The SDK is not initialized
                    throwError(strSdkNotInitialized);
                }

                // Check if the SDK still unloading so throw
                if (_isUnloading) {
                    // The SDK is already unloading
                    throwError(strSdkUnloadingError);
                }

                let unloadState: ITelemetryUnloadState = {
                    reason: TelemetryUnloadReason.SdkUnload,
                    isAsync: isAsync,
                    flushComplete: false
                };

                let result: IPromise<ITelemetryUnloadState>;
                if (isAsync && !unloadComplete) {
                    result = createPromise<ITelemetryUnloadState>((resolve) => {
                        // Set the callback to the promise resolve callback
                        unloadComplete = resolve;
                    });
                }

                let processUnloadCtx = createProcessTelemetryUnloadContext(_getPluginChain(), _self);
                processUnloadCtx.onComplete(() => {
                    // if (_statsBeat) {
                    //     // Disable any statsbeat instance
                    //     _statsBeat.enabled = false;
                    //     _statsBeat = null;
                    // }

                    _hookContainer.run(_self.logger);

                    // Run any "unload" functions for the _cookieManager, _notificationManager and _logger
                    doUnloadAll([_cookieManager, _notificationManager, _logger], isAsync, () => {
                        _initDefaults();
                        unloadComplete && unloadComplete(unloadState);
                    });
                }, _self);

                function _doUnload(flushComplete: boolean) {
                    unloadState.flushComplete = flushComplete;
                    _isUnloading = true;

                    // Run all of the unload handlers first (before unloading the plugins)
                    _unloadHandlers.run(processUnloadCtx, unloadState);
                    
                    // Stop polling the internal logs
                    _self.stopPollingInternalLogs();

                    // Start unloading the components, from this point onwards the SDK should be considered to be in an unstable state
                    processUnloadCtx.processNext(unloadState);
                }

                _flushInternalLogs();

                if (!_flushChannels(isAsync, _doUnload, SendRequestReason.SdkUnload, cbTimeout)) {
                    _doUnload(false);
                }

                return result;
            };

            _self.getPlugin = _getPlugin;

            _self.addPlugin = <T extends IPlugin = ITelemetryPlugin>(plugin: T, replaceExisting?: boolean, isAsync?: boolean, addCb?: (added?: boolean) => void): void => {
                if (!plugin) {
                    addCb && addCb(false);
                    _logOrThrowError(strValidationError);
                    return;
                }

                let existingPlugin = _getPlugin(plugin.identifier);
                if (existingPlugin && !replaceExisting) {
                    addCb && addCb(false);

                    _logOrThrowError("Plugin [" + plugin.identifier + "] is already loaded!");
                    return;
                }

                let updateState: ITelemetryUpdateState = {
                    reason: TelemetryUpdateReason.PluginAdded
                };

                function _addPlugin(removed: boolean) {
                    _configExtensions.push(plugin);
                    updateState.added = [plugin];

                    // Re-Initialize the plugin chain
                    _initPluginChain(updateState);
                    addCb && addCb(true);
                }

                if (existingPlugin) {
                    let removedPlugins: IPlugin[] = [existingPlugin.plugin];
                    let unloadState: ITelemetryUnloadState = {
                        reason: TelemetryUnloadReason.PluginReplace,
                        isAsync: !!isAsync
                    };

                    _removePlugins(removedPlugins, unloadState, (removed) => {
                        if (!removed) {
                            // Previous plugin was successfully removed or was not installed
                            addCb && addCb(false);
                        } else {
                            updateState.removed = removedPlugins
                            updateState.reason |= TelemetryUpdateReason.PluginRemoved;
                            _addPlugin(true);
                        }
                    });
                } else {
                    _addPlugin(false);
                }
            };

            _self.updateCfg = (newConfig: CfgType, mergeExisting: boolean = true) => {
                let updateState: ITelemetryUpdateState;
                if (_self.isInitialized()) {
                    updateState = {
                        reason: TelemetryUpdateReason.ConfigurationChanged,
                        cfg: _configHandler.cfg,
                        oldCfg: deepExtend({}, _configHandler.cfg),
                        newConfig: deepExtend({}, newConfig),
                        merge: mergeExisting
                    };

                    newConfig = updateState.newConfig as CfgType;
                    let cfg =  _configHandler.cfg;

                    // replace the immutable (if initialized) values
                    // We don't currently allow updating the extensions and channels via the update config
                    // So overwriting any user provided values to reuse the existing values
                    (newConfig as any).extensions = cfg.extensions;
                    (newConfig as any).channels = cfg.channels;
                }

                // Explicitly blocking any previous config watchers so that they don't get called because
                // of this bulk update (Probably not necessary)
                (_configHandler as _IInternalDynamicConfigHandler<CfgType>)._block((details) => {

                    // Lets assign the new values to the existing config either overwriting or re-assigning
                    let theConfig = details.cfg;
                    _deepMergeConfig(details, theConfig, newConfig, mergeExisting);

                    if (!mergeExisting) {
                        // Remove (unassign) the values "missing" from the newConfig and also not in the default config
                        objForEachKey(theConfig, (key) => {
                            if (!objHasOwn(newConfig, key)) {
                                // Set the value to undefined
                                details.set(theConfig, key, UNDEFINED_VALUE);
                            }
                        });
                    }

                    // Apply defaults to the new config
                    details.setDf(theConfig, defaultConfig as any);
                }, true);

                // Now execute all of the listeners (synchronously) so they update their values immediately
                _configHandler.notify();

                if (updateState) {
                    _doUpdate(updateState);
                }
            };

            _self.evtNamespace = (): string => {
                return _evtNamespace;
            };

            _self.flush = _flushChannels;
        
            _self.getTraceCtx = (createNew?: boolean): IDistributedTraceContext | null => {
                if (!_traceCtx) {
                    _traceCtx = createDistributedTraceContext();
                }

                return _traceCtx;
            };

            _self.setTraceCtx = (traceCtx: IDistributedTraceContext): void => {
                _traceCtx = traceCtx || null;
            };

            _self.addUnloadHook = _addUnloadHook;

            // Create the addUnloadCb
            proxyFunctionAs(_self, "addUnloadCb", () => _unloadHandlers, "add");

            _self.onCfgChange = (handler: WatcherFunction<CfgType>): IUnloadHook => {
                let unloadHook: IUnloadHook;
                if (!_isInitialized) {
                    unloadHook = _addDelayedCfgListener(_cfgListeners, handler);
                } else {
                    unloadHook = onConfigChange(_configHandler.cfg, handler, _self.logger);
                }

                return _createUnloadHook(unloadHook);
            };

            _self.getWParam = () => {
                return (hasDocument() || !!_configHandler.cfg.enableWParam) ? 0 : -1;
            };


            function _setPluginVersions() {
                let thePlugins: { [key: string]: IPlugin } = {};

                _pluginVersionStringArr = [];

                const _addPluginVersions = (plugins: IPlugin[]) => {
                    if (plugins) {
                        arrForEach(plugins, (plugin) => {
                            if (plugin.identifier && plugin.version && !thePlugins[plugin.identifier]) {
                                let ver = plugin.identifier + "=" + plugin.version;
                                _pluginVersionStringArr.push(ver);
                                thePlugins[plugin.identifier] = plugin;
                            }
                        });
                    }
                }

                _addPluginVersions(_channels);
                if (_channelConfig) {
                    arrForEach(_channelConfig, (channels) => {
                        _addPluginVersions(channels);
                    });
                }

                _addPluginVersions(_configExtensions);
            }

            function _initDefaults() {
                _isInitialized = false;

                // Use a default logger so initialization errors are not dropped on the floor with full logging
                _configHandler = createDynamicConfig({} as CfgType, defaultConfig as any, _self.logger);

                // Set the logging level to critical so that any critical initialization failures are displayed on the console
                _configHandler.cfg.loggingLevelConsole = eLoggingSeverity.CRITICAL;

                // Define _self.config
                objDefine(_self, "config", {
                    g: () => _configHandler.cfg,
                    s: (newValue) => {
                        _self.updateCfg(newValue, false);
                    }
                });

                objDefine(_self, "pluginVersionStringArr", {
                    g: () => {
                        if (!_pluginVersionStringArr) {
                            _setPluginVersions();
                        }

                        return _pluginVersionStringArr;
                    }
                });

                objDefine(_self, "pluginVersionString", {
                    g: () => {
                        if (!_pluginVersionString) {
                            if (!_pluginVersionStringArr) {
                                _setPluginVersions();
                            }

                            _pluginVersionString = _pluginVersionStringArr.join(";");
                        }

                        return _pluginVersionString || STR_EMPTY;
                    }
                });

                objDefine(_self, "logger", {
                    g: () => {
                        if (!_logger) {
                            _logger = new DiagnosticLogger(_configHandler.cfg);
                            _configHandler.logger = _logger;
                        }

                        return _logger;
                    },
                    s: (newLogger) => {
                        _configHandler.logger = newLogger;
                        if (_logger !== newLogger) {
                            runTargetUnload(_logger, false);
                            _logger = newLogger;
                        }
                    }
                });

                _self.logger = new DiagnosticLogger(_configHandler.cfg);
                _extensions = [];
                let cfgExtensions = _self.config.extensions || [];
                cfgExtensions.splice(0, cfgExtensions.length);
                arrAppend(cfgExtensions, _extensions);

                _telemetryInitializerPlugin = new TelemetryInitializerPlugin();
                _eventQueue = [];
                runTargetUnload(_notificationManager, false);
                _notificationManager = null;
                _perfManager = null;
<<<<<<< HEAD
                _statsBeat = null;
=======
                // _statsBeat = null;
>>>>>>> 1647e6f1
                _cfgPerfManager = null;
                runTargetUnload(_cookieManager, false);
                _cookieManager = null;
                _pluginChain = null;
                _configExtensions = [];
                _channelConfig = null;
                _channels = null;

                _isUnloading = false;
                _internalLogsEventName = null;
                _evtNamespace = createUniqueNamespace("AIBaseCore", true);
                _unloadHandlers = createUnloadHandlerContainer();
                _traceCtx = null;
                _instrumentationKey = null;
                _hookContainer = createUnloadHookContainer();
                _cfgListeners = [];
                _pluginVersionString = null;
                _pluginVersionStringArr = null;
                _forceStopInternalLogPoller = false;
                _internalLogPoller = null;
                _internalLogPollerListening = false;
                _activeStatus = eActiveStatus.NONE; // default is None
                _endpoint = null;
                _initInMemoMaxSize = null;
                _isStatusSet = false;
                _initTimer = null;
                // if (_statsBeat) {
                //     // Unload and disable any statsbeat instance
                //     _statsBeat.enabled = false;
                // }
                // _statsBeat = null;
            }

            function _createTelCtx(): IProcessTelemetryContext {
                let theCtx = createProcessTelemetryContext(_getPluginChain(), _configHandler.cfg, _self);
                theCtx.onComplete(_startLogPoller);

                return theCtx;
            }

            // Initialize or Re-initialize the plugins
            function _initPluginChain(updateState: ITelemetryUpdateState | null) {
                // Extension validation
                let theExtensions = _validateExtensions(_self.logger, ChannelControllerPriority, _configExtensions);
            
                _pluginChain = null;
                _pluginVersionString = null;
                _pluginVersionStringArr = null;
    
                // Get the primary channel queue and include as part of the normal extensions
                _channels = (_channelConfig || [])[0] ||[];
                
                // Add any channels provided in the extensions and sort them
                _channels = sortPlugins(arrAppend(_channels, theExtensions.channels));

                // Create an array of all extensions, including the _channels
                let allExtensions = arrAppend(sortPlugins(theExtensions.core), _channels);

                // Required to allow plugins to call core.getPlugin() during their own initialization
                _extensions = objFreeze(allExtensions);

                // This has a side effect of adding the extensions passed during initialization
                // into the config.extensions, so you can see all of the extensions loaded.
                // This will also get updated by the addPlugin() and remove plugin code.
                let cfgExtensions = _self.config.extensions || [];
                cfgExtensions.splice(0, cfgExtensions.length);
                arrAppend(cfgExtensions, _extensions);

                let rootCtx = _createTelCtx();

                // Initializing the channels first
                if (_channels && _channels.length > 0) {
                    initializePlugins(rootCtx.createNew(_channels), allExtensions);
                }

                // Now initialize the normal extensions (explicitly not including the _channels as this can cause duplicate initialization)
                initializePlugins(rootCtx, allExtensions);

                if (updateState) {
                    _doUpdate(updateState);
                }
            }

            function _getPlugin<T extends IPlugin = IPlugin>(pluginIdentifier: string): ILoadedPlugin<T> {
                let theExt: ILoadedPlugin<T> = null;
                let thePlugin: IPlugin = null;
                let channelHosts: IChannelControlsHost[] = [];

                arrForEach(_extensions, (ext: any) => {
                    if (ext.identifier === pluginIdentifier && ext !== _telemetryInitializerPlugin) {
                        thePlugin = ext;
                        return -1;
                    }

                    if ((ext as IChannelControlsHost).getChannel) {
                        channelHosts.push(ext as IChannelControlsHost);
                    }
                });

                if (!thePlugin && channelHosts.length > 0) {
                    arrForEach(channelHosts, (host) => {
                        thePlugin = host.getChannel(pluginIdentifier);
                        if (!thePlugin) {
                            return -1;
                        }
                    });
                }

                if (thePlugin) {
                    theExt = {
                        plugin: thePlugin as T,
                        setEnabled: (enabled: boolean) => {
                            _getPluginState(thePlugin)[STR_DISABLED] = !enabled;
                        },
                        isEnabled: () => {
                            let pluginState = _getPluginState(thePlugin);
                            return !pluginState.teardown && !pluginState[STR_DISABLED];
                        },
                        remove: (isAsync: boolean = true, removeCb?: (removed?: boolean) => void): void => {
                            let pluginsToRemove: IPlugin[] = [thePlugin];
                            let unloadState: ITelemetryUnloadState = {
                                reason: TelemetryUnloadReason.PluginUnload,
                                isAsync: isAsync
                            };

                            _removePlugins(pluginsToRemove, unloadState, (removed) => {
                                if (removed) {
                                    // Re-Initialize the plugin chain
                                    _initPluginChain({
                                        reason: TelemetryUpdateReason.PluginRemoved,
                                        removed: pluginsToRemove
                                    });
                                }

                                removeCb && removeCb(removed);
                            });
                        }
                    }
                }

                return theExt;
            }

            function _getPluginChain() {
                if (!_pluginChain) {
                    // copy the collection of extensions
                    let extensions = (_extensions || []).slice();

                    // During add / remove this may get called again, so don't read if already present
                    if (arrIndexOf(extensions, _telemetryInitializerPlugin) === -1) {
                        extensions.push(_telemetryInitializerPlugin);
                    }

                    _pluginChain = createTelemetryProxyChain(sortPlugins(extensions), _configHandler.cfg, _self);
                }

                return _pluginChain;
            }

            function _removePlugins(thePlugins: IPlugin[], unloadState: ITelemetryUnloadState, removeComplete: (removed: boolean) => void) {

                if (thePlugins && thePlugins.length > 0) {
                    let unloadChain = createTelemetryProxyChain(thePlugins, _configHandler.cfg, _self);
                    let unloadCtx = createProcessTelemetryUnloadContext(unloadChain, _self);

                    unloadCtx.onComplete(() => {
                        let removed = false;

                        // Remove the listed config extensions
                        let newConfigExtensions: IPlugin[] = [];
                        arrForEach(_configExtensions, (plugin, idx) => {
                            if (!_isPluginPresent(plugin, thePlugins)) {
                                newConfigExtensions.push(plugin);
                            } else {
                                removed = true;
                            }
                        });

                        _configExtensions = newConfigExtensions;
                        _pluginVersionString = null;
                        _pluginVersionStringArr = null;

                        // Re-Create the channel config
                        let newChannelConfig: IChannelControls[][] = [];
                        if (_channelConfig) {
                            arrForEach(_channelConfig, (queue, idx) => {
                                let newQueue: IChannelControls[] = [];
                                arrForEach(queue, (channel) => {
                                    if (!_isPluginPresent(channel, thePlugins)) {
                                        newQueue.push(channel);
                                    } else {
                                        removed = true;
                                    }
                                });

                                newChannelConfig.push(newQueue);
                            });

                            _channelConfig = newChannelConfig;
                        }

                        removeComplete && removeComplete(removed);
                        _startLogPoller();
                    });

                    unloadCtx.processNext(unloadState);
                } else {
                    removeComplete(false);
                }
            }

            function _flushInternalLogs() {
                if (_logger && _logger.queue) {
                    let queue: _InternalLogMessage[] = _logger.queue.slice(0);
                    _logger.queue.length = 0;

                    arrForEach(queue, (logMessage: _InternalLogMessage) => {
                        const item: ITelemetryItem = {
                            name: _internalLogsEventName ? _internalLogsEventName : "InternalMessageId: " + logMessage.messageId,
                            iKey: _instrumentationKey,
                            time: toISOString(new Date()),
                            baseType: _InternalLogMessage.dataType,
                            baseData: { message: logMessage.message }
                        };
                        _self.track(item);
                    });
                }
            }

            function _flushChannels(isAsync?: boolean, callBack?: (flushComplete?: boolean) => void, sendReason?: SendRequestReason, cbTimeout?: number) {
                // Setting waiting to one so that we don't call the callBack until we finish iterating
                let waiting = 1;
                let doneIterating = false;
                let cbTimer: ITimerHandler = null;
                cbTimeout = cbTimeout || 5000;

                function doCallback() {
                    waiting--;
                    if (doneIterating && waiting === 0) {
                        cbTimer && cbTimer.cancel();
                        cbTimer = null;
    
                        callBack && callBack(doneIterating);
                        callBack = null;
                    }
                }
                    
                if (_channels && _channels.length > 0) {
                    let flushCtx = _createTelCtx().createNew(_channels);
                    flushCtx.iterate<IChannelControls>((plugin) => {
                        if (plugin.flush) {
                            waiting ++;

                            let handled = false;
                            // Not all channels will call this callback for every scenario
                            if (!plugin.flush(isAsync, () => {
                                handled = true;
                                doCallback();
                            }, sendReason)) {
                                if (!handled) {
                                    // If any channel doesn't return true and it didn't call the callback, then we should assume that the callback
                                    // will never be called, so use a timeout to allow the channel(s) some time to "finish" before triggering any
                                    // followup function (such as unloading)
                                    if (isAsync && cbTimer == null) {
                                        cbTimer = scheduleTimeout(() => {
                                            cbTimer = null;
                                            doCallback();
                                        }, cbTimeout);
                                    } else {
                                        doCallback();
                                    }
                                }
                            }
                        }
                    });
                }

                doneIterating = true;
                doCallback();
                
                return true;
            }

            function _initPerfManager() {
                // Save the previous config based performance manager creator to avoid creating new perf manager instances if unchanged
                let prevCfgPerfMgr: (core: IAppInsightsCore, notificationManager: INotificationManager) => IPerfManager;

                // Will get recalled if any referenced config values are changed
                _addUnloadHook(_configHandler.watch((details) => {
                    let enablePerfMgr = details.cfg.enablePerfMgr;
                    if (enablePerfMgr) {
                        let createPerfMgr = details.cfg.createPerfMgr;
                        // for preCfgPerfMgr = createPerfMgr = null
                        // initial createPerfMgr function should be _createPerfManager
                        if ((prevCfgPerfMgr !== createPerfMgr) || !prevCfgPerfMgr) {
                            if (!createPerfMgr) {
                                createPerfMgr = _createPerfManager;
                            }

                            // Set the performance manager creation function if not defined
                            getSetValue(details.cfg, STR_CREATE_PERF_MGR, createPerfMgr);
                            prevCfgPerfMgr = createPerfMgr;

                            // Remove any existing config based performance manager
                            _cfgPerfManager = null;
                        }

                        // Only create the performance manager if it's not already created or manually set
                        if (!_perfManager && !_cfgPerfManager && isFunction(createPerfMgr)) {
                            // Create a new config based performance manager
                            _cfgPerfManager = createPerfMgr(_self, _self.getNotifyMgr());
                        }
                    } else {
                        // Remove any existing config based performance manager
                        _cfgPerfManager = null;

                        // Clear the previous cached value so it can be GC'd
                        prevCfgPerfMgr = null;
                    }
                }));
            }

            function _doUpdate(updateState: ITelemetryUpdateState): void {
                let updateCtx = createProcessTelemetryUpdateContext(_getPluginChain(), _self);
                updateCtx.onComplete(_startLogPoller);

                if (!_self._updateHook || _self._updateHook(updateCtx, updateState) !== true) {
                    updateCtx.processNext(updateState);
                }
            }

            function _logOrThrowError(message: string) {
                let logger = _self.logger;
                if (logger) {
                    // there should always be a logger
                    _throwInternal(logger, eLoggingSeverity.WARNING, _eInternalMessageId.PluginException, message);
                    _startLogPoller();
                } else {
                    throwError(message);
                }
            }

            function _notifyInvalidEvent(telemetryItem: ITelemetryItem): void {
                let manager = _self.getNotifyMgr();
                if (manager) {
                    manager.eventsDiscarded([telemetryItem], eEventsDiscardedReason.InvalidEvent);
                }
            }

            function _addUnloadHook(hooks: IUnloadHook | IUnloadHook[] | Iterator<IUnloadHook> | ILegacyUnloadHook | ILegacyUnloadHook[] | Iterator<ILegacyUnloadHook>) {
                _hookContainer.add(hooks);
            }
        });
    }

    public initialize(config: CfgType, extensions: IPlugin[], logger?: IDiagnosticLogger, notificationManager?: INotificationManager): void {
        // @DynamicProtoStub -- DO NOT add any code as this will be removed during packaging
    }

    public getChannels(): IChannelControls[] {
        // @DynamicProtoStub -- DO NOT add any code as this will be removed during packaging
        return null;
    }

    public track(telemetryItem: ITelemetryItem) {
        // @DynamicProtoStub -- DO NOT add any code as this will be removed during packaging
    }

    public getProcessTelContext(): IProcessTelemetryContext {
        // @DynamicProtoStub -- DO NOT add any code as this will be removed during packaging
        return null;
    }

    public getNotifyMgr(): INotificationManager {
        // @DynamicProtoStub -- DO NOT add any code as this will be removed during packaging
        return null;
    }

    /**
     * Adds a notification listener. The SDK calls methods on the listener when an appropriate notification is raised.
     * The added plugins must raise notifications. If the plugins do not implement the notifications, then no methods will be
     * called.
     * @param listener - An INotificationListener object.
     */
    public addNotificationListener(listener: INotificationListener): void {
        // @DynamicProtoStub -- DO NOT add any code as this will be removed during packaging
    }

    /**
     * Removes all instances of the listener.
     * @param listener - INotificationListener to remove.
     */
    public removeNotificationListener(listener: INotificationListener): void {
        // @DynamicProtoStub -- DO NOT add any code as this will be removed during packaging
    }

    /**
     * Get the current cookie manager for this instance
     */
    public getCookieMgr(): ICookieMgr {
        // @DynamicProtoStub -- DO NOT add any code as this will be removed during packaging
        return null;
    }

    /**
     * Set the current cookie manager for this instance
     * @param cookieMgr - The manager, if set to null/undefined will cause the default to be created
     */
    public setCookieMgr(cookieMgr: ICookieMgr) {
        // @DynamicProtoStub -- DO NOT add any code as this will be removed during packaging
    }

    public getPerfMgr(): IPerfManager {
        // @DynamicProtoStub -- DO NOT add any code as this will be removed during packaging
        return null;
    }

<<<<<<< HEAD
    public getStatsBeat(statsBeatConfig?: IStatsBeatConfig): IStatsBeat {
        // @DynamicProtoStub -- DO NOT add any code as this will be removed during packaging
        return null;
    }
=======
    // public getStatsBeat(statsBeatState: IStatsBeatState): IStatsBeat {
    //     // @ DynamicProtoStub -- DO NOT add any code as this will be removed during packaging
    //     return null;
    // }

    // public setStatsMgr(statsMgr?: IStatsMgr): void {
    //     // @ DynamicProtoStub -- DO NOT add any code as this will be removed during packaging
    // }
>>>>>>> 1647e6f1

    public setPerfMgr(perfMgr: IPerfManager) {
        // @DynamicProtoStub -- DO NOT add any code as this will be removed during packaging
    }

    public eventCnt(): number {
        // @DynamicProtoStub -- DO NOT add any code as this will be removed during packaging
        return 0;
    }

    /**
     * Enable the timer that checks the logger.queue for log messages to be flushed.
     * Note: Since 3.0.1 and 2.8.13 this is no longer an interval timer but is a normal
     * timer that is only started when this function is called and then subsequently
     * only _if_ there are any logger.queue messages to be sent.
     */
    public pollInternalLogs(eventName?: string): ITimerHandler {
        // @DynamicProtoStub -- DO NOT add any code as this will be removed during packaging
        return null;
    }

    /**
     * Stop the timer that log messages from logger.queue when available
     */
    public stopPollingInternalLogs(): void {
        // @DynamicProtoStub -- DO NOT add any code as this will be removed during packaging
    }

    /**
     * Add a telemetry processor to decorate or drop telemetry events.
     * @param telemetryInitializer - The Telemetry Initializer function
     * @returns - A ITelemetryInitializerHandler to enable the initializer to be removed
     */
    public addTelemetryInitializer(telemetryInitializer: TelemetryInitializerFunction): ITelemetryInitializerHandler {
        // @DynamicProtoStub -- DO NOT add any code as this will be removed during packaging
        return null;
    }

    /**
     * Unload and Tear down the SDK and any initialized plugins, after calling this the SDK will be considered
     * to be un-initialized and non-operational, re-initializing the SDK should only be attempted if the previous
     * unload call return `true` stating that all plugins reported that they also unloaded, the recommended
     * approach is to create a new instance and initialize that instance.
     * This is due to possible unexpected side effects caused by plugins not supporting unload / teardown, unable
     * to successfully remove any global references or they may just be completing the unload process asynchronously.
     * If you pass isAsync as `true` (also the default) and DO NOT pass a callback function then an [IPromise](https://nevware21.github.io/ts-async/typedoc/interfaces/IPromise.html)
     * will be returned which will resolve once the unload is complete. The actual implementation of the `IPromise`
     * will be a native Promise (if supported) or the default as supplied by [ts-async library](https://github.com/nevware21/ts-async)
     * @param isAsync - Can the unload be performed asynchronously (default)
     * @param unloadComplete - An optional callback that will be called once the unload has completed
     * @param cbTimeout - An optional timeout to wait for any flush operations to complete before proceeding with the
     * unload. Defaults to 5 seconds.
     * @returns Nothing or if occurring asynchronously a [IPromise](https://nevware21.github.io/ts-async/typedoc/interfaces/IPromise.html)
     * which will be resolved once the unload is complete, the [IPromise](https://nevware21.github.io/ts-async/typedoc/interfaces/IPromise.html)
     * will only be returned when no callback is provided and isAsync is true
     */
    public unload(isAsync?: boolean, unloadComplete?: (unloadState: ITelemetryUnloadState) => void, cbTimeout?: number): void | IPromise<ITelemetryUnloadState> {
        // @DynamicProtoStub -- DO NOT add any code as this will be removed during packaging
    }

    public getPlugin<T extends IPlugin = IPlugin>(pluginIdentifier: string): ILoadedPlugin<T> {
        // @DynamicProtoStub -- DO NOT add any code as this will be removed during packaging
        return null;
    }

    /**
     * Add a new plugin to the installation
     * @param plugin - The new plugin to add
     * @param replaceExisting - should any existing plugin be replaced, default is false
     * @param doAsync - Should the add be performed asynchronously
     * @param addCb - [Optional] callback to call after the plugin has been added
     */
    public addPlugin<T extends IPlugin = ITelemetryPlugin>(plugin: T, replaceExisting?: boolean, doAsync?: boolean, addCb?: (added?: boolean) => void): void {
        // @DynamicProtoStub -- DO NOT add any code as this will be removed during packaging
    }

    /**
     * Update the configuration used and broadcast the changes to all loaded plugins
     * @param newConfig - The new configuration is apply
     * @param mergeExisting - Should the new configuration merge with the existing or just replace it. Default is to true.
     */
    public updateCfg(newConfig: CfgType, mergeExisting?: boolean): void {
        // @DynamicProtoStub -- DO NOT add any code as this will be removed during packaging
    }

    /**
     * Returns the unique event namespace that should be used
     */
    public evtNamespace(): string {
        // @DynamicProtoStub -- DO NOT add any code as this will be removed during packaging
        return null;
    }

    /**
     * Add an unload handler that will be called when the SDK is being unloaded
     * @param handler - the handler
     */
    public addUnloadCb(handler: UnloadHandler): void {
        // @DynamicProtoStub -- DO NOT add any code as this will be removed during packaging
    }

    /**
     * Flush and send any batched / cached data immediately
     * @param async - send data asynchronously when true (defaults to true)
     * @param callBack - if specified, notify caller when send is complete, the channel should return true to indicate to the caller that it will be called.
     * If the caller doesn't return true the caller should assume that it may never be called.
     * @param sendReason - specify the reason that you are calling "flush" defaults to ManualFlush (1) if not specified
     * @returns - true if the callback will be return after the flush is complete otherwise the caller should assume that any provided callback will never be called
     */
    public flush(isAsync?: boolean, callBack?: (flushComplete?: boolean) => void, sendReason?: SendRequestReason): void {
        // @DynamicProtoStub -- DO NOT add any code as this will be removed during packaging
    }
        
    /**
     * Gets the current distributed trace context for this instance if available
     * @param createNew - Optional flag to create a new instance if one doesn't currently exist, defaults to true
     */
    public getTraceCtx(createNew?: boolean): IDistributedTraceContext | null {
        // @DynamicProtoStub -- DO NOT add any code as this will be removed during packaging
        return null;
    }

    /**
     * Sets the current distributed trace context for this instance if available
     */
    public setTraceCtx(newTracectx: IDistributedTraceContext): void {
        // @DynamicProtoStub -- DO NOT add any code as this will be removed during packaging
    }

    /**
     * Add this hook so that it is automatically removed during unloading
     * @param hooks - The single hook or an array of IInstrumentHook objects
     */
    public addUnloadHook(hooks: IUnloadHook | IUnloadHook[] | Iterator<IUnloadHook> | ILegacyUnloadHook | ILegacyUnloadHook[] | Iterator<ILegacyUnloadHook>): void {
        // @DynamicProtoStub -- DO NOT add any code as this will be removed during packaging
    }

    /**
     * Watches and tracks changes for accesses to the current config, and if the accessed config changes the
     * handler will be recalled.
     * @param handler - The watcher handler to call when the config changes
     * @returns A watcher handler instance that can be used to remove itself when being unloaded
     */
    public onCfgChange(handler: WatcherFunction<CfgType>): IUnloadHook {
        // @DynamicProtoStub -- DO NOT add any code as this will be removed during packaging
        return null;
    }

    /**
     * Watches and tracks status of initialization process
     * @returns ActiveStatus
     * @since 3.3.0
     * If returned status is active, it means initialization process is completed.
     * If returned status is pending, it means the initialization process is waiting for promieses to be resolved.
     * If returned status is inactive, it means ikey is invalid or can 't get ikey or enpoint url from promsises.
     */
    public activeStatus(): eActiveStatus | number {
        // @DynamicProtoStub -- DO NOT add any code as this will be removed during packaging
        return null;
    }

    /**
     * Set Active Status to pending, which will block the incoming changes until internal promises are resolved
     * @internal Internal use
     * @since 3.3.0
     */
    public _setPendingStatus(): void {
        // @DynamicProtoStub -- DO NOT add any code as this will be removed during packaging
        return null;
    }


    protected releaseQueue() {
        // @DynamicProtoStub -- DO NOT add any code as this will be removed during packaging
    }

    /**
     * Hook for Core extensions to allow them to update their own configuration before updating all of the plugins.
     * @param updateCtx - The plugin update context
     * @param updateState - The Update State
     * @returns boolean - True means the extension class will call updateState otherwise the Core will
     */
    protected _updateHook?(updateCtx: IProcessTelemetryUpdateContext, updateState: ITelemetryUpdateState): void | boolean {
        // @DynamicProtoStub -- DO NOT add any code as this will be removed during packaging
        return false;
    }
}<|MERGE_RESOLUTION|>--- conflicted
+++ resolved
@@ -97,15 +97,8 @@
     [STR_EXTENSION_CONFIG]: { ref: true, v: {} },
     [STR_CREATE_PERF_MGR]: UNDEFINED_VALUE,
     loggingLevelConsole: eLoggingSeverity.DISABLED,
-<<<<<<< HEAD
-    diagnosticLogInterval: UNDEFINED_VALUE,
-    _sdk: cfgDfMerge<IInternalSdkConfiguration>({
-        stats: false
-    })
-=======
     diagnosticLogInterval: UNDEFINED_VALUE
     // _sdk: { rdOnly: true, ref: true, v: defaultSdkConfig }
->>>>>>> 1647e6f1
 });
 
 /**
@@ -304,12 +297,8 @@
         let _logger: IDiagnosticLogger;
         let _eventQueue: ITelemetryItem[];
         let _notificationManager: INotificationManager | null | undefined;
-<<<<<<< HEAD
-        let _statsBeat: IStatsBeat | null;
-=======
         // let _statsBeat: IStatsBeat | null;
         // let _statsMgr: IStatsMgr | null;
->>>>>>> 1647e6f1
         let _perfManager: IPerfManager | null;
         let _cfgPerfManager: IPerfManager | null;
         let _cookieManager: ICookieMgr | null;
@@ -385,16 +374,6 @@
                     let rootCfg = details.cfg;
 
                     _initInMemoMaxSize = rootCfg.initInMemoMaxSize || maxInitQueueSize;
-<<<<<<< HEAD
-                    
-                    // uncomment this until throttle is implemented
-                    // if (config._sdk.stats === true){
-                    //     _statsBeat = _statsBeat || new Statsbeat();
-                    // } else {
-                    //     _statsBeat = null;
-                    // }
-=======
->>>>>>> 1647e6f1
 
                     _handleIKeyEndpointPromises(rootCfg);
 
@@ -1123,11 +1102,7 @@
                 runTargetUnload(_notificationManager, false);
                 _notificationManager = null;
                 _perfManager = null;
-<<<<<<< HEAD
-                _statsBeat = null;
-=======
                 // _statsBeat = null;
->>>>>>> 1647e6f1
                 _cfgPerfManager = null;
                 runTargetUnload(_cookieManager, false);
                 _cookieManager = null;
@@ -1545,12 +1520,6 @@
         return null;
     }
 
-<<<<<<< HEAD
-    public getStatsBeat(statsBeatConfig?: IStatsBeatConfig): IStatsBeat {
-        // @DynamicProtoStub -- DO NOT add any code as this will be removed during packaging
-        return null;
-    }
-=======
     // public getStatsBeat(statsBeatState: IStatsBeatState): IStatsBeat {
     //     // @ DynamicProtoStub -- DO NOT add any code as this will be removed during packaging
     //     return null;
@@ -1559,7 +1528,6 @@
     // public setStatsMgr(statsMgr?: IStatsMgr): void {
     //     // @ DynamicProtoStub -- DO NOT add any code as this will be removed during packaging
     // }
->>>>>>> 1647e6f1
 
     public setPerfMgr(perfMgr: IPerfManager) {
         // @DynamicProtoStub -- DO NOT add any code as this will be removed during packaging
