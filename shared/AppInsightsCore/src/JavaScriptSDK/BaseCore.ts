// Copyright (c) Microsoft Corporation. All rights reserved.
// Licensed under the MIT License.
"use strict";

import { objCreateFn } from "@microsoft/applicationinsights-shims";
import dynamicProto from "@microsoft/dynamicproto-js";
import { IAppInsightsCore, ILoadedPlugin } from "../JavaScriptSDK.Interfaces/IAppInsightsCore"
import { IConfiguration } from "../JavaScriptSDK.Interfaces/IConfiguration";
import { IPlugin, ITelemetryPlugin } from "../JavaScriptSDK.Interfaces/ITelemetryPlugin";
import { IChannelControls } from "../JavaScriptSDK.Interfaces/IChannelControls";
import { ITelemetryItem } from "../JavaScriptSDK.Interfaces/ITelemetryItem";
import { INotificationManager } from "../JavaScriptSDK.Interfaces/INotificationManager";
import { INotificationListener } from "../JavaScriptSDK.Interfaces/INotificationListener";
import { IDiagnosticLogger } from "../JavaScriptSDK.Interfaces/IDiagnosticLogger";
import { IProcessTelemetryContext, IProcessTelemetryUpdateContext } from "../JavaScriptSDK.Interfaces/IProcessTelemetryContext";
import { createProcessTelemetryContext, createProcessTelemetryUnloadContext, createProcessTelemetryUpdateContext, createTelemetryProxyChain } from "./ProcessTelemetryContext";
import { initializePlugins, sortPlugins, _getPluginState } from "./TelemetryHelpers";
import { eLoggingSeverity, _eInternalMessageId } from "../JavaScriptSDK.Enums/LoggingEnums";
import { IPerfManager } from "../JavaScriptSDK.Interfaces/IPerfManager";
import { getGblPerfMgr, PerfManager } from "./PerfManager";
import { ICookieMgr } from "../JavaScriptSDK.Interfaces/ICookieMgr";
import { createCookieMgr } from "./CookieMgr";
import {
    arrForEach, isNullOrUndefined, getSetValue, setValue, isNotTruthy, isFunction, objExtend, objFreeze, proxyFunctionAs, proxyFunctions, throwError,
<<<<<<< HEAD
    toISOString
=======
    toISOString,
    arrIndexOf
>>>>>>> d2dba2e3
} from "./HelperFuncs";
import { strExtensionConfig, strIKey } from "./Constants";
import { DiagnosticLogger, _InternalLogMessage, _throwInternal, _warnToConsole } from "./DiagnosticLogger";
import { getDebugListener } from "./DbgExtensionUtils";
import { ITelemetryPluginChain } from "../JavaScriptSDK.Interfaces/ITelemetryPluginChain";
import { ChannelControllerPriority, createChannelControllerPlugin, createChannelQueues, IChannelController, IInternalChannelController, _IInternalChannels } from "./ChannelController";
import { ITelemetryInitializerHandler, TelemetryInitializerFunction } from "../JavaScriptSDK.Interfaces/ITelemetryInitializers";
import { TelemetryInitializerPlugin } from "./TelemetryInitializerPlugin";
import { createUniqueNamespace } from "./DataCacheHelper";
import { createUnloadHandlerContainer, IUnloadHandlerContainer, UnloadHandler } from "./UnloadHandlerContainer";
import { TelemetryUpdateReason } from "../JavaScriptSDK.Enums/TelemetryUpdateReason";
import { ITelemetryUpdateState } from "../JavaScriptSDK.Interfaces/ITelemetryUpdateState";
import { ITelemetryUnloadState } from "../JavaScriptSDK.Interfaces/ITelemetryUnloadState";
import { TelemetryUnloadReason } from "../JavaScriptSDK.Enums/TelemetryUnloadReason";
import { SendRequestReason } from "../JavaScriptSDK.Enums/SendRequestReason";
import { strAddNotificationListener, strDisabled, strEventsDiscarded, strEventsSendRequest, strEventsSent, strRemoveNotificationListener, strTeardown } from "./InternalConstants";

const strValidationError = "Plugins must provide initialize method";
const strNotificationManager = "_notificationManager";
const strSdkUnloadingError = "SDK is still unloading...";
const strSdkNotInitialized = "SDK is not initialized";
// const strPluginUnloadFailed = "Failed to unload plugin";

const defaultInitConfig = {
    // Have the Diagnostic Logger default to log critical errors to the console
    loggingLevelConsole: eLoggingSeverity.CRITICAL
};

/**
 * Helper to create the default performance manager
 * @param core
 * @param notificationMgr
 */
function _createPerfManager (core: IAppInsightsCore, notificationMgr: INotificationManager) {
    return new PerfManager(notificationMgr);
}

function _validateExtensions(logger: IDiagnosticLogger, channelPriority: number, allExtensions: IPlugin[]): { all: IPlugin[]; core: ITelemetryPlugin[] } {
    // Concat all available extensions
    let coreExtensions: ITelemetryPlugin[] = [];

    // Check if any two extensions have the same priority, then warn to console
    // And extract the local extensions from the
    let extPriorities = {};

    // Extension validation
    arrForEach(allExtensions, (ext: ITelemetryPlugin) => {
        if (isNullOrUndefined(ext) || isNullOrUndefined(ext.initialize)) {
            throwError(strValidationError);
        }

        const extPriority = ext.priority;
        const identifier = ext.identifier;

        if (ext && extPriority) {
            if (!isNullOrUndefined(extPriorities[extPriority])) {
                _warnToConsole(logger, "Two extensions have same priority #" + extPriority + " - " + extPriorities[extPriority] + ", " + identifier);
            } else {
                // set a value
                extPriorities[extPriority] = identifier;
            }
        }

        // Split extensions to core and channelController
        if (!extPriority || extPriority < channelPriority) {
            // Add to core extension that will be managed by BaseCore
            coreExtensions.push(ext);
        }
    });

    return {
        all: allExtensions,
        core: coreExtensions
    };
}

function _isPluginPresent(thePlugin: IPlugin, plugins: IPlugin[]) {
    let exists = false;

    arrForEach(plugins, (plugin) => {
        if (plugin === thePlugin) {
            exists = true;
            return -1;
        }
    });

    return exists;
}

function _createDummyNotificationManager(): INotificationManager {
    return objCreateFn({
        [strAddNotificationListener]: (listener: INotificationListener) => { },
        [strRemoveNotificationListener]: (listener: INotificationListener) => { },
        [strEventsSent]: (events: ITelemetryItem[]) => { },
        [strEventsDiscarded]: (events: ITelemetryItem[], reason: number) => { },
        [strEventsSendRequest]: (sendReason: number, isAsync: boolean) => { }
    });
}

export class BaseCore implements IAppInsightsCore {
    public static defaultConfig: IConfiguration;
    public config: IConfiguration;
    public logger: IDiagnosticLogger;

    public _extensions: IPlugin[];
    public isInitialized: () => boolean;

    constructor() {
        // NOTE!: DON'T set default values here, instead set them in the _initDefaults() function as it is also called during teardown()
        let _isInitialized: boolean;
        let _eventQueue: ITelemetryItem[];
        let _notificationManager: INotificationManager | null | undefined;
        let _perfManager: IPerfManager | null;
        let _cfgPerfManager: IPerfManager | null;
        let _cookieManager: ICookieMgr | null;
        let _pluginChain: ITelemetryPluginChain | null;
        let _configExtensions: IPlugin[];
        let _coreExtensions: ITelemetryPlugin[] | null;
        let _channelControl: IChannelController | null;
        let _channelConfig: IChannelControls[][] | null | undefined;
        let _channelQueue: _IInternalChannels[] | null;
        let _isUnloading: boolean;
        let _telemetryInitializerPlugin: TelemetryInitializerPlugin;
        let _internalLogsEventName: string | null;
        let _evtNamespace: string;
        let _unloadHandlers: IUnloadHandlerContainer;
        let _debugListener: INotificationListener | null;

        /**
         * Internal log poller
         */
        let _internalLogPoller: number = 0;

        dynamicProto(BaseCore, this, (_self) => {

            // Set the default values (also called during teardown)
            _initDefaults();

            _self.isInitialized = () => _isInitialized;

            _self.initialize = (config: IConfiguration, extensions: IPlugin[], logger?: IDiagnosticLogger, notificationManager?: INotificationManager): void => {
                if (_isUnloading) {
                    throwError(strSdkUnloadingError);
                }
        
                // Make sure core is only initialized once
                if (_self.isInitialized()) {
                    throwError("Core should not be initialized more than once");
                }

                if (!config || isNullOrUndefined(config.instrumentationKey)) {
                    throwError("Please provide instrumentation key");
                }

                _notificationManager = notificationManager;

                // For backward compatibility only
                _self[strNotificationManager] = notificationManager;
                _self.config = config || {};

                _initDebugListener(config);
                _initPerfManager(config);

                config.extensions = isNullOrUndefined(config.extensions) ? [] : config.extensions;
        
                // add notification to the extensions in the config so other plugins can access it
                _initExtConfig(config);

                if (logger) {
                    _self.logger = logger;
                }

                // Extension validation
                _configExtensions = [];
                _configExtensions.push(...extensions, ...config.extensions);
                _channelConfig = (config||{}).channels;

                _initPluginChain(config, null);

                if (!_channelQueue || _channelQueue.length === 0) {
                    throwError("No channels available");
                }
        
                _isInitialized = true;
                _self.releaseQueue();
            };
        
            _self.getTransmissionControls = (): IChannelControls[][] => {
                let controls: IChannelControls[][] = [];
                if (_channelQueue) {
                    arrForEach(_channelQueue, (channels) => {
                        controls.push(channels.queue);
                    });
                }

                return objFreeze(controls);
            };
        
            _self.track = (telemetryItem: ITelemetryItem) => {
                // setup default iKey if not passed in
                setValue(telemetryItem, strIKey, _self.config.instrumentationKey, null, isNotTruthy);

                // add default timestamp if not passed in
                setValue(telemetryItem, "time", toISOString(new Date()), null, isNotTruthy);

                // Common Schema 4.0
                setValue(telemetryItem, "ver", "4.0", null, isNullOrUndefined);
        
                if (!_isUnloading && _self.isInitialized()) {
                    // Process the telemetry plugin chain
                    _createTelCtx().processNext(telemetryItem);
                } else {
                    // Queue events until all extensions are initialized
                    _eventQueue.push(telemetryItem);
                }
            };
        
            _self.getProcessTelContext = _createTelCtx;

            _self.getNotifyMgr = (): INotificationManager => {
                if (!_notificationManager) {
                    // Create Dummy notification manager
                    _notificationManager = _createDummyNotificationManager();

                    // For backward compatibility only
                    _self[strNotificationManager] = _notificationManager;
                }

                return _notificationManager;
            };

            /**
             * Adds a notification listener. The SDK calls methods on the listener when an appropriate notification is raised.
             * The added plugins must raise notifications. If the plugins do not implement the notifications, then no methods will be
             * called.
             * @param {INotificationListener} listener - An INotificationListener object.
             */
            _self[strAddNotificationListener] = (listener: INotificationListener): void => {
                if (_notificationManager) {
                    _notificationManager[strAddNotificationListener](listener);
                }
            };
        
            /**
             * Removes all instances of the listener.
             * @param {INotificationListener} listener - INotificationListener to remove.
             */
            _self[strRemoveNotificationListener] = (listener: INotificationListener): void => {
                if (_notificationManager) {
                    _notificationManager[strRemoveNotificationListener](listener);
                }
            }
        
            _self.getCookieMgr = (): ICookieMgr => {
                if (!_cookieManager) {
                    _cookieManager = createCookieMgr(_self.config, _self.logger);
                }

                return _cookieManager;
            };

            _self.setCookieMgr = (cookieMgr: ICookieMgr) => {
                _cookieManager = cookieMgr;
            };

            _self.getPerfMgr = (): IPerfManager => {
                if (!_perfManager && !_cfgPerfManager) {
                    if (_self.config && _self.config.enablePerfMgr && isFunction(_self.config.createPerfMgr)) {
                        _cfgPerfManager = _self.config.createPerfMgr(_self, _self.getNotifyMgr());
                    }
                }

                return _perfManager || _cfgPerfManager || getGblPerfMgr();
            };

            _self.setPerfMgr = (perfMgr: IPerfManager) => {
                _perfManager = perfMgr;
            };

            _self.eventCnt = (): number => {
                return _eventQueue.length;
            };

            _self.releaseQueue = () => {
                if (_isInitialized && _eventQueue.length > 0) {
                    let eventQueue = _eventQueue;
                    _eventQueue = [];

                    arrForEach(eventQueue, (event: ITelemetryItem) => {
                        _createTelCtx().processNext(event);
                    });
                }
            };

            /**
             * Periodically check logger.queue for log messages to be flushed
             */
            _self.pollInternalLogs = (eventName?: string): number => {
                _internalLogsEventName = eventName || null;

                let interval = _self.config.diagnosticLogInterval;
                if (!interval || !(interval > 0)) {
                    interval = 10000;
                }
                if(_internalLogPoller) {
                    clearInterval(_internalLogPoller);
                }
                _internalLogPoller = setInterval(() => {
                    _flushInternalLogs();
                }, interval) as any;

                return _internalLogPoller;
            }

            /**
             * Stop polling log messages from logger.queue
             */
            _self.stopPollingInternalLogs = (): void => {
                if(_internalLogPoller) {
                    clearInterval(_internalLogPoller);
                    _internalLogPoller = 0;
                    _flushInternalLogs();
                }
            }

            // Add addTelemetryInitializer
            proxyFunctions(_self, () => _telemetryInitializerPlugin, [ "addTelemetryInitializer" ]);

            _self.unload = (isAsync: boolean = true, unloadComplete?: (unloadState: ITelemetryUnloadState) => void, cbTimeout?: number): void => {
                if (!_isInitialized) {
                    // The SDK is not initialized
                    throwError(strSdkNotInitialized);
                }

                // Check if the SDK still unloading so throw
                if (_isUnloading) {
                    // The SDK is already unloading
                    throwError(strSdkUnloadingError);
                }

                let unloadState: ITelemetryUnloadState = {
                    reason: TelemetryUnloadReason.SdkUnload,
                    isAsync: isAsync,
                    flushComplete: false
                }

                let processUnloadCtx = createProcessTelemetryUnloadContext(_getPluginChain(), _self);
                processUnloadCtx.onComplete(() => {
                    _initDefaults();
                    unloadComplete && unloadComplete(unloadState);
                }, _self);

                function _doUnload(flushComplete: boolean) {
                    unloadState.flushComplete = flushComplete;
                    _isUnloading = true;

                    // Run all of the unload handlers first (before unloading the plugins)
                    _unloadHandlers.run(processUnloadCtx, unloadState);
                    
                    // Stop polling the internal logs
                    _self.stopPollingInternalLogs();

                    // Start unloading the components, from this point onwards the SDK should be considered to be in an unstable state
                    processUnloadCtx.processNext(unloadState);
                }

                if (!_flushChannels(isAsync, _doUnload, SendRequestReason.SdkUnload, cbTimeout)) {
                    _doUnload(false);
                }
            };

            _self.getPlugin = _getPlugin;

            _self.addPlugin = <T extends IPlugin = ITelemetryPlugin>(plugin: T, replaceExisting?: boolean, isAsync?: boolean, addCb?: (added?: boolean) => void): void => {
                if (!plugin) {
                    addCb && addCb(false);
                    _logOrThrowError(strValidationError);
                    return;
                }

                let existingPlugin = _getPlugin(plugin.identifier);
                if (existingPlugin && !replaceExisting) {
                    addCb && addCb(false);

                    _logOrThrowError("Plugin [" + plugin.identifier + "] is already loaded!");
                    return;
                }

                let updateState: ITelemetryUpdateState = {
                    reason: TelemetryUpdateReason.PluginAdded
                };

                function _addPlugin(removed: boolean) {
                    _configExtensions.push(plugin);
                    updateState.added = [plugin];

                    // Re-Initialize the plugin chain
                    _initPluginChain(_self.config, updateState);
                    addCb && addCb(true);
                }

                if (existingPlugin) {
                    let removedPlugins: IPlugin[] = [existingPlugin.plugin];
                    let unloadState: ITelemetryUnloadState = {
                        reason: TelemetryUnloadReason.PluginReplace,
                        isAsync: !!isAsync
                    };

                    _removePlugins(removedPlugins, unloadState, (removed) => {
                        if (!removed) {
                            // Previous plugin was successfully removed or was not installed
                            addCb && addCb(false);
                        } else {
                            updateState.removed = removedPlugins
                            updateState.reason |= TelemetryUpdateReason.PluginRemoved;
                            _addPlugin(true);
                        }
                    });
                } else {
                    _addPlugin(false);
                }
            };

            _self.evtNamespace = (): string => {
                return _evtNamespace;
            };

            _self.flush = _flushChannels;
        
            // Create the addUnloadCb
            proxyFunctionAs(_self, "addUnloadCb", () => _unloadHandlers, "add");

            function _initDefaults() {
                _isInitialized = false;

                // Use a default logger so initialization errors are not dropped on the floor with full logging
                _self.config = objExtend(true, {}, defaultInitConfig);
                _self.logger = new DiagnosticLogger(_self.config);
                _self._extensions = [];

                _telemetryInitializerPlugin = new TelemetryInitializerPlugin();
                _eventQueue = [];
                _notificationManager = null;
                _perfManager = null;
                _cfgPerfManager = null;
                _cookieManager = null;
                _pluginChain = null;
                _coreExtensions = null;
                _configExtensions = [];
                _channelControl = null;
                _channelConfig = null;
                _channelQueue = null;
                _isUnloading = false;
                _internalLogsEventName = null;
                _evtNamespace = createUniqueNamespace("AIBaseCore", true);
                _unloadHandlers = createUnloadHandlerContainer();
            }

            function _createTelCtx(): IProcessTelemetryContext {
                return createProcessTelemetryContext(_getPluginChain(), _self.config, _self);
            }

            // Initialize or Re-initialize the plugins
            function _initPluginChain(config: IConfiguration, updateState: ITelemetryUpdateState | null) {
                // Extension validation
                let theExtensions = _validateExtensions(_self.logger, ChannelControllerPriority, _configExtensions);
            
                _coreExtensions = theExtensions.core;
                _pluginChain = null;
            
                // Sort the complete set of extensions by priority
                let allExtensions = theExtensions.all;

                // Initialize the Channel Queues and the channel plugins first
                _channelQueue = objFreeze(createChannelQueues(_channelConfig, allExtensions, config, _self));
                if (_channelControl) {
                    // During add / remove of a plugin this may get called again, so don't re-add if already present
                    // But we also want the controller as the last, so remove if already present
                    // And reusing the existing instance, just in case an installed plugin has a reference and
                    // is using it.
<<<<<<< HEAD
                    let idx = allExtensions.indexOf(_channelControl);
=======
                    let idx = arrIndexOf(allExtensions, _channelControl);
>>>>>>> d2dba2e3
                    if (idx !== -1) {
                        allExtensions.splice(idx, 1);
                    }

<<<<<<< HEAD
                    idx = _coreExtensions.indexOf(_channelControl);
=======
                    idx = arrIndexOf(_coreExtensions, _channelControl);
>>>>>>> d2dba2e3
                    if (idx !== -1) {
                        _coreExtensions.splice(idx, 1);
                    }

                    (_channelControl as IInternalChannelController)._setQueue(_channelQueue);
                } else {
                    _channelControl = createChannelControllerPlugin(_channelQueue, _self);
                }

                // Add on "channelController" as the last "plugin"
                allExtensions.push(_channelControl);
                _coreExtensions.push(_channelControl);

                // Required to allow plugins to call core.getPlugin() during their own initialization
                _self._extensions = sortPlugins(allExtensions);

                // Initialize the controls
                _channelControl.initialize(config, _self, allExtensions);
                
                initializePlugins(_createTelCtx(), allExtensions);

                // Now reset the extensions to just those being managed by Basecore
                _self._extensions = objFreeze(sortPlugins(_coreExtensions || [])).slice();

                if (updateState) {
                    _doUpdate(updateState);
                }
            }

            function _getPlugin<T extends IPlugin = IPlugin>(pluginIdentifier: string): ILoadedPlugin<T> {
                let theExt: ILoadedPlugin<T> = null;
                let thePlugin: IPlugin = null;

                arrForEach(_self._extensions, (ext: any) => {
                    if (ext.identifier === pluginIdentifier && ext !== _channelControl && ext !== _telemetryInitializerPlugin) {
                        thePlugin = ext;
                        return -1;
                    }
                });

                if (!thePlugin && _channelControl) {
                    // Check the channel Controller
                    thePlugin = _channelControl.getChannel(pluginIdentifier);
                }

                if (thePlugin) {
                    theExt = {
                        plugin: thePlugin as T,
                        setEnabled: (enabled: boolean) => {
                            _getPluginState(thePlugin)[strDisabled] = !enabled;
                        },
                        isEnabled: () => {
                            let pluginState = _getPluginState(thePlugin);
                            return !pluginState[strTeardown] && !pluginState[strDisabled];
                        },
                        remove: (isAsync: boolean = true, removeCb?: (removed?: boolean) => void): void => {
                            let pluginsToRemove: IPlugin[] = [thePlugin];
                            let unloadState: ITelemetryUnloadState = {
                                reason: TelemetryUnloadReason.PluginUnload,
                                isAsync: isAsync
                            };

                            _removePlugins(pluginsToRemove, unloadState, (removed) => {
                                if (removed) {
                                    // Re-Initialize the plugin chain
                                    _initPluginChain(_self.config, {
                                        reason: TelemetryUpdateReason.PluginRemoved,
                                        removed: pluginsToRemove
                                    });
                                }

                                removeCb && removeCb(removed);
                            });
                        }
                    }
                }

                return theExt;
            }

            function _getPluginChain() {
                if (!_pluginChain) {
                    // copy the collection of extensions
                    let extensions = (_coreExtensions || []).slice();

                    // During add / remove this may get called again, so don't readd if already present
<<<<<<< HEAD
                    if (extensions.indexOf(_telemetryInitializerPlugin) === -1) {
=======
                    if (arrIndexOf(extensions, _telemetryInitializerPlugin) === -1) {
>>>>>>> d2dba2e3
                        extensions.push(_telemetryInitializerPlugin);
                    }

                    _pluginChain = createTelemetryProxyChain(sortPlugins(extensions), _self.config, _self);
                }

                return _pluginChain;
            }

            function _removePlugins(thePlugins: IPlugin[], unloadState: ITelemetryUnloadState, removeComplete: (removed: boolean) => void) {

                if (thePlugins && thePlugins.length > 0) {
                    let unloadChain = createTelemetryProxyChain(thePlugins, _self.config, _self);
                    let unloadCtx = createProcessTelemetryUnloadContext(unloadChain, _self);

                    unloadCtx.onComplete(() => {
                        let removed = false;

                        // Remove the listed config extensions
                        let newConfigExtensions: IPlugin[] = [];
                        arrForEach(_configExtensions, (plugin, idx) => {
                            if (!_isPluginPresent(plugin, thePlugins)) {
                                newConfigExtensions.push(plugin);
                            } else {
                                removed = true;
                            }
                        });

                        _configExtensions = newConfigExtensions;

                        // Re-Create the channel config
                        let newChannelConfig: IChannelControls[][] = [];
                        if (_channelConfig) {
                            arrForEach(_channelConfig, (queue, idx) => {
                                let newQueue: IChannelControls[] = [];
                                arrForEach(queue, (channel) => {
                                    if (!_isPluginPresent(channel, thePlugins)) {
                                        newQueue.push(channel);
                                    } else {
                                        removed = true;
                                    }
                                });

                                newChannelConfig.push(newQueue);
                            });

                            _channelConfig = newChannelConfig;
                        }

                        removeComplete && removeComplete(removed);
                    });

                    unloadCtx.processNext(unloadState);
                } else {
                    removeComplete(false);
                }
            }

            function _flushInternalLogs() {
                let queue: _InternalLogMessage[] = _self.logger ? _self.logger.queue : [];
                if (queue) {
                    arrForEach(queue, (logMessage: _InternalLogMessage) => {
                        const item: ITelemetryItem = {
                            name: _internalLogsEventName ? _internalLogsEventName : "InternalMessageId: " + logMessage.messageId,
                            iKey: _self.config.instrumentationKey,
                            time: toISOString(new Date()),
                            baseType: _InternalLogMessage.dataType,
                            baseData: { message: logMessage.message }
                        };
                        _self.track(item);
                    });

                    queue.length = 0;
                }
            }

            function _flushChannels(isAsync?: boolean, callBack?: (flushComplete?: boolean) => void, sendReason?: SendRequestReason, cbTimeout?: number) {
                if (_channelControl) {
                    return _channelControl.flush(isAsync, callBack, sendReason || SendRequestReason.SdkUnload, cbTimeout);
                }

                callBack && callBack(false);
                return true;
            }

            function _initDebugListener(config: IConfiguration) {

                if (config.disableDbgExt === true && _debugListener) {
                    // Remove any previously loaded debug listener
                    _notificationManager[strRemoveNotificationListener](_debugListener);
                    _debugListener = null;
                }

                if (_notificationManager && !_debugListener && config.disableDbgExt !== true) {
                    _debugListener = getDebugListener(config);
                    _notificationManager[strAddNotificationListener](_debugListener);
                }
            }

            function _initPerfManager(config: IConfiguration) {
                if (!config.enablePerfMgr && _cfgPerfManager) {
                    // Remove any existing config based performance manager
                    _cfgPerfManager = null;
                }

                if (config.enablePerfMgr) {
                    // Set the performance manager creation function if not defined
                    setValue(_self.config, "createPerfMgr", _createPerfManager);
                }
            }

            function _initExtConfig(config: IConfiguration) {
                let extConfig = getSetValue(config, strExtensionConfig);
                extConfig.NotificationManager = _notificationManager;
            }

            function _doUpdate(updateState: ITelemetryUpdateState): void {
                let updateCtx = createProcessTelemetryUpdateContext(_getPluginChain(), _self);

                if (!_self._updateHook || _self._updateHook(updateCtx, updateState) !== true) {
                    updateCtx.processNext(updateState);
                }
            }

            function _logOrThrowError(message: string) {
                let logger = _self.logger;
                if (logger) {
                    // there should always be a logger
                    _throwInternal(logger, eLoggingSeverity.WARNING, _eInternalMessageId.PluginException, message);
                } else {
                    throwError(message);
                }
            }
        });
    }

    public initialize(config: IConfiguration, extensions: IPlugin[], logger?: IDiagnosticLogger, notificationManager?: INotificationManager): void {
        // @DynamicProtoStub -- DO NOT add any code as this will be removed during packaging
    }

    public getTransmissionControls(): IChannelControls[][] {
        // @DynamicProtoStub -- DO NOT add any code as this will be removed during packaging
        return null;
    }

    public track(telemetryItem: ITelemetryItem) {
        // @DynamicProtoStub -- DO NOT add any code as this will be removed during packaging
    }

    public getProcessTelContext(): IProcessTelemetryContext {
        // @DynamicProtoStub -- DO NOT add any code as this will be removed during packaging
        return null;
    }

    public getNotifyMgr(): INotificationManager {
        // @DynamicProtoStub -- DO NOT add any code as this will be removed during packaging
        return null;
    }

    /**
     * Adds a notification listener. The SDK calls methods on the listener when an appropriate notification is raised.
     * The added plugins must raise notifications. If the plugins do not implement the notifications, then no methods will be
     * called.
     * @param {INotificationListener} listener - An INotificationListener object.
     */
    public addNotificationListener(listener: INotificationListener): void {
        // @DynamicProtoStub -- DO NOT add any code as this will be removed during packaging
    }

    /**
     * Removes all instances of the listener.
     * @param {INotificationListener} listener - INotificationListener to remove.
     */
    public removeNotificationListener(listener: INotificationListener): void {
        // @DynamicProtoStub -- DO NOT add any code as this will be removed during packaging
    }

    /**
     * Get the current cookie manager for this instance
     */
    public getCookieMgr(): ICookieMgr {
        // @DynamicProtoStub -- DO NOT add any code as this will be removed during packaging
        return null;
    }

    /**
     * Set the current cookie manager for this instance
     * @param cookieMgr - The manager, if set to null/undefined will cause the default to be created
     */
    public setCookieMgr(cookieMgr: ICookieMgr) {
        // @DynamicProtoStub -- DO NOT add any code as this will be removed during packaging
    }

    public getPerfMgr(): IPerfManager {
        // @DynamicProtoStub -- DO NOT add any code as this will be removed during packaging
        return null;
    }

    public setPerfMgr(perfMgr: IPerfManager) {
        // @DynamicProtoStub -- DO NOT add any code as this will be removed during packaging
    }

    public eventCnt(): number {
        // @DynamicProtoStub -- DO NOT add any code as this will be removed during packaging
        return 0;
    }

    /**
     * Periodically check logger.queue for
     */
    public pollInternalLogs(eventName?: string): number {
        // @DynamicProtoStub -- DO NOT add any code as this will be removed during packaging
        return 0;
    }

    /**
     * Periodically check logger.queue for
     */
    public stopPollingInternalLogs(): void {
        // @DynamicProtoStub -- DO NOT add any code as this will be removed during packaging
    }

    /**
     * Add a telemetry processor to decorate or drop telemetry events.
     * @param telemetryInitializer - The Telemetry Initializer function
     * @returns - A ITelemetryInitializerHandler to enable the initializer to be removed
     */
    public addTelemetryInitializer(telemetryInitializer: TelemetryInitializerFunction): ITelemetryInitializerHandler | void {
        // @DynamicProtoStub -- DO NOT add any code as this will be removed during packaging
    }

    /**
     * Unload and Tear down the SDK and any initialized plugins, after calling this the SDK will be considered
     * to be un-initialized and non-operational, re-initializing the SDK should only be attempted if the previous
     * unload call return `true` stating that all plugins reported that they also unloaded, the recommended
     * approach is to create a new instance and initialize that instance.
     * This is due to possible unexpected side effects caused by plugins not supporting unload / teardown, unable
     * to successfully remove any global references or they may just be completing the unload process asynchronously.
     * @param isAsync - Can the unload be performed asynchronously (default)
     * @param unloadComplete - An optional callback that will be called once the unload has completed
     * @param cbTimeout - An optional timeout to wait for any flush operations to complete before proceeding with the unload. Defaults to 5 seconds.
     */
    public unload(isAsync?: boolean, unloadComplete?: (unloadState: ITelemetryUnloadState) => void, cbTimeout?: number): void {
        // @DynamicProtoStub -- DO NOT add any code as this will be removed during packaging
    }

    public getPlugin<T extends IPlugin = IPlugin>(pluginIdentifier: string): ILoadedPlugin<T> {
        // @DynamicProtoStub -- DO NOT add any code as this will be removed during packaging
        return null;
    }

    /**
     * Add a new plugin to the installation
     * @param plugin - The new plugin to add
     * @param replaceExisting - should any existing plugin be replaced, default is false
     * @param doAsync - Should the add be performed asynchronously
     * @param addCb - [Optional] callback to call after the plugin has been added
     */
    public addPlugin<T extends IPlugin = ITelemetryPlugin>(plugin: T, replaceExisting?: boolean, doAsync?: boolean, addCb?: (added?: boolean) => void): void {
        // @DynamicProtoStub -- DO NOT add any code as this will be removed during packaging
    }

    /**
     * Returns the unique event namespace that should be used
     */
    public evtNamespace(): string {
        // @DynamicProtoStub -- DO NOT add any code as this will be removed during packaging
        return null;
    }

    /**
     * Add an unload handler that will be called when the SDK is being unloaded
     * @param handler - the handler
     */
    public addUnloadCb(handler: UnloadHandler): void {
        // @DynamicProtoStub -- DO NOT add any code as this will be removed during packaging
    }

    /**
     * Flush and send any batched / cached data immediately
     * @param async - send data asynchronously when true (defaults to true)
     * @param callBack - if specified, notify caller when send is complete, the channel should return true to indicate to the caller that it will be called.
     * If the caller doesn't return true the caller should assume that it may never be called.
     * @param sendReason - specify the reason that you are calling "flush" defaults to ManualFlush (1) if not specified
     * @returns - true if the callback will be return after the flush is complete otherwise the caller should assume that any provided callback will never be called
     */
    public flush(isAsync?: boolean, callBack?: (flushComplete?: boolean) => void, sendReason?: SendRequestReason): void {
        // @DynamicProtoStub -- DO NOT add any code as this will be removed during packaging
    }

    protected releaseQueue() {
        // @DynamicProtoStub -- DO NOT add any code as this will be removed during packaging
    }

    /**
     * Hook for Core extensions to allow them to update their own configuration before updating all of the plugins.
     * @param updateCtx - The plugin update context
     * @param updateState - The Update State
     * @returns boolean - True means the extension class will call updateState otherwise the Core will
     */
    protected _updateHook?(updateCtx: IProcessTelemetryUpdateContext, updateState: ITelemetryUpdateState): void | boolean {
        // @DynamicProtoStub -- DO NOT add any code as this will be removed during packaging
        return false;
    }
}<|MERGE_RESOLUTION|>--- conflicted
+++ resolved
@@ -22,12 +22,8 @@
 import { createCookieMgr } from "./CookieMgr";
 import {
     arrForEach, isNullOrUndefined, getSetValue, setValue, isNotTruthy, isFunction, objExtend, objFreeze, proxyFunctionAs, proxyFunctions, throwError,
-<<<<<<< HEAD
-    toISOString
-=======
     toISOString,
     arrIndexOf
->>>>>>> d2dba2e3
 } from "./HelperFuncs";
 import { strExtensionConfig, strIKey } from "./Constants";
 import { DiagnosticLogger, _InternalLogMessage, _throwInternal, _warnToConsole } from "./DiagnosticLogger";
@@ -508,20 +504,12 @@
                     // But we also want the controller as the last, so remove if already present
                     // And reusing the existing instance, just in case an installed plugin has a reference and
                     // is using it.
-<<<<<<< HEAD
-                    let idx = allExtensions.indexOf(_channelControl);
-=======
                     let idx = arrIndexOf(allExtensions, _channelControl);
->>>>>>> d2dba2e3
                     if (idx !== -1) {
                         allExtensions.splice(idx, 1);
                     }
 
-<<<<<<< HEAD
-                    idx = _coreExtensions.indexOf(_channelControl);
-=======
                     idx = arrIndexOf(_coreExtensions, _channelControl);
->>>>>>> d2dba2e3
                     if (idx !== -1) {
                         _coreExtensions.splice(idx, 1);
                     }
@@ -608,11 +596,7 @@
                     let extensions = (_coreExtensions || []).slice();
 
                     // During add / remove this may get called again, so don't readd if already present
-<<<<<<< HEAD
-                    if (extensions.indexOf(_telemetryInitializerPlugin) === -1) {
-=======
                     if (arrIndexOf(extensions, _telemetryInitializerPlugin) === -1) {
->>>>>>> d2dba2e3
                         extensions.push(_telemetryInitializerPlugin);
                     }
 
