--- conflicted
+++ resolved
@@ -266,15 +266,9 @@
  * @param callbacks - The callbacks to configure and call whenever the function is called
  * @param checkPrototype - If the function doesn't exist on the target should it attempt to hook the prototype function
  */
-<<<<<<< HEAD
-export function InstrumentEvent(target: any, evtName: string, callbacks: IInstrumentHooksCallbacks, checkPrototype:boolean = true): IInstrumentHook {
-    if (target && evtName && callbacks) {
-        let owner = _getOwner(target, evtName, checkPrototype);
-=======
 export function InstrumentEvent(target: any, evtName: string, callbacks: IInstrumentHooksCallbacks, checkPrototype?: boolean): IInstrumentHook {
     if (target && evtName && callbacks) {
         let owner = _getOwner(target, evtName, checkPrototype) || target;
->>>>>>> d2dba2e3
         if (owner) {
             return _createInstrumentHook(owner, evtName, owner[evtName], callbacks);
         }
