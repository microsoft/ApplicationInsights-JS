// Copyright (c) Microsoft Corporation. All rights reserved.
// Licensed under the MIT License.

import { IPromise } from "@nevware21/ts-async";
import { ITimerHandler } from "@nevware21/ts-utils";
import { WatcherFunction } from "../Config/IDynamicWatcher";
import { eActiveStatus } from "../JavaScriptSDK.Enums/InitActiveStatusEnum";
import { SendRequestReason } from "../JavaScriptSDK.Enums/SendRequestReason";
import { UnloadHandler } from "../JavaScriptSDK/UnloadHandlerContainer";
import { IChannelControls } from "./IChannelControls";
import { IConfiguration } from "./IConfiguration";
import { ICookieMgr } from "./ICookieMgr";
import { IDiagnosticLogger } from "./IDiagnosticLogger";
import { IDistributedTraceContext } from "./IDistributedTraceContext";
import { INotificationListener } from "./INotificationListener";
import { INotificationManager } from "./INotificationManager";
import { IPerfManagerProvider } from "./IPerfManager";
import { IProcessTelemetryContext } from "./IProcessTelemetryContext";
import { IStatsBeat, IStatsBeatConfig } from "./IStatsBeat";
import { ITelemetryInitializerHandler, TelemetryInitializerFunction } from "./ITelemetryInitializers";
import { ITelemetryItem } from "./ITelemetryItem";
import { IPlugin, ITelemetryPlugin } from "./ITelemetryPlugin";
import { ITelemetryUnloadState } from "./ITelemetryUnloadState";
import { ILegacyUnloadHook, IUnloadHook } from "./IUnloadHook";

// import { IStatsBeat, IStatsBeatState } from "./IStatsBeat";
// import { IStatsMgr } from "./IStatsMgr";
export interface ILoadedPlugin<T extends IPlugin> {
    plugin: T;

    /**
     * Identifies whether the plugin is enabled and can process events. This is slightly different from isInitialized as the plugin may be initialized but disabled
     * via the setEnabled() or it may be a shared plugin which has had it's teardown function called from another instance..
     * @returns boolean = true if the plugin is in a state where it is operational.
     */
    isEnabled: () => boolean;

    /**
     * You can optionally enable / disable a plugin from processing events.
     * Setting enabled to true will not necessarily cause the `isEnabled()` to also return true
     * as the plugin must also have been successfully initialized and not had it's `teardown` method called
     * (unless it's also been re-initialized)
     */
    setEnabled: (isEnabled: boolean) => void;

    remove: (isAsync?: boolean, removeCb?: (removed?: boolean) => void) => void;
}

export interface IAppInsightsCore<CfgType extends IConfiguration = IConfiguration> extends IPerfManagerProvider {

    /*
    * Config object used to initialize AppInsights
    */
    readonly config: CfgType;

    /**
     * The current logger instance for this instance.
     */
    readonly logger: IDiagnosticLogger;

    /**
     * An array of the installed plugins that provide a version
     */
    readonly pluginVersionStringArr: string[];
    
    /**
     * The formatted string of the installed plugins that contain a version number
     */
    readonly pluginVersionString: string;
 
    /**
     * Returns a value that indicates whether the instance has already been previously initialized.
     */
    isInitialized?: () => boolean;

    /*
    * Initialization queue. Contains functions to run when appInsights initializes
    */
    initialize(config: CfgType, extensions: IPlugin[], logger?: IDiagnosticLogger, notificationManager?: INotificationManager): void;

    /*
    * Get transmission channels for controlling transmission behavior
    */
    getChannels(): IChannelControls[];

    /*
    * Core track API
    */
    track(telemetryItem: ITelemetryItem): void;

    /**
     * Get the current notification manager
     */
    getNotifyMgr(): INotificationManager;

    /**
     * Get the current cookie manager for this instance
     */
    getCookieMgr(): ICookieMgr;

    /**
     * Set the current cookie manager for this instance
     * @param cookieMgr - The manager, if set to null/undefined will cause the default to be created
     */
    setCookieMgr(cookieMgr: ICookieMgr): void;

    /**
     * Adds a notification listener. The SDK calls methods on the listener when an appropriate notification is raised.
     * The added plugins must raise notifications. If the plugins do not implement the notifications, then no methods will be
     * called.
     * @param listener - An INotificationListener object.
     */
    addNotificationListener?(listener: INotificationListener): void;

    /**
     * Removes all instances of the listener.
     * @param listener - INotificationListener to remove.
     */
    removeNotificationListener?(listener: INotificationListener): void;

    /**
     * Add a telemetry processor to decorate or drop telemetry events.
     * @param telemetryInitializer - The Telemetry Initializer function
     * @returns - A ITelemetryInitializerHandler to enable the initializer to be removed
     */
    addTelemetryInitializer(telemetryInitializer: TelemetryInitializerFunction): ITelemetryInitializerHandler;

    pollInternalLogs?(eventName?: string): ITimerHandler;

<<<<<<< HEAD
    getStatsBeat?(statsBeatConfig?: IStatsBeatConfig): IStatsBeat;
=======
    // /**
    //  * Get the current stats beat instance for the provided configuration, if enabled.
    //  * @param statsBeatConfig - The configuration to use to create the stats beat instance.
    //  * @returns The stats beat instance or null if not available
    //  */
    // getStatsBeat?(statsBeatConfig: IStatsBeatState): IStatsBeat;

    // /**
    //  * Set the stats beat manager instance which will be used to create the stats beat instances
    //  * using the provided configuration. This is used to provide greater control over the stats beat
    //  * instance creation and management.
    //  * @param statsMgrCfg - The configuration to use to create the stats beat instance.
    //  * @returns The stats beat instance or null if not available
    //  */
    // setStatsMgr?(statsMgrCfg?: IStatsMgr): void;
>>>>>>> 1647e6f1

    stopPollingInternalLogs?(): void;

    /**
     * Return a new instance of the IProcessTelemetryContext for processing events
     */
    getProcessTelContext() : IProcessTelemetryContext;

    /**
     * Unload and Tear down the SDK and any initialized plugins, after calling this the SDK will be considered
     * to be un-initialized and non-operational, re-initializing the SDK should only be attempted if the previous
     * unload call return `true` stating that all plugins reported that they also unloaded, the recommended
     * approach is to create a new instance and initialize that instance.
     * This is due to possible unexpected side effects caused by plugins not supporting unload / teardown, unable
     * to successfully remove any global references or they may just be completing the unload process asynchronously.
     * If you pass isAsync as `true` (also the default) and DO NOT pass a callback function then an [IPromise](https://nevware21.github.io/ts-async/typedoc/interfaces/IPromise.html)
     * will be returned which will resolve once the unload is complete. The actual implementation of the `IPromise`
     * will be a native Promise (if supported) or the default as supplied by [ts-async library](https://github.com/nevware21/ts-async)
     * @param isAsync - Can the unload be performed asynchronously (default)
     * @param unloadComplete - An optional callback that will be called once the unload has completed
     * @param cbTimeout - An optional timeout to wait for any flush operations to complete before proceeding with the
     * unload. Defaults to 5 seconds.
     * @returns Nothing or if occurring asynchronously a [IPromise](https://nevware21.github.io/ts-async/typedoc/interfaces/IPromise.html)
     * which will be resolved once the unload is complete, the [IPromise](https://nevware21.github.io/ts-async/typedoc/interfaces/IPromise.html)
     * will only be returned when no callback is provided and isAsync is true
     */
    unload(isAsync?: boolean, unloadComplete?: (unloadState: ITelemetryUnloadState) => void, cbTimeout?: number): void | IPromise<ITelemetryUnloadState>;

    /**
     * Find and return the (first) plugin with the specified identifier if present
     */
    getPlugin<T extends IPlugin = IPlugin>(pluginIdentifier: string): ILoadedPlugin<T>;
  
    /**
     * Add a new plugin to the installation
     * @param plugin - The new plugin to add
     * @param replaceExisting - should any existing plugin be replaced, default is false
     * @param doAsync - Should the add be performed asynchronously
     * @param addCb - [Optional] callback to call after the plugin has been added
     */
    addPlugin<T extends IPlugin = ITelemetryPlugin>(plugin: T, replaceExisting?: boolean, doAsync?: boolean, addCb?: (added?: boolean) => void): void;
  
    /**
     * Update the configuration used and broadcast the changes to all loaded plugins, this does NOT support updating, adding or removing
     * any the plugins (extensions or channels). It will notify each plugin (if supported) that the configuration has changed but it will
     * not remove or add any new plugins, you need to call addPlugin or getPlugin(identifier).remove();
     * @param newConfig - The new configuration is apply
     * @param mergeExisting - Should the new configuration merge with the existing or just replace it. Default is to merge.
     */
    updateCfg(newConfig: CfgType, mergeExisting?: boolean): void;

    /**
     * Returns the unique event namespace that should be used when registering events
     */
    evtNamespace(): string;
  
    /**
     * Add a handler that will be called when the SDK is being unloaded
     * @param handler - the handler
     */
    addUnloadCb(handler: UnloadHandler): void;

    /**
     * Add this hook so that it is automatically removed during unloading
     * @param hooks - The single hook or an array of IInstrumentHook objects
     */
    addUnloadHook(hooks: IUnloadHook | IUnloadHook[] | Iterator<IUnloadHook> | ILegacyUnloadHook | ILegacyUnloadHook[] | Iterator<ILegacyUnloadHook>): void;

    /**
     * Flush and send any batched / cached data immediately
     * @param async - send data asynchronously when true (defaults to true)
     * @param callBack - if specified, notify caller when send is complete, the channel should return true to indicate to the caller that it will be called.
     * If the caller doesn't return true the caller should assume that it may never be called.
     * @param sendReason - specify the reason that you are calling "flush" defaults to ManualFlush (1) if not specified
     * @param cbTimeout - An optional timeout to wait for any flush operations to complete before proceeding with the unload. Defaults to 5 seconds.
     * @returns - true if the callback will be return after the flush is complete otherwise the caller should assume that any provided callback will never be called
     */
    flush(isAsync?: boolean, callBack?: (flushComplete?: boolean) => void, sendReason?: SendRequestReason, cbTimeout?: number): boolean | void;

    /**
     * Gets the current distributed trace context for this instance if available
     * @param createNew - Optional flag to create a new instance if one doesn't currently exist, defaults to true
     */
    getTraceCtx(createNew?: boolean): IDistributedTraceContext | null;

    /**
     * Sets the current distributed trace context for this instance if available
     */
    setTraceCtx(newTraceCtx: IDistributedTraceContext | null | undefined): void;

    /**
     * Watches and tracks changes for accesses to the current config, and if the accessed config changes the
     * handler will be recalled.
     * @returns A watcher handler instance that can be used to remove itself when being unloaded
     */
    onCfgChange(handler: WatcherFunction<CfgType>): IUnloadHook;

    /**
     * Function used to identify the get w parameter used to identify status bit to some channels
     */
    getWParam: () => number;

    /**
     * Watches and tracks status of initialization process
     * @returns ActiveStatus
     * @since 3.3.0
     * If returned status is active, it means initialization process is completed.
     * If returned status is pending, it means the initialization process is waiting for promieses to be resolved.
     * If returned status is inactive, it means ikey is invalid or can 't get ikey or enpoint url from promsises.
     */
    activeStatus?: () => eActiveStatus | number;

     /**
     * Set Active Status to pending, which will block the incoming changes until internal promises are resolved
     * @internal Internal use
     * @since 3.3.0
     */
    _setPendingStatus?: () => void;

}<|MERGE_RESOLUTION|>--- conflicted
+++ resolved
@@ -127,9 +127,6 @@
 
     pollInternalLogs?(eventName?: string): ITimerHandler;
 
-<<<<<<< HEAD
-    getStatsBeat?(statsBeatConfig?: IStatsBeatConfig): IStatsBeat;
-=======
     // /**
     //  * Get the current stats beat instance for the provided configuration, if enabled.
     //  * @param statsBeatConfig - The configuration to use to create the stats beat instance.
@@ -145,7 +142,6 @@
     //  * @returns The stats beat instance or null if not available
     //  */
     // setStatsMgr?(statsMgrCfg?: IStatsMgr): void;
->>>>>>> 1647e6f1
 
     stopPollingInternalLogs?(): void;
 
