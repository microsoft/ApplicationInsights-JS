--- conflicted
+++ resolved
@@ -214,26 +214,6 @@
     expCfg?: IExceptionConfig;
 
 
-<<<<<<< HEAD
-    /**
-     * [Optional] Internal SDK configuration for developers
-     * @internal
-     */
-    _sdk?: IInternalSdkConfiguration;
-}
-
-/**
- * Internal SDK configuration options
- * @internal
- */
-export interface IInternalSdkConfiguration {
-    /**
-     * [Optional] Enable Internal StatsBeat
-     * @internal
-     */
-    stats?: boolean;
-}
-=======
     ///**
     // * [Optional] Internal SDK configuration for developers
     // * @internal
@@ -251,5 +231,4 @@
 //     * @internal
 //     */
 //    stats?: IStatsBeatConfig;
-//}
->>>>>>> 1647e6f1
+//}