--- conflicted
+++ resolved
@@ -213,21 +213,18 @@
      */
     expCfg?: IExceptionConfig;
 
-<<<<<<< HEAD
     /**
      * [Optional] A flag to enable or disable the use of the field redaction for urls.
      * @defaultValue true
      */
     redactionEnabled?: boolean;
-    
-}
-=======
-
+ 
     ///**
     // * [Optional] Internal SDK configuration for developers
     // * @internal
     // */
     //_sdk?: IInternalSdkConfiguration;
+
 }
 
 ///**
@@ -240,5 +237,4 @@
 //     * @internal
 //     */
 //    stats?: IStatsBeatConfig;
-//}
->>>>>>> 629d8bf1
+//}