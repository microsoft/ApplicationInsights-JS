--- conflicted
+++ resolved
@@ -210,11 +210,7 @@
 
                 doPerf(_self.core, () => "AISKU.loadAppInsights", () => {
                     // initialize core
-<<<<<<< HEAD
-                    _core.initialize(_config, extensions, logger, notificationManager);
-=======
-                    _core.initialize(_self.config, [ _sender, properties, dependencies, _self.appInsights ], logger, notificationManager);
->>>>>>> 7d428986
+                    _core.initialize(_config, [ _sender, properties, dependencies, _self.appInsights ], logger, notificationManager);
                     _self.context = properties.context;
                     let sdkSrc = _findSdkSourceFile();
                     if (sdkSrc && _self.context) {
