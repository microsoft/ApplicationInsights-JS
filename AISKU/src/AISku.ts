// Copyright (c) Microsoft Corporation. All rights reserved.
// Licensed under the MIT License.
"use strict";

import dynamicProto from "@microsoft/dynamicproto-js";
import { AnalyticsPlugin, ApplicationInsights } from "@microsoft/applicationinsights-analytics-js";
import { CfgSyncPlugin, ICfgSyncConfig, ICfgSyncMode } from "@microsoft/applicationinsights-cfgsync-js";
import { Sender } from "@microsoft/applicationinsights-channel-js";
import {
    AnalyticsPluginIdentifier, ConnectionString, DEFAULT_BREEZE_PATH, IAutoExceptionTelemetry, IConfig, IDependencyTelemetry,
    IEventTelemetry, IExceptionTelemetry, IMetricTelemetry, IPageViewPerformanceTelemetry, IPageViewTelemetry, IRequestHeaders,
    ITelemetryContext as Common_ITelemetryContext, IThrottleInterval, IThrottleLimit, IThrottleMgrConfig, ITraceTelemetry,
    PropertiesPluginIdentifier, ThrottleMgr, parseConnectionString
} from "@microsoft/applicationinsights-common";
import {
    AppInsightsCore, FeatureOptInMode, IAppInsightsCore, IChannelControls, IConfigDefaults, IConfiguration, ICookieMgr, ICustomProperties,
    IDiagnosticLogger, IDistributedTraceContext, IDynamicConfigHandler, ILoadedPlugin, INotificationManager, IPlugin,
    ITelemetryInitializerHandler, ITelemetryItem, ITelemetryPlugin, ITelemetryUnloadState, IUnloadHook, UnloadHandler, WatcherFunction,
    _eInternalMessageId, _throwInternal, addPageHideEventListener, addPageUnloadEventListener, cfgDfMerge, cfgDfValidate,
    createDynamicConfig, createProcessTelemetryContext, createUniqueNamespace, doPerf, eLoggingSeverity, hasDocument, hasWindow, isArray,
    isFeatureEnabled, isFunction, isNullOrUndefined, isReactNative, isString, mergeEvtNamespace, onConfigChange, proxyAssign, proxyFunctions,
    removePageHideEventListener, removePageUnloadEventListener
} from "@microsoft/applicationinsights-core-js";
import {
    AjaxPlugin as DependenciesPlugin, DependencyInitializerFunction, DependencyListenerFunction, IDependencyInitializerHandler,
    IDependencyListenerHandler
} from "@microsoft/applicationinsights-dependencies-js";
import { PropertiesPlugin } from "@microsoft/applicationinsights-properties-js";
import { IPromise, createPromise, createSyncPromise, doAwaitResponse } from "@nevware21/ts-async";
import { arrForEach, arrIndexOf, isPromiseLike, objDefine, objForEachKey, strIndexOf, throwUnsupported } from "@nevware21/ts-utils";
import { IApplicationInsights } from "./IApplicationInsights";
import {
    CONFIG_ENDPOINT_URL, STR_ADD_TELEMETRY_INITIALIZER, STR_CLEAR_AUTHENTICATED_USER_CONTEXT, STR_EVT_NAMESPACE, STR_GET_COOKIE_MGR,
    STR_GET_PLUGIN, STR_POLL_INTERNAL_LOGS, STR_SET_AUTHENTICATED_USER_CONTEXT, STR_SNIPPET, STR_START_TRACK_EVENT, STR_START_TRACK_PAGE,
    STR_STOP_TRACK_EVENT, STR_STOP_TRACK_PAGE, STR_TRACK_DEPENDENCY_DATA, STR_TRACK_EVENT, STR_TRACK_EXCEPTION, STR_TRACK_METRIC,
    STR_TRACK_PAGE_VIEW, STR_TRACK_TRACE
} from "./InternalConstants";
import { Snippet } from "./Snippet";

export { IRequestHeaders };

let _internalSdkSrc: string;

// This is an exclude list of properties that should not be updated during initialization
// They include a combination of private and internal property names
const _ignoreUpdateSnippetProperties = [
    STR_SNIPPET, "dependencies", "properties", "_snippetVersion", "appInsightsNew", "getSKUDefaults"
];

const IKEY_USAGE = "iKeyUsage";
const CDN_USAGE = "CdnUsage";
const SDK_LOADER_VER = "SdkLoaderVer";
<<<<<<< HEAD
const STATSBEAT = "StatsBeat";
=======
const ZIP_PAYLOAD = "zipPayload";
>>>>>>> 6e315f19

const UNDEFINED_VALUE: undefined = undefined;

const default_limit = {
    samplingRate: 100,
    maxSendNumber: 1
} as IThrottleLimit;

const default_interval = {
    monthInterval: 3,
    daysOfMonth: [28]
} as IThrottleInterval;

const default_throttle_config = {
    disabled: true,
    limit: cfgDfMerge<IThrottleLimit>(default_limit),
    interval: cfgDfMerge<IThrottleInterval>(default_interval)
} as IThrottleMgrConfig;

// We need to include all properties that we only reference that we want to be dynamically updatable here
// So they are converted even when not specified in the passed configuration
const defaultConfigValues: IConfigDefaults<IConfiguration & IConfig> = {
    connectionString: UNDEFINED_VALUE,
    endpointUrl: UNDEFINED_VALUE,
    instrumentationKey: UNDEFINED_VALUE,
    userOverrideEndpointUrl: UNDEFINED_VALUE,
    diagnosticLogInterval: cfgDfValidate(_chkDiagLevel, 10000),
    featureOptIn:{
        [IKEY_USAGE]: {mode: FeatureOptInMode.enable}, //for versions after 3.1.2 (>= 3.2.0)
        [CDN_USAGE]: {mode: FeatureOptInMode.disable},
        [SDK_LOADER_VER]: {mode: FeatureOptInMode.disable},
<<<<<<< HEAD
        [STATSBEAT]: {mode: FeatureOptInMode.none}
=======
        [ZIP_PAYLOAD]: {mode: FeatureOptInMode.none}
>>>>>>> 6e315f19
    },
    throttleMgrCfg: cfgDfMerge<{[key:number]: IThrottleMgrConfig}>(
        {
            [_eInternalMessageId.DefaultThrottleMsgKey]:cfgDfMerge<IThrottleMgrConfig>(default_throttle_config),
            [_eInternalMessageId.InstrumentationKeyDeprecation]:cfgDfMerge<IThrottleMgrConfig>(default_throttle_config),
            [_eInternalMessageId.SdkLdrUpdate]:cfgDfMerge<IThrottleMgrConfig>(default_throttle_config),
            [_eInternalMessageId.CdnDeprecation]:cfgDfMerge<IThrottleMgrConfig>(default_throttle_config),
            [_eInternalMessageId.StatsBeat]:cfgDfMerge<IThrottleMgrConfig>(default_throttle_config)
        }
    ),
    extensionConfig: cfgDfMerge<{[key: string]: any}>({
        ["AppInsightsCfgSyncPlugin"]: cfgDfMerge<ICfgSyncConfig>({
            cfgUrl: CONFIG_ENDPOINT_URL,
            syncMode: ICfgSyncMode.Receive
        })
    })
};

function _chkDiagLevel(value: number) {
    // Make sure we have a value > 0
    return value && value > 0;
}

function _parseCs(config: IConfiguration & IConfig, configCs: string | IPromise<string>) {
    return createSyncPromise<ConnectionString>((resolve, reject) => {
        doAwaitResponse(configCs, (res) => {
            let curCs = res && res.value;
            let parsedCs = null;
            if (!res.rejected && curCs) {
                // replace cs with resolved values in case of circular promises
                config.connectionString = curCs;
                parsedCs = parseConnectionString(curCs);
            }
            
            // if can't resolve cs promise, null will be returned
            resolve(parsedCs);
        });
    });
}

/**
 * Application Insights API
 * @group Entrypoint
 * @group Classes
 */
export class AppInsightsSku implements IApplicationInsights {
    public snippet: Snippet;

    /**
     * Access to the Dynamic Configuration for the current instance
     */
    public readonly config: IConfiguration & IConfig;

    public readonly appInsights: ApplicationInsights;

    public readonly core: IAppInsightsCore<IConfiguration & IConfig>;

    public readonly context: Common_ITelemetryContext;

    /**
     * An array of the installed plugins that provide a version
     */
    public readonly pluginVersionStringArr: string[];
    
    /**
     * The formatted string of the installed plugins that contain a version number
     */
    public readonly pluginVersionString: string;

    constructor(snippet: Snippet) {
        // NOTE!: DON'T set default values here, instead set them in the _initDefaults() function as it is also called during teardown()
        let dependencies: DependenciesPlugin;
        let properties: PropertiesPlugin;
        let _sender: Sender;
        let _snippetVersion: string;
        let _evtNamespace: string;
        let _houseKeepingNamespace: string | string[];
        let _core: IAppInsightsCore<IConfiguration & IConfig>;
        let _config: IConfiguration & IConfig;
        let _analyticsPlugin: AnalyticsPlugin;
        let _cfgSyncPlugin: CfgSyncPlugin;
        let _throttleMgr: ThrottleMgr;
        let _iKeySentMessage: boolean;
        let _cdnSentMessage: boolean;
        let _sdkVerSentMessage: boolean;

        dynamicProto(AppInsightsSku, this, (_self) => {
            _initDefaults();

            objDefine(_self, "config", {
                g: function() {
                    return _config;
                }
            });

            arrForEach(["pluginVersionStringArr", "pluginVersionString"], (key: keyof AppInsightsSku) => {
                objDefine(_self, key, {
                    g: () => {
                        if (_core) {
                            return _core[key];
                        }
                        
                        return null;
                    }
                });
            });
            
            // initialize the queue and config in case they are undefined
            _snippetVersion = "" + (snippet.sv || snippet.version || "");
            snippet.queue = snippet.queue || [];
            snippet.version = snippet.version || 2.0; // Default to new version
            let cfgHandler: IDynamicConfigHandler<IConfiguration & IConfig> = createDynamicConfig(snippet.config || ({} as any), defaultConfigValues);
            _config = cfgHandler.cfg;

            _analyticsPlugin = new AnalyticsPlugin();

            objDefine(_self, "appInsights", {
                g: () => {
                    return _analyticsPlugin;
                }
            });

            properties = new PropertiesPlugin();
            dependencies = new DependenciesPlugin();
            _sender = new Sender();
            _core = new AppInsightsCore();

            objDefine(_self, "core", {
                g: () => {
                    return _core;
                }
            });

            // Will get recalled if any referenced values are changed
            _addUnloadHook(onConfigChange(cfgHandler, () => {
                let configCs = _config.connectionString;
                
                if (isPromiseLike(configCs)) {
                    let ikeyPromise = createSyncPromise<string>((resolve, reject) => {
                        doAwaitResponse(_parseCs(_config, configCs), (rsp) => {
                            if (!rsp.rejected) {
                                let ikey = _config.instrumentationKey;
                                let cs = rsp.value;
                                ikey = cs && cs.instrumentationkey || ikey;
                                resolve(ikey);
                            } else {
                                // parseCs will always resolve(unless timeout)
                                // return null in case any error happens
                                resolve(null);
                            }
                        });
                    });
                    
                    let url: IPromise<string> | string = _config.userOverrideEndpointUrl;
                    if (isNullOrUndefined(url)) {
                        url = createSyncPromise<string>((resolve, reject) => {
                            doAwaitResponse(_parseCs(_config, configCs), (rsp) => {
                                if (!rsp.rejected) {
                                    let url = _config.endpointUrl;
                                    let cs = rsp.value;
                                    let ingest = cs && cs.ingestionendpoint;
                                    url = ingest? ingest + DEFAULT_BREEZE_PATH : url;
                                    resolve(url);
                                } else {
                                    // parseCs will always resolve(unless timeout)
                                    // return null in case any error happens
                                    resolve(null);
                                }
                            });
                        });
                    }

                    _config.instrumentationKey = ikeyPromise;
                    _config.endpointUrl = url;
                }

                if (isString(configCs) && configCs) {
                    // confirm if promiselike function present
                    // handle cs promise here
                    // add cases to oneNote
                    const cs = parseConnectionString(configCs);
                    const ingest = cs.ingestionendpoint;
                    _config.endpointUrl =  _config.userOverrideEndpointUrl ? _config.userOverrideEndpointUrl : ingest + DEFAULT_BREEZE_PATH; // add /v2/track
                    _config.instrumentationKey = cs.instrumentationkey || _config.instrumentationKey;
                }
                // userOverrideEndpointUrl have the highest priority
                _config.endpointUrl = _config.userOverrideEndpointUrl ? _config.userOverrideEndpointUrl : _config.endpointUrl;
            }));

            _self.snippet = snippet;

            _self.flush = (async: boolean = true, callBack?: () => void) => {
                let result: void | IPromise<void>;

                doPerf(_core, () => "AISKU.flush", () => {
                    if (async && !callBack) {
                        result = createPromise((resolve) => {
                            callBack = resolve;
                        });
                    }

                    let waiting = 1;
                    const flushDone = () => {
                        waiting --;
                        if (waiting === 0) {
                            callBack();
                        }
                    };

                    arrForEach(_core.getChannels(), channel => {
                        if (channel) {
                            waiting++;
                            channel.flush(async, flushDone);
                        }
                    });

                    // decrement the initial "waiting"
                    flushDone();
                }, null, async);

                return result;
            };

            _self.onunloadFlush = (async: boolean = true) => {
                arrForEach(_core.getChannels(), (channel: IChannelControls & Sender) => {
                    if (channel.onunloadFlush) {
                        channel.onunloadFlush();
                    } else {
                        channel.flush(async);
                    }
                });
            };


        
            _self.loadAppInsights = (legacyMode: boolean = false, logger?: IDiagnosticLogger, notificationManager?: INotificationManager): IApplicationInsights => {
                if (legacyMode) {
                    throwUnsupported("Legacy Mode is no longer supported")
                }

                function _updateSnippetProperties(snippet: Snippet) {
                    if (snippet) {
                        let snippetVer = "";
                        if (!isNullOrUndefined(_snippetVersion)) {
                            snippetVer += _snippetVersion;
                        }
                        if (_self.context && _self.context.internal) {
                            _self.context.internal.snippetVer = snippetVer || "-";
                        }

                        // apply updated properties to the global instance (snippet)
                        objForEachKey(_self, (field, value) => {
                            if (isString(field) &&
                                    !isFunction(value) &&
                                    field && field[0] !== "_" &&                                // Don't copy "internal" values
                                    arrIndexOf(_ignoreUpdateSnippetProperties, field) === -1) {
                                if (snippet[field] !== value) {
                                    snippet[field as string] = value;
                                }
                            }
                        });
                    }
                }

                doPerf(_self.core, () => "AISKU.loadAppInsights", () => {
                    // initialize core
                    _core.initialize(_config, [ _sender, properties, dependencies, _analyticsPlugin, _cfgSyncPlugin], logger, notificationManager);
                    objDefine(_self, "context", {
                        g: () => properties.context
                    });
                    if (!_throttleMgr){
                        _throttleMgr = new ThrottleMgr(_core);
                    }
                    let sdkSrc = _findSdkSourceFile();
                    if (sdkSrc && _self.context) {
                        _self.context.internal.sdkSrc = sdkSrc;
                    }
                    _updateSnippetProperties(_self.snippet);
        
                    // Empty queue of all api calls logged prior to sdk download
                    _self.emptyQueue();
                    _self.pollInternalLogs();
                    _self.addHousekeepingBeforeUnload(_self);

                    _addUnloadHook(onConfigChange(cfgHandler, () => {
                        var defaultEnable = false;
                        if (_config.throttleMgrCfg[_eInternalMessageId.DefaultThrottleMsgKey]){
                            defaultEnable = !_config.throttleMgrCfg[_eInternalMessageId.DefaultThrottleMsgKey].disabled;
                        }

                        if (!_throttleMgr.isReady() && _config.extensionConfig && _config.extensionConfig[_cfgSyncPlugin.identifier] && defaultEnable) {
                            // set ready state to true will automatically trigger flush()
                            _throttleMgr.onReadyState(true);
                        }

                        if (!_iKeySentMessage && !_config.connectionString && isFeatureEnabled(IKEY_USAGE, _config)) {
                            _throttleMgr.sendMessage( _eInternalMessageId.InstrumentationKeyDeprecation, "See Instrumentation key support at aka.ms/IkeyMigrate");
                            _iKeySentMessage = true;
                        }

                        if (!_cdnSentMessage && _self.context.internal.sdkSrc && _self.context.internal.sdkSrc.indexOf("az416426") != -1 && isFeatureEnabled(CDN_USAGE, _config)) {
                            _throttleMgr.sendMessage( _eInternalMessageId.CdnDeprecation, "See Cdn support notice at aka.ms/JsActiveCdn");
                            _cdnSentMessage = true;
                        }
                       
                        if (!_sdkVerSentMessage && parseInt(_snippetVersion) < 6 && isFeatureEnabled(SDK_LOADER_VER, _config)) {
                            _throttleMgr.sendMessage( _eInternalMessageId.SdkLdrUpdate, "An updated Sdk Loader is available, see aka.ms/SnippetVer");
                            _sdkVerSentMessage = true;
                        }

                        if (isFeatureEnabled(STATSBEAT, _config)) {
                            if (!_throttleMgr.canThrottle(_eInternalMessageId.StatsBeat)){ // use the message id as the key to get throttleMgr control
                                // statsBeat should be disabled
                                _config.featureOptIn[STATSBEAT] = {mode: FeatureOptInMode.disable};
                            }
                        }
                        
                    }));
                });
                return _self;
            };

            _self.updateSnippetDefinitions = (snippet: Snippet) => {
                // apply full appInsights to the global instance
                // Note: This must be called before loadAppInsights is called
                proxyAssign(snippet, _self, (name: string) => {
                    // Not excluding names prefixed with "_" as we need to proxy some functions like _onError
                    return name && arrIndexOf(_ignoreUpdateSnippetProperties, name) === -1;
                });
            };
        
            _self.emptyQueue = () => {
                // call functions that were queued before the main script was loaded
                try {
                    if (isArray(_self.snippet.queue)) {
                        // note: do not check length in the for-loop conditional in case something goes wrong and the stub methods are not overridden.
                        const length = _self.snippet.queue.length;
                        for (let i = 0; i < length; i++) {
                            const call = _self.snippet.queue[i];
                            call();
                        }
        
                        _self.snippet.queue = undefined;
                        delete _self.snippet.queue;
                    }
                } catch (exception) {
                    const properties: any = {};
                    if (exception && isFunction(exception.toString)) {
                        properties.exception = exception.toString();
                    }
        
                    // need from core
                    // Microsoft.ApplicationInsights._InternalLogging.throwInternal(
                    //     eLoggingSeverity.WARNING,
                    //     _eInternalMessageId.FailedToSendQueuedTelemetry,
                    //     "Failed to send queued telemetry",
                    //     properties);
                }
            };

            _self.addHousekeepingBeforeUnload = (appInsightsInstance: IApplicationInsights): void => {
                // Add callback to push events when the user navigates away
        
                if (hasWindow() || hasDocument()) {
                    const performHousekeeping = () => {
                        // Adds the ability to flush all data before the page unloads.
                        // Note: This approach tries to push a sync request with all the pending events onbeforeunload.
                        // Firefox does not respect this.Other browsers DO push out the call with < 100% hit rate.
                        // Telemetry here will help us analyze how effective this approach is.
                        // Another approach would be to make this call sync with a acceptable timeout to reduce the
                        // impact on user experience.
        
                        // appInsightsInstance.context._sender.triggerSend();
                        appInsightsInstance.onunloadFlush(false);
        
                        // Back up the current session to local storage
                        // This lets us close expired sessions after the cookies themselves expire
                        if (isFunction(_self.core.getPlugin)) {
                            let loadedPlugin = this.core.getPlugin(PropertiesPluginIdentifier);
                            if (loadedPlugin) {
                                let propertiesPlugin: any = loadedPlugin.plugin;
                                if (propertiesPlugin && propertiesPlugin.context && propertiesPlugin.context._sessionManager) {
                                    propertiesPlugin.context._sessionManager.backup();
                                }
                            }
                        }
                    };
        
                    let added = false;

                    if (!_houseKeepingNamespace) {
                        _houseKeepingNamespace = mergeEvtNamespace(_evtNamespace, _core.evtNamespace && _core.evtNamespace());
                    }

                    // Will be recalled if any referenced config properties change
                    _addUnloadHook(onConfigChange(_config, (details) => {
                        let coreConfig = details.cfg;
                        let analyticsPlugin = appInsightsInstance.appInsights;
                        let ctx = createProcessTelemetryContext(null, coreConfig, analyticsPlugin.core);
                        let extConfig = ctx.getExtCfg<IConfig>(analyticsPlugin.identifier || AnalyticsPluginIdentifier);

                        // As we could get recalled, remove any previously registered event handlers first
                        _removePageEventHandlers();

                        let excludePageUnloadEvents = coreConfig.disablePageUnloadEvents;
                        if (!extConfig.disableFlushOnBeforeUnload) {
                            // Hook the unload event for the document, window and body to ensure that the client events are flushed to the server
                            // As just hooking the window does not always fire (on chrome) for page navigation's.
                            if (addPageUnloadEventListener(performHousekeeping, excludePageUnloadEvents, _houseKeepingNamespace)) {
                                added = true;
                            }
            
                            // We also need to hook the pagehide and visibilitychange events as not all versions of Safari support load/unload events.
                            if (addPageHideEventListener(performHousekeeping, excludePageUnloadEvents, _houseKeepingNamespace)) {
                                added = true;
                            }
            
                            // A reactNative app may not have a window and therefore the beforeunload/pagehide events -- so don't
                            // log the failure in this case
                            if (!added && !isReactNative()) {
                                _throwInternal(_core.logger,
                                    eLoggingSeverity.CRITICAL,
                                    _eInternalMessageId.FailedToAddHandlerForOnBeforeUnload,
                                    "Could not add handler for beforeunload and pagehide");
                            }
                        }

                        if (!added && !extConfig.disableFlushOnUnload) {
                            // If we didn't add the normal set then attempt to add the pagehide and visibilitychange only
                            addPageHideEventListener(performHousekeeping, excludePageUnloadEvents, _houseKeepingNamespace);
                        }
                    }));
                }
            };
        
            _self.getSender = (): Sender => {
                return _sender;
            };

            _self.unload = (isAsync?: boolean, unloadComplete?: (unloadState: ITelemetryUnloadState) => void, cbTimeout?: number): void | IPromise<ITelemetryUnloadState> => {
                let unloadDone = false;
                let result: IPromise<ITelemetryUnloadState>;
                if (isAsync && !unloadComplete) {
                    result = createPromise<ITelemetryUnloadState>((resolve) => {
                        // Set the callback to the promise resolve callback
                        unloadComplete = resolve;
                    });
                }

                function _unloadCallback(unloadState: ITelemetryUnloadState) {
                    if (!unloadDone) {
                        unloadDone = true;

                        _initDefaults();
                        unloadComplete && unloadComplete(unloadState);
                    }
                }

                _self.onunloadFlush(isAsync);

                _removePageEventHandlers();

                _core.unload && _core.unload(isAsync, _unloadCallback, cbTimeout);

                return result;
            };
        
            proxyFunctions(_self, _analyticsPlugin, [
                STR_GET_COOKIE_MGR,
                STR_TRACK_EVENT,
                STR_TRACK_PAGE_VIEW,
                "trackPageViewPerformance",
                STR_TRACK_EXCEPTION,
                "_onerror",
                STR_TRACK_TRACE,
                STR_TRACK_METRIC,
                STR_START_TRACK_PAGE,
                STR_STOP_TRACK_PAGE,
                STR_START_TRACK_EVENT,
                STR_STOP_TRACK_EVENT
            ]);

            proxyFunctions(_self, _getCurrentDependencies, [
                STR_TRACK_DEPENDENCY_DATA,
                "addDependencyListener",
                "addDependencyInitializer"
            ]);

            proxyFunctions(_self, _core, [
                STR_ADD_TELEMETRY_INITIALIZER,
                STR_POLL_INTERNAL_LOGS,
                "stopPollingInternalLogs",
                STR_GET_PLUGIN,
                "addPlugin",
                STR_EVT_NAMESPACE,
                "addUnloadCb",
                "getTraceCtx",
                "updateCfg",
                "onCfgChange"
            ]);

            proxyFunctions(_self, () => {
                let context = properties.context;
                return context ? context.user : null;
            }, [
                STR_SET_AUTHENTICATED_USER_CONTEXT,
                STR_CLEAR_AUTHENTICATED_USER_CONTEXT
            ]);
        
            // Using a function to support the dynamic adding / removal of plugins, so this will always return the current value
            function _getCurrentDependencies() {
                return dependencies;
            }

            function _initDefaults() {
                _evtNamespace = createUniqueNamespace("AISKU");
                _houseKeepingNamespace = null;
                dependencies = null;
                properties = null;
                _sender = null;
                _snippetVersion = null;
                _throttleMgr = null;
                _iKeySentMessage = false;
                _cdnSentMessage = false;
                _sdkVerSentMessage = false;
                _cfgSyncPlugin = new CfgSyncPlugin();
            }

            function _removePageEventHandlers() {
                // Remove any registered event handlers
                if (_houseKeepingNamespace) {
                    removePageUnloadEventListener(null, _houseKeepingNamespace);
                    removePageHideEventListener(null, _houseKeepingNamespace);
                }
            }

            function _addUnloadHook(hooks: IUnloadHook | IUnloadHook[] | Iterator<IUnloadHook>) {
                _core.addUnloadHook(hooks);
            }
        });
    }

    // Analytics Plugin

    /**
     * Get the current cookie manager for this instance
     */
    public getCookieMgr(): ICookieMgr {
        // @DynamicProtoStub -- DO NOT add any code as this will be removed during packaging
        return null;
    }

    /**
     * Log a user action or other occurrence.
     * @param event - event to be sent
     * @param customProperties - properties that would be included as part of the event
     */
    public trackEvent(event: IEventTelemetry, customProperties?: ICustomProperties) {
        // @DynamicProtoStub -- DO NOT add any code as this will be removed during packaging
    }

    /**
     * Logs that a page, or similar container was displayed to the user.
     * @param pageView - page view to be sent
     */
    public trackPageView(pageView?: IPageViewTelemetry) {
        // @DynamicProtoStub -- DO NOT add any code as this will be removed during packaging
    }

    /**
     * Log a bag of performance information via the customProperties field.
     * @param pageViewPerformance - performance information to be sent
     */
    public trackPageViewPerformance(pageViewPerformance: IPageViewPerformanceTelemetry): void {
        // @DynamicProtoStub -- DO NOT add any code as this will be removed during packaging
    }

    /**
     * Log an exception that you have caught.
     * @param exception - exception to be sent
     * @param customProperties - Additional data used to filter pages and metrics in the portal. Defaults to empty.
     */
    public trackException(exception: IExceptionTelemetry, customProperties?: ICustomProperties): void {
        // @DynamicProtoStub -- DO NOT add any code as this will be removed during packaging
    }

    /**
     * Manually send uncaught exception telemetry. This method is automatically triggered
     * on a window.onerror event.
     * @param exception - The exception to be sent.
     */
    public _onerror(exception: IAutoExceptionTelemetry): void {
        // @DynamicProtoStub -- DO NOT add any code as this will be removed during packaging
    }

    /**
     * Log a diagnostic scenario such entering or leaving a function.
     * @param trace - trace to be sent
     * @param customProperties - Additional custom properties to include in the event.
     */
    public trackTrace(trace: ITraceTelemetry, customProperties?: ICustomProperties): void {
        // @DynamicProtoStub -- DO NOT add any code as this will be removed during packaging
    }

    /**
     * Log a numeric value that is not associated with a specific event. Typically used
     * to send regular reports of performance indicators.
     *
     * To send a single measurement, just use the `name` and `average` fields
     * of {@link IMetricTelemetry}.
     *
     * If you take measurements frequently, you can reduce the telemetry bandwidth by
     * aggregating multiple measurements and sending the resulting average and modifying
     * the `sampleCount` field of {@link IMetricTelemetry}.
     * @param metric - input object argument. Only `name` and `average` are mandatory.
     * @param customProperties - Additional custom properties to include in the event.
     */
    public trackMetric(metric: IMetricTelemetry, customProperties?: ICustomProperties): void {
        // @DynamicProtoStub -- DO NOT add any code as this will be removed during packaging
    }
    /**
     * Starts the timer for tracking a page load time. Use this instead of `trackPageView` if you want to control when the page view timer starts and stops,
     * but don't want to calculate the duration yourself. This method doesn't send any telemetry. Call `stopTrackPage` to log the end of the page view
     * and send the event.
     * @param name - A string that idenfities this item, unique within this HTML document. Defaults to the document title.
     */
    public startTrackPage(name?: string): void {
        // @DynamicProtoStub -- DO NOT add any code as this will be removed during packaging
    }

    /**
     * Stops the timer that was started by calling `startTrackPage` and sends the pageview load time telemetry with the specified properties and measurements.
     * The duration of the page view will be the time between calling `startTrackPage` and `stopTrackPage`.
     * @param   name  - The string you used as the name in startTrackPage. Defaults to the document title.
     * @param   url   - a relative or absolute URL that identifies the page or other item. Defaults to the window location.
     * @param   properties - additional data used to filter pages and metrics in the portal. Defaults to empty.
     * @param   measurements - metrics associated with this page, displayed in Metrics Explorer on the portal. Defaults to empty.
     */
    public stopTrackPage(name?: string, url?: string, properties?: { [key: string]: string }, measurements?: { [key: string]: number }) {
        // @DynamicProtoStub -- DO NOT add any code as this will be removed during packaging
    }

    public startTrackEvent(name?: string): void {
        // @DynamicProtoStub -- DO NOT add any code as this will be removed during packaging
    }

    /**
     * Log an extended event that you started timing with `startTrackEvent`.
     * @param   name  - The string you used to identify this event in `startTrackEvent`.
     * @param   properties - map[string, string] - additional data used to filter events and metrics in the portal. Defaults to empty.
     * @param   measurements -  map[string, number] - metrics associated with this event, displayed in Metrics Explorer on the portal. Defaults to empty.
     */
    public stopTrackEvent(name: string, properties?: { [key: string]: string }, measurements?: { [key: string]: number }) {
        // @DynamicProtoStub -- DO NOT add any code as this will be removed during packaging
    }

    public addTelemetryInitializer(telemetryInitializer: (item: ITelemetryItem) => boolean | void): ITelemetryInitializerHandler {
        // @DynamicProtoStub -- DO NOT add any code as this will be removed during packaging
        return null;
    }

    // Properties Plugin

    /**
     * Set the authenticated user id and the account id. Used for identifying a specific signed-in user. Parameters must not contain whitespace or ,;=|
     *
     * The method will only set the `authenticatedUserId` and `accountId` in the current page view. To set them for the whole session, you should set `storeInCookie = true`
     * @param authenticatedUserId - The account ID to set
     * @param accountId - The account ID to set
     * @param storeInCookie - Whether the values should be set for the whole session
     */
    public setAuthenticatedUserContext(authenticatedUserId: string, accountId?: string, storeInCookie = false): void {
        // @DynamicProtoStub -- DO NOT add any code as this will be removed during packaging
    }

    /**
     * Clears the authenticated user id and account id. The associated cookie is cleared, if present.
     */
    public clearAuthenticatedUserContext(): void {
        // @DynamicProtoStub -- DO NOT add any code as this will be removed during packaging
    }

    // Dependencies Plugin

    /**
     * Log a dependency call (e.g. ajax)
     * @param dependencyData - dependency data object
     */
    public trackDependencyData(dependency: IDependencyTelemetry): void {
        // @DynamicProtoStub -- DO NOT add any code as this will be removed during packaging
    }

    // Misc

    /**
     * Attempt to flush data immediately; If executing asynchronously (the default) and
     * you DO NOT pass a callback function then a [IPromise](https://nevware21.github.io/ts-async/typedoc/interfaces/IPromise.html)
     * will be returned which will resolve once the flush is complete. The actual implementation of the `IPromise`
     * will be a native Promise (if supported) or the default as supplied by [ts-async library](https://github.com/nevware21/ts-async)
     * @param async - send data asynchronously when true
     * @param callBack - if specified, notify caller when send is complete, the channel should return true to indicate to the caller that it will be called.
     * If the caller doesn't return true the caller should assume that it may never be called.
     * @returns - If a callback is provided `true` to indicate that callback will be called after the flush is complete otherwise the caller
     * should assume that any provided callback will never be called, Nothing or if occurring asynchronously a
     * [IPromise](https://nevware21.github.io/ts-async/typedoc/interfaces/IPromise.html) which will be resolved once the unload is complete,
     * the [IPromise](https://nevware21.github.io/ts-async/typedoc/interfaces/IPromise.html) will only be returned when no callback is provided
     * and async is true.
     */
    public flush(async?: boolean, callBack?: () => void): void | IPromise<void> {
        // @DynamicProtoStub -- DO NOT add any code as this will be removed during packaging
    }

    /**
     * Manually trigger an immediate send of all telemetry still in the buffer using beacon Sender.
     * Fall back to xhr sender if beacon is not supported.
     * @param [async=true]
     */
    public onunloadFlush(async: boolean = true) {
        // @DynamicProtoStub -- DO NOT add any code as this will be removed during packaging
    }

    /**
     * Initialize this instance of ApplicationInsights
     * @returns {IApplicationInsights}
     * @param legacyMode - MUST always be false, it is no longer supported from v3.x onwards
     */
    public loadAppInsights(legacyMode: boolean = false, logger?: IDiagnosticLogger, notificationManager?: INotificationManager): IApplicationInsights {
        // @DynamicProtoStub -- DO NOT add any code as this will be removed during packaging
        return null;
    }

    /**
     * Overwrite the lazy loaded fields of global window snippet to contain the
     * actual initialized API methods
     * @param snippet - The global snippet
     */
    public updateSnippetDefinitions(snippet: Snippet) {
        // @DynamicProtoStub -- DO NOT add any code as this will be removed during packaging
    }

    /**
     * Call any functions that were queued before the main script was loaded
     */
    public emptyQueue() {
        // @DynamicProtoStub -- DO NOT add any code as this will be removed during packaging
    }

    public pollInternalLogs(): void {
        // @DynamicProtoStub -- DO NOT add any code as this will be removed during packaging
    }

    public stopPollingInternalLogs(): void {
        // @DynamicProtoStub -- DO NOT add any code as this will be removed during packaging
    }

    public addHousekeepingBeforeUnload(appInsightsInstance: IApplicationInsights): void {
        // @DynamicProtoStub -- DO NOT add any code as this will be removed during packaging
    }

    public getSender(): Sender {
        // @DynamicProtoStub -- DO NOT add any code as this will be removed during packaging
        return null;
    }

    /**
     * Unload and Tear down the SDK and any initialized plugins, after calling this the SDK will be considered
     * to be un-initialized and non-operational, re-initializing the SDK should only be attempted if the previous
     * unload call return `true` stating that all plugins reported that they also unloaded, the recommended
     * approach is to create a new instance and initialize that instance.
     * This is due to possible unexpected side effects caused by plugins not supporting unload / teardown, unable
     * to successfully remove any global references or they may just be completing the unload process asynchronously.
     * If you pass isAsync as true and do not provide
     * If you pass isAsync as `true` (also the default) and DO NOT pass a callback function then an [IPromise](https://nevware21.github.io/ts-async/typedoc/interfaces/IPromise.html)
     * will be returned which will resolve once the unload is complete. The actual implementation of the `IPromise`
     * will be a native Promise (if supported) or the default as supplied by [ts-async library](https://github.com/nevware21/ts-async)
     * @param isAsync - Can the unload be performed asynchronously (default)
     * @param unloadComplete - An optional callback that will be called once the unload has completed
     * @param cbTimeout - An optional timeout to wait for any flush operations to complete before proceeding with the
     * unload. Defaults to 5 seconds.
     * @returns Nothing or if occurring asynchronously a [IPromise](https://nevware21.github.io/ts-async/typedoc/interfaces/IPromise.html)
     * which will be resolved once the unload is complete, the [IPromise](https://nevware21.github.io/ts-async/typedoc/interfaces/IPromise.html)
     * will only be returned when no callback is provided and isAsync is true
     */
    public unload(isAsync?: boolean, unloadComplete?: (unloadState: ITelemetryUnloadState) => void, cbTimeout?: number): void | IPromise<ITelemetryUnloadState> {
        // @DynamicProtoStub -- DO NOT add any code as this will be removed during packaging
        return null;
    }

    public getPlugin<T extends IPlugin = IPlugin>(pluginIdentifier: string): ILoadedPlugin<T> {
        // @DynamicProtoStub -- DO NOT add any code as this will be removed during packaging
        return null;
    }

    /**
     * Add a new plugin to the installation
     * @param plugin - The new plugin to add
     * @param replaceExisting - should any existing plugin be replaced, default is false
     * @param doAsync - Should the add be performed asynchronously
     * @param addCb - [Optional] callback to call after the plugin has been added
     */
    public addPlugin<T extends IPlugin = ITelemetryPlugin>(plugin: T, replaceExisting?: boolean, doAsync?: boolean, addCb?: (added?: boolean) => void): void {
        // @DynamicProtoStub -- DO NOT add any code as this will be removed during packaging
    }

    /**
     * Update the configuration used and broadcast the changes to all loaded plugins
     * @param newConfig - The new configuration is apply
     * @param mergeExisting - Should the new configuration merge with the existing or just replace it. Default is to merge.
     */
    public updateCfg<T extends IConfiguration = IConfiguration>(newConfig: T, mergeExisting?: boolean): void {
        // @DynamicProtoStub -- DO NOT add any code as this will be removed during packaging
    }

    /**
     * Returns the unique event namespace that should be used
     */
    public evtNamespace(): string {
        // @DynamicProtoStub -- DO NOT add any code as this will be removed during packaging
        return null;
    }

    /**
     * Add an unload handler that will be called when the SDK is being unloaded
     * @param handler - the handler
     */
    public addUnloadCb(handler: UnloadHandler): void {
        // @DynamicProtoStub -- DO NOT add any code as this will be removed during packaging
    }

    /**
     * Add an ajax listener which is called just prior to the request being sent and before the correlation headers are added, to allow you
     * to access the headers and modify the values used to generate the distributed tracing correlation headers. (added in v2.8.4)
     * @param dependencyListener - The Telemetry Initializer function
     * @returns - A IDependencyListenerHandler to enable the initializer to be removed
     */
    public addDependencyListener(dependencyListener: DependencyListenerFunction): IDependencyListenerHandler {
        // @DynamicProtoStub -- DO NOT add any code as this will be removed during packaging
        return null;
    }

    /**
     * Add an dependency telemetry initializer callback function to allow populating additional properties or drop the request.
     * It is called after the dependency call has completed and any available performance details are available. A dependency
     * initializer is similar to the TelemetryInitializer function but it allows you to block the reporting of the dependency
     * request so that it doesn't count against the `maxAjaxCallsPerView`.
     * @param dependencyInitializer - The Dependency Telemetry Initializer function
     * @returns - A IDependencyInitializerHandler to enable the initializer to be removed
     */
    public addDependencyInitializer(dependencyInitializer: DependencyInitializerFunction): IDependencyInitializerHandler {
        return null;
    }

    /**
     * Gets the current distributed trace context for this instance if available
     */
    public getTraceCtx(): IDistributedTraceContext | null | undefined {
        // @DynamicProtoStub -- DO NOT add any code as this will be removed during packaging
        return null;
    }

    /**
     * Watches and tracks changes for accesses to the current config, and if the accessed config changes the
     * handler will be recalled.
     * @param handler - The handler to call when the config changes
     * @returns A watcher handler instance that can be used to remove itself when being unloaded
     */
    public onCfgChange(handler: WatcherFunction<IConfiguration>): IUnloadHook {
        // @DynamicProtoStub -- DO NOT add any code as this will be removed during packaging
        return null;
    }
}

// tslint:disable-next-line
export function _findSdkSourceFile() {
    if (_internalSdkSrc) {
        // Use the cached value
        return _internalSdkSrc;
    }

    let sdkSrc = null;
    let isModule = false;
    let cdns: string[] = [
        "://js.monitor.azure.com/",
        "://az416426.vo.msecnd.net/"
    ];

    try {
        // Try and determine whether the sdk is being loaded from the CDN
        // currentScript is only valid during initial processing
        let scrpt = (document || {} as any).currentScript;
        if (scrpt) {
            sdkSrc = scrpt.src;
        // } else {
        //     // We need to update to at least typescript 2.9 for this to work :-(
        //     // Leaving as a stub for now so after we upgrade this breadcrumb is available
        //     let meta = import.meta;
        //     sdkSrc = (meta || {}).url;
        //     isModule = true;
        }
    } catch (e) {
        // eslint-disable-next-line no-empty
    }

    if (sdkSrc) {
        try {
            let url = sdkSrc.toLowerCase();
            if (url) {
                let src = "";
                arrForEach(cdns, (value, idx) => {
                    if (strIndexOf(url, value) !== -1) {
                        src = "cdn" + (idx + 1);
                        if (strIndexOf(url, "/scripts/") === -1) {
                            if (strIndexOf(url, "/next/") !== -1) {
                                src += "-next";
                            } else if (strIndexOf(url, "/beta/") !== -1) {
                                src += "-beta";
                            }
                        }

                        _internalSdkSrc = src + (isModule ? ".mod" : "");
                        return -1;
                    }
                });
            }
        } catch (e) {
            // eslint-disable-next-line no-empty
        }

        // Cache the found value so we don't have to look it up again
        _internalSdkSrc = sdkSrc;
    }

    return _internalSdkSrc;
}<|MERGE_RESOLUTION|>--- conflicted
+++ resolved
@@ -50,11 +50,8 @@
 const IKEY_USAGE = "iKeyUsage";
 const CDN_USAGE = "CdnUsage";
 const SDK_LOADER_VER = "SdkLoaderVer";
-<<<<<<< HEAD
 const STATSBEAT = "StatsBeat";
-=======
 const ZIP_PAYLOAD = "zipPayload";
->>>>>>> 6e315f19
 
 const UNDEFINED_VALUE: undefined = undefined;
 
@@ -86,11 +83,8 @@
         [IKEY_USAGE]: {mode: FeatureOptInMode.enable}, //for versions after 3.1.2 (>= 3.2.0)
         [CDN_USAGE]: {mode: FeatureOptInMode.disable},
         [SDK_LOADER_VER]: {mode: FeatureOptInMode.disable},
-<<<<<<< HEAD
-        [STATSBEAT]: {mode: FeatureOptInMode.none}
-=======
+        [STATSBEAT]: {mode: FeatureOptInMode.none},
         [ZIP_PAYLOAD]: {mode: FeatureOptInMode.none}
->>>>>>> 6e315f19
     },
     throttleMgrCfg: cfgDfMerge<{[key:number]: IThrottleMgrConfig}>(
         {
