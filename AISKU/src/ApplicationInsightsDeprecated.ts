--- conflicted
+++ resolved
@@ -40,29 +40,6 @@
         // instead of mapping new to legacy and then back again and repeating in channel, attach callback for channel to call
         item.tags[ProcessLegacy] = this._queue;
         return item;
-<<<<<<< HEAD
-        // // construct legacy envelope
-        // let envelope = Sender.constructEnvelope(null, this.config.instrumentationKey, this.logger);
-        // let doNotSendItem = false;
-
-        // for (let i = 0; i < this._queue.length; i++) {
-        //     // run all processors
-        //     let callBack = this._queue[i];
-        //     try {
-        //         doNotSendItem = (callBack(envelope) !== true);
-        //     } catch (e) {
-        //         this.logger.throwInternal(
-        //             LoggingSeverity.CRITICAL, _InternalMessageId.TelemetryInitializerFailed, "One of telemetry initializers failed, continue processing next: " + Util.getExceptionName(e),
-        //             { exception: Util.dump(e) }, true);
-        //     }
-        // }
-
-        // // construct ItelemetryItem
-        // item = TelemetryItemCreator.convertFrom(envelope, this.logger);
-        // return !doNotSendItem ? null : item;
-
-=======
->>>>>>> 729aa2cb
     }
 
     constructor(snippet: Snippet, appInsightsNew: IApplicationInsights) {
