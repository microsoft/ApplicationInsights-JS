--- conflicted
+++ resolved
@@ -248,10 +248,7 @@
             throw new Error("Extensions not allowed in legacy mode");
         }
 
-<<<<<<< HEAD
         this.core = core || new AppInsightsCore();
-=======
->>>>>>> 8223a756
         let extensions = [];
         let appInsightsChannel: Sender = sender|| new Sender();
 
