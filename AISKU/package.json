{
    "name": "@microsoft/applicationinsights-web",
    "version": "1.0.0-beta.11",
    "description": "Microsoft Application Insights Javascript SDK API 1.0 beta",
    "main": "dist/applicationinsights-web.js",
    "module": "dist-esm/applicationinsights-web.js",
    "types": "dist-esm/applicationinsights-web.d.ts",
    "sideEffects": false,
    "scripts": {
        "clean": "rm -rfv browser types dist-esm",
        "build": "npm run build:esm && npm run build:browser && grunt snippetvnext",
        "build:esm": "grunt aisku",
        "build:browser": "rollup -c",
        "test": "grunt aiskutests",
        "nightwatch:chrome": "nightwatch -c Tests/nightwatch/nightwatch.json Tests/nightwatch/run_nightwatch.js --env chrome",
        "nightwatch:firefox": "nightwatch -c Tests/nightwatch/nightwatch.json Tests/nightwatch/run_nightwatch.js --env firefox",
        "nightwatch:edge": "nightwatch -c Tests/nightwatch/nightwatch.json Tests/nightwatch/run_nightwatch.js --env edge",
        "nightwatch:ie8": "nightwatch -c Tests/nightwatch/nightwatch.json Tests/nightwatch/run_nightwatch.js --env ie8",
        "nightwatch:ie9": "nightwatch -c Tests/nightwatch/nightwatch.json Tests/nightwatch/run_nightwatch.js --env ie9",
        "nightwatch:ie10": "nightwatch -c Tests/nightwatch/nightwatch.json Tests/nightwatch/run_nightwatch.js --env ie10",
        "nightwatch:ie11": "nightwatch -c Tests/nightwatch/nightwatch.json Tests/nightwatch/run_nightwatch.js --env ie11",
        "nightwatch": "start node Tests/nightwatch/serve_nightwatch.js && npx concurrently \"npm run nightwatch:chrome\" \"npm run nightwatch:ie11\" \"npm run nightwatch:ie10\" && npm run nightwatch:done || npm run nightwatch:done",
        "nightwatch:done": "curl http://localhost:8000/_done"
    },
    "devDependencies": {
        "chromedriver": "^2.45.0",
        "finalhandler": "^1.1.1",
        "geckodriver": "^1.14.1",
        "rollup-plugin-node-resolve": "^3.4.0",
        "rollup-plugin-replace": "^2.1.0",
        "rollup-plugin-uglify": "^6.0.0",
        "selenium-server-standalone-jar": "^3.141.5",
        "serve-static": "^1.13.2",
        "source-map-loader": "^0.2.3",
        "typescript": "2.5.3"
    },
    "dependencies": {
<<<<<<< HEAD
        "@microsoft/applicationinsights-analytics-js": "1.0.0-beta.12",
        "@microsoft/applicationinsights-channel-js": "1.0.0-beta.12",
        "@microsoft/applicationinsights-common": "1.0.0-beta.14",
        "@microsoft/applicationinsights-core-js": "1.0.0-beta.5",
        "@microsoft/applicationinsights-dependencies-js": "1.0.0-beta.12",
        "@microsoft/applicationinsights-properties-js": "1.0.0-beta.9"
=======
        "@microsoft/applicationinsights-analytics-js": "^1.0.0-beta.14",
        "@microsoft/applicationinsights-channel-js": "^1.0.0-beta.13",
        "@microsoft/applicationinsights-common": "^1.0.0-beta.15",
        "@microsoft/applicationinsights-core-js": "^1.0.0-beta.5",
        "@microsoft/applicationinsights-dependencies-js": "^1.0.0-beta.15",
        "@microsoft/applicationinsights-properties-js": "^1.0.0-beta.10"
>>>>>>> 9327aa16
    }
}<|MERGE_RESOLUTION|>--- conflicted
+++ resolved
@@ -35,20 +35,11 @@
         "typescript": "2.5.3"
     },
     "dependencies": {
-<<<<<<< HEAD
-        "@microsoft/applicationinsights-analytics-js": "1.0.0-beta.12",
-        "@microsoft/applicationinsights-channel-js": "1.0.0-beta.12",
-        "@microsoft/applicationinsights-common": "1.0.0-beta.14",
-        "@microsoft/applicationinsights-core-js": "1.0.0-beta.5",
-        "@microsoft/applicationinsights-dependencies-js": "1.0.0-beta.12",
-        "@microsoft/applicationinsights-properties-js": "1.0.0-beta.9"
-=======
         "@microsoft/applicationinsights-analytics-js": "^1.0.0-beta.14",
         "@microsoft/applicationinsights-channel-js": "^1.0.0-beta.13",
         "@microsoft/applicationinsights-common": "^1.0.0-beta.15",
         "@microsoft/applicationinsights-core-js": "^1.0.0-beta.5",
         "@microsoft/applicationinsights-dependencies-js": "^1.0.0-beta.15",
         "@microsoft/applicationinsights-properties-js": "^1.0.0-beta.10"
->>>>>>> 9327aa16
     }
 }