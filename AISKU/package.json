--- conflicted
+++ resolved
@@ -57,11 +57,7 @@
         "typedoc": "^0.26.6",
         "typescript": "^4.9.3",
         "tslib": "^2.0.0",
-<<<<<<< HEAD
-        "puppeteer": "22.12.1"
-=======
         "puppeteer": "24.8.2"
->>>>>>> 76ebbff0
     },
     "peerDependencies": {
         "tslib": ">= 1.0.0"
