--- conflicted
+++ resolved
@@ -19,11 +19,7 @@
          * should update version after new release
          * version with doperf(): after 2.5.6
          * */
-<<<<<<< HEAD
-        var defaultVer = "3.3.7";
-=======
         var defaultVer = "3.3.8";
->>>>>>> ea380196
         this.version = ver? ver:this._getQueryParameterVersion(defaultVer); 
         this.perfEventsBuffer = [];
         this.perfEventWaitBuffer = [];
