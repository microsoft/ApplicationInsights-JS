--- conflicted
+++ resolved
@@ -19,11 +19,7 @@
          * should update version after new release
          * version with doperf(): after 2.5.6
          * */
-<<<<<<< HEAD
-        var defaultVer = "2.8.5";
-=======
         var defaultVer = "2.8.6";
->>>>>>> 6ba2c0dc
         this.version = ver? ver:this._getQueryParameterVersion(defaultVer); 
         this.perfEventsBuffer = [];
         this.perfEventWaitBuffer = [];
