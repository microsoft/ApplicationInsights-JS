import { AITestClass, Assert, PollingAssert, EventValidator, TraceValidator, ExceptionValidator, MetricValidator, PageViewValidator, PageViewPerformanceValidator, RemoteDepdencyValidator } from '@microsoft/ai-test-framework';
import { SinonSpy } from 'sinon';
import { ApplicationInsights } from '../../../src/applicationinsights-web'
import { Sender } from '@microsoft/applicationinsights-channel-js';
import { IDependencyTelemetry, ContextTagKeys, Event, Trace, Exception, Metric, PageView, PageViewPerformance, RemoteDependencyData, DistributedTracingModes, RequestHeaders, IAutoExceptionTelemetry, BreezeChannelIdentifier, IConfig, EventPersistence } from '@microsoft/applicationinsights-common';
import { ITelemetryItem, getGlobal, newId, dumpObj, BaseTelemetryPlugin, IProcessTelemetryContext, __getRegisteredEvents, arrForEach, IConfiguration, ActiveStatus, FeatureOptInMode } from "@microsoft/applicationinsights-core-js";
import { TelemetryContext } from '@microsoft/applicationinsights-properties-js';
import { createAsyncResolvedPromise } from '@nevware21/ts-async';
import { CONFIG_ENDPOINT_URL } from '../../../src/InternalConstants';
import { OfflineChannel } from '@microsoft/applicationinsights-offlinechannel-js';
import { IStackFrame } from '@microsoft/applicationinsights-common/src/Interfaces/Contracts/IStackFrame';
import { utcNow } from '@nevware21/ts-utils';

function _checkExpectedFrame(expectedFrame: IStackFrame, actualFrame: IStackFrame,  index: number) {
    Assert.equal(expectedFrame.assembly, actualFrame.assembly, index + ") Assembly is not as expected");
    Assert.equal(expectedFrame.fileName, actualFrame.fileName, index + ") FileName is not as expected");
    Assert.equal(expectedFrame.line, actualFrame.line, index + ") Line is not as expected");
    Assert.equal(expectedFrame.method, actualFrame.method, index + ") Method is not as expected");
    Assert.equal(expectedFrame.level, actualFrame.level, index + ") Level is not as expected");    
}

export class ApplicationInsightsTests extends AITestClass {
    private static readonly _instrumentationKey = 'b7170927-2d1c-44f1-acec-59f4e1751c11';
    private static readonly _connectionString = `InstrumentationKey=${ApplicationInsightsTests._instrumentationKey}`;
    private static readonly _expectedTrackMethods = [
        "startTrackPage",
        "stopTrackPage",
        "trackException",
        "trackEvent",
        "trackMetric",
        "trackPageView",
        "trackTrace",
        "trackDependencyData",
        "setAuthenticatedUserContext",
        "clearAuthenticatedUserContext",
        "trackPageViewPerformance",
        "addTelemetryInitializer",
        "flush"
    ];

    private _ai: ApplicationInsights;
    private _aiName: string = 'AppInsightsSDK';
    private isFetchPolyfill:boolean = false;

    // Sinon
    private errorSpy: SinonSpy;
    private successSpy: SinonSpy;
    private loggingSpy: SinonSpy;
    private userSpy: SinonSpy;
    private _sessionPrefix: string = newId();
    private trackSpy: SinonSpy;
    private envelopeConstructorSpy: SinonSpy;

    // Context
    private tagKeys = new ContextTagKeys();
    private _config;
    private _appId: string;
    private _ctx: any;


    constructor(testName?: string) {
        super(testName || "ApplicationInsightsTests");
    }
    
    protected _getTestConfig(sessionPrefix: string) {
        let config: IConfiguration | IConfig = {
            connectionString: ApplicationInsightsTests._connectionString,
            disableAjaxTracking: false,
            disableFetchTracking: false,
            enableRequestHeaderTracking: true,
            enableResponseHeaderTracking: true,
            maxBatchInterval: 2500,
            disableExceptionTracking: false,
            namePrefix: sessionPrefix,
            enableCorsCorrelation: true,
            distributedTracingMode: DistributedTracingModes.AI_AND_W3C,
            samplingPercentage: 50,
            convertUndefined: "test-value",
            disablePageUnloadEvents: [ "beforeunload" ],
            extensionConfig: {
                ["AppInsightsCfgSyncPlugin"]: {
                    //cfgUrl: ""
                }
            }
        };

        return config;
    }

    public testInitialize() {
        try {
            this.isFetchPolyfill = fetch["polyfill"];
            this.useFakeServer = false;
            this._config = this._getTestConfig(this._sessionPrefix);
            this._ctx = {};

            const init = new ApplicationInsights({
                config: this._config
            });
            init.loadAppInsights();
            this._ai = init;
            this._ai.addTelemetryInitializer((item: ITelemetryItem) => {
                Assert.equal("4.0", item.ver, "Telemetry items inside telemetry initializers should be in CS4.0 format");
            });

            // Validate that the before unload event was not added
            let unloadPresent = false;
            let visibilityChangePresent = false;
            let beforeUnloadPresent = false;
            let theEvents = __getRegisteredEvents(window);
            arrForEach(theEvents, (theEvent) => {
                if (theEvent.name.startsWith("beforeunload")) {
                    beforeUnloadPresent = true;
                }

                if (theEvent.name.startsWith("unload")) {
                    unloadPresent = true;
                }

                if (theEvent.name.startsWith("visibilitychange")) {
                    visibilityChangePresent = true;
                }
            });

            Assert.ok(!beforeUnloadPresent, "The beforeunload event should not be present");
            Assert.ok(unloadPresent, "The unload event should be present");
            Assert.ok(visibilityChangePresent, "The visibilitychange event should be present");

            // Setup Sinon stuff
            const sender: Sender = this._ai.getPlugin<Sender>(BreezeChannelIdentifier).plugin;
            this.errorSpy = this.sandbox.spy(sender, '_onError');
            this.successSpy = this.sandbox.spy(sender, '_onSuccess');
            this.loggingSpy = this.sandbox.stub(this._ai['core'].logger, 'throwInternal');
            this.trackSpy = this.sandbox.spy(this._ai.appInsights.core, 'track')
            this.sandbox.stub((sender as any)._sample, 'isSampledIn').returns(true);
            this.envelopeConstructorSpy = this.sandbox.spy(Sender, 'constructEnvelope');
            console.log("* testInitialize()");
        } catch (e) {
            console.error('Failed to initialize', e);
        }
    }

    public testFinishedCleanup(): void {
        if (this._ai && this._ai.unload) {
            // force unload
            this._ai.unload(false);
        }

        if (this._ai && this._ai["dependencies"]) {
            this._ai["dependencies"].teardown();
        }

        console.log("* testCleanup(" + (AITestClass.currentTestInfo ? AITestClass.currentTestInfo.name : "<null>") + ")");
    }

    public registerTests() {
        this.addDynamicConfigTests();
        this.addGenericE2ETests();
        this.addAnalyticsApiTests();
        this.addAsyncTests();
        this.addDependencyPluginTests();
        this.addPropertiesPluginTests();
        this.addCDNOverrideTests();
        this.addCdnMonitorTests();
    }

    public addGenericE2ETests(): void {
        this.testCase({
            name: 'E2E.GenericTests: ApplicationInsightsAnalytics is loaded correctly',
            test: () => {
                Assert.ok(this._ai, 'ApplicationInsights SDK exists');
                // TODO: reenable this test when module is available from window w/o snippet
                // Assert.deepEqual(this._ai, window[this._aiName], `AI is available from window.${this._aiName}`);

                Assert.ok(this._ai.appInsights, 'App Analytics exists');
                Assert.equal(true, this._ai.appInsights.isInitialized(), 'App Analytics is initialized');


                Assert.ok(this._ai.appInsights.core, 'Core exists');
                Assert.equal(true, this._ai.appInsights.core.isInitialized(),
                    'Core is initialized');
            }
        });

        this.testCase({
            name: "Check plugin version string",
            test: () => {
                QUnit.assert.equal(0, this._ai.pluginVersionStringArr.length, "Checking the array length");
                QUnit.assert.equal("", this._ai.pluginVersionString);

                // Add a versioned plugin
                let testPlugin1 = new TestPlugin();
                this._ai.addPlugin(testPlugin1);
                QUnit.assert.equal(1, this._ai.pluginVersionStringArr.length, "Checking the array length");
                QUnit.assert.equal("TestPlugin=0.99.1", this._ai.pluginVersionString);

                // Add a versioned plugin
                let testPlugin2 = new TestPlugin();
                testPlugin2.identifier = "TestPlugin2";
                testPlugin2.version = "1.2.3.4";
                this._ai.addPlugin(testPlugin2);
                QUnit.assert.equal(2, this._ai.pluginVersionStringArr.length, "Checking the array length");
                QUnit.assert.equal("TestPlugin=0.99.1;TestPlugin2=1.2.3.4", this._ai.pluginVersionString);

                // Add a versioned plugin
                this._ai.getPlugin("TestPlugin").remove();
                QUnit.assert.equal(1, this._ai.pluginVersionStringArr.length, "Checking the array length");
                QUnit.assert.equal("TestPlugin2=1.2.3.4", this._ai.pluginVersionString);
            }
        });
    }

    public addDynamicConfigTests(): void {
        this.testCase({
            name: 'DynamicConfigTests: ApplicationInsights dynamic config works correctly',
            useFakeTimers: true,
            test: () => {
                let config = this._ai.config;
                let expectedIkey = ApplicationInsightsTests._instrumentationKey;
                let expectedConnectionString = ApplicationInsightsTests._connectionString;
                let expectedEndpointUrl = "https://dc.services.visualstudio.com/v2/track";
                let expectedLoggingLevel = 10000;
                Assert.ok(config, "ApplicationInsights config exists");
                Assert.equal(expectedConnectionString, config.connectionString, "connection string is set");
                Assert.equal(expectedIkey, config.instrumentationKey, "ikey is set");
                Assert.equal(expectedLoggingLevel, config.diagnosticLogInterval, "diagnosticLogInterval is set to 1000 by default");
                Assert.equal(expectedEndpointUrl, config.endpointUrl, "endpoint url is set from connection string");
                Assert.equal(false, config.disableAjaxTracking, "disableAjaxTracking is set to false");

                let onChangeCalled = 0;
                let handler = this._ai.onCfgChange((details) => {
                    onChangeCalled ++;
                    Assert.equal(expectedIkey, details.cfg.instrumentationKey, "Expect the iKey to be set");
                    Assert.equal(expectedEndpointUrl, details.cfg.endpointUrl, "Expect the endpoint to be set");
                    Assert.equal(expectedLoggingLevel, details.cfg.diagnosticLogInterval, "Expect the diagnosticLogInterval to be set");
                });

                Assert.equal(1, onChangeCalled, "OnCfgChange was not called");

                expectedIkey = "newIKey";
                config.instrumentationKey = expectedIkey;

                Assert.equal(1, onChangeCalled, "Expected the onChanged was called");
                this.clock.tick(1);
                Assert.equal(2, onChangeCalled, "Expected the onChanged was called again");

                expectedLoggingLevel = 2000;
                config.diagnosticLogInterval = expectedLoggingLevel;
                Assert.equal(2, onChangeCalled, "Expected the onChanged was called");
                this.clock.tick(1);
                Assert.equal(3, onChangeCalled, "Expected the onChanged was called again");

                expectedConnectionString = "InstrumentationKey=testKey";
                expectedIkey = "testKey";
                config.connectionString = expectedConnectionString;
                Assert.equal(3, onChangeCalled, "Expected the onChanged was called");
                this.clock.tick(1);
                Assert.equal(4, onChangeCalled, "Expected the onChanged was called again");
                
                // Remove the handler
                handler.rm();
            }
        });

        this.testCaseAsync({
            name: "Init: init with cs promise, when it is resolved and then change with cs string",
            stepDelay: 100,
            useFakeTimers: true,
            steps: [() => {

                // unload previous one first
                let oriInst = this._ai;
                if (oriInst && oriInst.unload) {
                    // force unload
                    oriInst.unload(false);
                }
        
                if (oriInst && oriInst["dependencies"]) {
                    oriInst["dependencies"].teardown();
                }
        
                this._config = this._getTestConfig(this._sessionPrefix);
                let csPromise = createAsyncResolvedPromise("InstrumentationKey=testIkey;ingestionendpoint=testUrl");
                this._config.connectionString = csPromise;
                this._config.initTimeOut= 80000;
                this._ctx.csPromise = csPromise;


                let init = new ApplicationInsights({
                    config: this._config
                });
                init.loadAppInsights();
                this._ai = init;
                let config = this._ai.config;
                let core = this._ai.core;
                let status = core.activeStatus && core.activeStatus();
                Assert.equal(status, ActiveStatus.PENDING, "status should be set to pending");
                
                
            }].concat(PollingAssert.createPollingAssert(() => {
                let core = this._ai.core
                let activeStatus = core.activeStatus && core.activeStatus();
                let csPromise = this._ctx.csPromise;
                let config = this._ai.config;
            
                if (csPromise.state === "resolved" && activeStatus === ActiveStatus.ACTIVE) {
                    Assert.equal("testIkey", core.config.instrumentationKey, "ikey should be set");
                    Assert.equal("testUrl/v2/track", core.config.endpointUrl ,"endpoint shoule be set");

                    config.connectionString = "InstrumentationKey=testIkey1;ingestionendpoint=testUrl1";
                    this.clock.tick(1);
                    let status = core.activeStatus && core.activeStatus();
                    // promise is not resolved, no new changes applied
                    Assert.equal(status, ActiveStatus.ACTIVE, "status should be set to active test1");
                    return true;
                }
                return false;
            }, "Wait for promise response" + new Date().toISOString(), 60) as any).concat(PollingAssert.createPollingAssert(() => {
                let core = this._ai.core
                let activeStatus = core.activeStatus && core.activeStatus();
            
                if (activeStatus === ActiveStatus.ACTIVE) {
                    Assert.equal("testIkey1", core.config.instrumentationKey, "ikey should be set test1");
                    Assert.equal("testUrl1/v2/track", core.config.endpointUrl ,"endpoint shoule be set test1");
                    return true;
                }
                return false;
            }, "Wait for new string response" + new Date().toISOString(), 60) as any)
        });

        this.testCaseAsync({
            name: "Init: init with cs promise and change with cs string at the same time",
            stepDelay: 100,
            useFakeTimers: true,
            steps: [() => {

                // unload previous one first
                let oriInst = this._ai;
                if (oriInst && oriInst.unload) {
                    // force unload
                    oriInst.unload(false);
                }
        
                if (oriInst && oriInst["dependencies"]) {
                    oriInst["dependencies"].teardown();
                }
        
                this._config = this._getTestConfig(this._sessionPrefix);
                let csPromise = createAsyncResolvedPromise("InstrumentationKey=testIkey;ingestionendpoint=testUrl");
                this._config.connectionString = csPromise;
                this._config.initTimeOut= 80000;
                this._ctx.csPromise = csPromise;


                let init = new ApplicationInsights({
                    config: this._config
                });
                init.loadAppInsights();
                this._ai = init;
                let config = this._ai.config;
                let core = this._ai.core;
                let status = core.activeStatus && core.activeStatus();
                Assert.equal(status, ActiveStatus.PENDING, "status should be set to pending");
                
                config.connectionString = "InstrumentationKey=testIkey1;ingestionendpoint=testUrl1";
                this.clock.tick(1);
                status = core.activeStatus && core.activeStatus();
                Assert.equal(status, ActiveStatus.ACTIVE, "active status should be set to active in next executing cycle");
                // Assert.equal(status, ActiveStatus.PENDING, "status should be set to pending test1");

                
                
            }].concat(PollingAssert.createPollingAssert(() => {
                let core = this._ai.core
                let activeStatus = core.activeStatus && core.activeStatus();
            
                if (activeStatus === ActiveStatus.ACTIVE) {
                    Assert.equal("testIkey", core.config.instrumentationKey, "ikey should be set");
                    Assert.equal("testUrl/v2/track", core.config.endpointUrl ,"endpoint shoule be set");
                    return true;
                }
                return false;
            }, "Wait for promise response" + new Date().toISOString(), 60) as any)
        });


        this.testCaseAsync({
            name: "Init: init with cs promise and offline channel",
            stepDelay: 100,
            useFakeTimers: true,
            steps: [() => {

                // unload previous one first
                let oriInst = this._ai;
                if (oriInst && oriInst.unload) {
                    // force unload
                    oriInst.unload(false);
                }
        
                if (oriInst && oriInst["dependencies"]) {
                    oriInst["dependencies"].teardown();
                }
        
                this._config = this._getTestConfig(this._sessionPrefix);
                let csPromise = createAsyncResolvedPromise("InstrumentationKey=testIkey;ingestionendpoint=testUrl");
                this._config.connectionString = csPromise;
                let offlineChannel = new OfflineChannel();
                this._config.channels = [[offlineChannel]];
                this._config.initTimeOut= 80000;


                let init = new ApplicationInsights({
                    config: this._config
                });
                init.loadAppInsights();
                this._ai = init;
                let config = this._ai.config;
                let core = this._ai.core;
                let status = core.activeStatus && core.activeStatus();
                Assert.equal(status, ActiveStatus.PENDING, "status should be set to pending");

                
                config.connectionString = "InstrumentationKey=testIkey1;ingestionendpoint=testUrl1"
                this.clock.tick(1);
                status = core.activeStatus && core.activeStatus();
                Assert.equal(status, ActiveStatus.ACTIVE, "active status should be set to active in next executing cycle");
                // Assert.equal(status, ActiveStatus.PENDING, "status should be set to pending test1");
                
                
            }].concat(PollingAssert.createPollingAssert(() => {
                let core = this._ai.core
                let activeStatus = core.activeStatus && core.activeStatus();
            
                if (activeStatus === ActiveStatus.ACTIVE) {
                    Assert.equal("testIkey", core.config.instrumentationKey, "ikey should be set");
                    Assert.equal("testUrl/v2/track", core.config.endpointUrl ,"endpoint shoule be set");
                    let sendChannel = this._ai.getPlugin(BreezeChannelIdentifier);
                    let offlineChannelPlugin = this._ai.getPlugin("OfflineChannel").plugin;
                    Assert.equal(sendChannel.plugin.isInitialized(), true, "sender is initialized");
                    Assert.equal(offlineChannelPlugin.isInitialized(), true, "offline channel is initialized");
                    let urlConfig = offlineChannelPlugin["_getDbgPlgTargets"]()[0];
                    Assert.ok(urlConfig, "offline url config is initialized");
                    return true;
                }
                return false;
            }, "Wait for promise response" + new Date().toISOString(), 60) as any)
        });


        
        this.testCaseAsync({
            name: "Init: init with cs string, change with cs promise",
            stepDelay: 100,
            useFakeTimers: true,
            steps: [() => {
                let config = this._ai.config;
                let expectedIkey = ApplicationInsightsTests._instrumentationKey;
                let expectedConnectionString = ApplicationInsightsTests._connectionString;
                let expectedEndpointUrl = "https://dc.services.visualstudio.com/v2/track";
                Assert.ok(config, "ApplicationInsights config exists");
                Assert.equal(expectedConnectionString, config.connectionString, "connection string is set");
                Assert.equal(expectedIkey, config.instrumentationKey, "ikey is set");
                Assert.equal(expectedEndpointUrl, config.endpointUrl, "endpoint url is set from connection string");
                let core = this._ai.core;
                let status = core.activeStatus && core.activeStatus();
                Assert.equal(status, ActiveStatus.ACTIVE, "status should be set to active");

                let csPromise = createAsyncResolvedPromise("InstrumentationKey=testIkey;ingestionendpoint=testUrl");
                config.connectionString = csPromise;
                config.initTimeOut = 80000;
                this.clock.tick(1);
                status = core.activeStatus && core.activeStatus();
                Assert.equal(status, ActiveStatus.ACTIVE, "active status should be set to active in next executing cycle");
                //Assert.equal(status, ActiveStatus.PENDING, "status should be set to pending");
                
                
            }].concat(PollingAssert.createPollingAssert(() => {
                let core = this._ai.core
                let activeStatus = core.activeStatus && core.activeStatus();
            
                if (activeStatus === ActiveStatus.ACTIVE) {
                    Assert.equal("testIkey", core.config.instrumentationKey, "ikey should be set");
                    Assert.equal("testUrl/v2/track", core.config.endpointUrl ,"endpoint shoule be set");
                    return true;
                }
                return false;
            }, "Wait for promise response" + new Date().toISOString(), 60) as any)
        });

        this.testCaseAsync({
            name: "Init: init with cs null, ikey promise, endpoint promise",
            stepDelay: 100,
            useFakeTimers: true,
            steps: [() => {

                // unload previous one first
                let oriInst = this._ai;
                if (oriInst && oriInst.unload) {
                    // force unload
                    oriInst.unload(false);
                }
        
                if (oriInst && oriInst["dependencies"]) {
                    oriInst["dependencies"].teardown();
                }
        
                this._config = this._getTestConfig(this._sessionPrefix);
                let ikeyPromise = createAsyncResolvedPromise("testIkey");
                let endpointPromise = createAsyncResolvedPromise("testUrl");
                //let csPromise = createAsyncResolvedPromise("InstrumentationKey=testIkey;ingestionendpoint=testUrl");
                //this._config.connectionString = csPromise;
                this._config.connectionString = null;
                this._config.instrumentationKey = ikeyPromise;
                this._config.endpointUrl = endpointPromise;
                this._config.initTimeOut= 80000;



                let init = new ApplicationInsights({
                    config: this._config
                });
                init.loadAppInsights();
                this._ai = init;
                let config = this._ai.config;
                let core = this._ai.core;
                let status = core.activeStatus && core.activeStatus();
                Assert.equal(status, ActiveStatus.PENDING, "status should be set to pending");
                Assert.equal(config.connectionString,null, "connection string shoule be null");
                
                
            }].concat(PollingAssert.createPollingAssert(() => {
                let core = this._ai.core
                let activeStatus = core.activeStatus && core.activeStatus();
            
                if (activeStatus === ActiveStatus.ACTIVE) {
                    Assert.equal("testIkey", core.config.instrumentationKey, "ikey should be set");
                    Assert.equal("testUrl", core.config.endpointUrl ,"endpoint shoule be set");
                    return true;
                }
                return false;
            }, "Wait for promise response" + new Date().toISOString(), 60) as any)
        });


        this.testCase({
            name: "CfgSync DynamicConfigTests: Prod CDN is Fetched and feature is turned on/off as expected",
            useFakeTimers: true,
            test: () => {
                let fetchcalled = 0;
                let overrideFetchFn = (url: string, oncomplete: any, isAutoSync?: boolean) => {
                    fetchcalled ++;
                    Assert.equal(url, CONFIG_ENDPOINT_URL, "fetch should be called with prod cdn");
                };
                let config = {
                    instrumentationKey: "testIKey",
                    extensionConfig:{
                        ["AppInsightsCfgSyncPlugin"]: {
                            overrideFetchFn: overrideFetchFn
                        }

                    }
                } as IConfiguration & IConfig;
                let ai = new ApplicationInsights({config: config});
                ai.loadAppInsights();
          
                ai.config.extensionConfig = ai.config.extensionConfig || {};
                let extConfig = ai.config.extensionConfig["AppInsightsCfgSyncPlugin"];
                Assert.equal(extConfig.cfgUrl, CONFIG_ENDPOINT_URL, "default cdn endpoint should be set");
                Assert.equal(extConfig.syncMode, 2, "default mode should be set to receive");

                let featureOptIn = config.featureOptIn || {};
                Assert.equal(featureOptIn["iKeyUsage"].mode, FeatureOptInMode.enable, "ikey message should be turned on");
               
                Assert.equal(fetchcalled, 1, "fetch should be called once");
                config.extensionConfig = config.extensionConfig || {};
                let expectedTimeout = 2000000000;
                config.extensionConfig["AppInsightsCfgSyncPlugin"].scheduleFetchTimeout = expectedTimeout;
                this.clock.tick(1);

                extConfig = ai.config.extensionConfig["AppInsightsCfgSyncPlugin"];
                Assert.equal(extConfig.scheduleFetchTimeout, expectedTimeout, "timeout should be changes dynamically");
                ai.unload(false);
                if (ai && ai["dependencies"]) {
                    ai["dependencies"].teardown();
                }
            }
        });

        this.testCase({
            name: "Init Promise: Offline Support can be added and initialized with endpoint url",
            useFakeTimers: true,
            test: () => {
                this.clock.tick(1);
                // if fake timer is turned on, session data will return 0 and will throw sesson not renew error
                let offlineChannel = new OfflineChannel();
                let config = {
                    instrumentationKey: "testIKey",
                    endpointUrl: "testUrl",
                    extensionConfig:{
                        ["AppInsightsCfgSyncPlugin"]: {
                            cfgUrl: ""
                        }

                    },
                    extensions:[offlineChannel]
                } as IConfiguration & IConfig;
                let ai = new ApplicationInsights({config: config});
                ai.loadAppInsights();
                this.clock.tick(1);

                let sendChannel = ai.getPlugin(BreezeChannelIdentifier);
                let offlineChannelPlugin = ai.getPlugin("OfflineChannel").plugin;
                Assert.equal(sendChannel.plugin.isInitialized(), true, "sender is initialized");
                Assert.equal(offlineChannelPlugin.isInitialized(), true, "offline channel is initialized");
                let urlConfig = offlineChannelPlugin["_getDbgPlgTargets"]()[0];
                Assert.ok(urlConfig, "offline url config is initialized");

                ai.unload(false);
                if (ai && ai["dependencies"]) {
                    ai["dependencies"].teardown();
                }
                //offlineChannel.teardown();
                
            }
        });

        this.testCase({
            name: "Init Promise: Offline Support can be added and initialized with channels",
            useFakeTimers: true,
            test: () => {
                this.clock.tick(1);
                let offlineChannel = new OfflineChannel();
                let config = {
                    instrumentationKey: "testIKey",
                    endpointUrl: "testUrl",
                    extensionConfig:{
                        ["AppInsightsCfgSyncPlugin"]: {
                            cfgUrl: ""
                        }

                    },
                    channels:[[offlineChannel]]
                } as IConfiguration & IConfig;
                let ai = new ApplicationInsights({config: config});
                ai.loadAppInsights();
                this.clock.tick(1);

                let sendChannel = ai.getPlugin(BreezeChannelIdentifier);
                let offlineChannelPlugin = ai.getPlugin("OfflineChannel").plugin;
                Assert.equal(sendChannel.plugin.isInitialized(), true, "sender is initialized");
                Assert.equal(offlineChannelPlugin.isInitialized(), true, "offline channel is initialized");
                let urlConfig = offlineChannelPlugin["_getDbgPlgTargets"]()[0];
                Assert.ok(urlConfig, "offline url config is initialized");
             

                ai.unload(false);
                if (ai && ai["dependencies"]) {
                    ai["dependencies"].teardown();
                }
                
            }
        });

        this.testCase({
            name: "CfgSync DynamicConfigTests: Offline Support can be added and initialized without endpoint url",
            useFakeTimers: true,
            test: () => {
                this.clock.tick(1);
                let offlineChannel = new OfflineChannel();
                let config = {
                    connectionString: "InstrumentationKey=testIKey",
                    extensionConfig:{
                        ["AppInsightsCfgSyncPlugin"]: {
                            cfgUrl: ""
                        }

                    },
                    channels:[[offlineChannel]]
                } as IConfiguration & IConfig;
                let ai = new ApplicationInsights({config: config});
                ai.loadAppInsights();
                this.clock.tick(1);

                let sendChannel = ai.getPlugin(BreezeChannelIdentifier);
                let offlineChannelPlugin = ai.getPlugin("OfflineChannel").plugin;
                Assert.equal(sendChannel.plugin.isInitialized(), true, "sender is initialized");
                Assert.equal(offlineChannelPlugin.isInitialized(), true, "offline channel is initialized");
                let urlConfig = offlineChannelPlugin["_getDbgPlgTargets"]()[0];

                this.clock.tick(1);
                Assert.ok(urlConfig, "offline url config is initialized");

                ai.unload(false);
                if (ai && ai["dependencies"]) {
                    ai["dependencies"].teardown();
                }
            }
        });
        
    }

    public addCDNOverrideTests(): void {
        this.testCase({
            name: 'CDNOverrideTests: customer could overwrite the url endpoint',
            useFakeTimers: true,
            test: () => {
                let ingestionendpoint = "https://dc.services.visualstudio.com";
                this._ai.config.connectionString = "InstrumentationKey=xxx;IngestionEndpoint=" + ingestionendpoint + ";LiveEndpoint=https://eastus.livediagnostics.monitor.azure.com/"
                this.clock.tick(100);
                Assert.deepEqual(this._ai.config.endpointUrl, ingestionendpoint + "/v2/track", "endpoint url is set from connection string");
                this._ai.config.userOverrideEndpointUrl = "https://custom.endpoint";
                this.clock.tick(100);
                Assert.deepEqual(this._ai.config.endpointUrl, this._ai.config.userOverrideEndpointUrl, "endpoint url is override by userOverrideEndpointUrl");
            }
        });
    }

    public addAnalyticsApiTests(): void {
        this.testCase({
            name: 'E2E.AnalyticsApiTests: Public Members exist',
            test: () => {
                ApplicationInsightsTests._expectedTrackMethods.forEach(method => {
                    Assert.ok(this._ai[method], `${method} exists`);
                    Assert.equal('function', typeof this._ai[method], `${method} is a function`);
                });
            }
        });
    }

    public addCdnMonitorTests(): void {
        this.testCaseAsync({
            name: "E2E.GenericTests: Fetch Current CDN V3",
            stepDelay: 1,
            useFakeServer: false,
            useFakeFetch: false,
            fakeFetchAutoRespond: false,
            steps: [() => {
                // Use beta endpoint to pre-test any changes before public V3 cdn
                let random = utcNow();
                // Under Cors Mode, Options request will be auto-triggered
                try {
                    fetch(`https://js.monitor.azure.com/beta/ai.3.gbl.min.js?${random}`, {
                        method: "GET"
                    }).then((res) => {
                        this._ctx.res = res;
                        res.text().then((val) => {
                            this._ctx.val = val;
                        });
                    });
                } catch (e) {
                    Assert.ok(false, "Fetch Error: " + e);
                }

            }].concat(PollingAssert.createPollingAssert(() => {

                if (this._ctx && this._ctx.res && this._ctx.val) {
                    let res = this._ctx.res;
                    let status = res.status;
                    if (status === 200) {
                        // for Response headers:
                        // content-type: text/javascript; charset=utf-8
                        // x-ms-meta-aijssdksrc: should present
                        // x-ms-meta-aijssdkver should present
                        let headers = res.headers;
                        let headerCnt = 0;
                        headers.forEach((val, key) => {
                            if (key === "content-type") {
                                Assert.deepEqual(val, "text/javascript; charset=utf-8", "should have correct content-type response header");
                                headerCnt ++;
                            }
                            if (key === "x-ms-meta-aijssdksrc") {
                                Assert.ok(val, "should have sdk src response header");
                                headerCnt ++;
                            }
                            if (key === "x-ms-meta-aijssdkver") {
                                Assert.ok(val, "should have version number for response header");
                                headerCnt ++;
                            }
                        });
                        Assert.equal(headerCnt, 3, "all expected headers should be present");
                        return true;
                    }
                    return false;
                }
                return false;
<<<<<<< HEAD
            }, "Wait for response" + new Date().toISOString(), 60, 1000) as any)
=======
            }, "Wait for response" + new Date().toISOString(), 60) as any)
>>>>>>> 76ebbff0
        });

        this.testCaseAsync({
            name: "E2E.GenericTests: Fetch Current CDN V2",
            stepDelay: 1,
            useFakeServer: false,
            useFakeFetch: false,
            fakeFetchAutoRespond: false,
            steps: [() => {
                // Use public endpoint for V2
                let random = utcNow();
                // Under Cors Mode, Options request will be triggered
                fetch(`https://js.monitor.azure.com/scripts/b/ai.2.gbl.min.js?${random}`, {
                    method: "GET"
                }).then((res) => {
                    this._ctx.res = res;
                    res.text().then((val) => {
                        this._ctx.val = val;
                    });
                });

            }].concat(PollingAssert.createPollingAssert(() => {
                if (this._ctx && this._ctx.res && this._ctx.val) {
                    let res = this._ctx.res;
                    let status = res.status;
                    if (status === 200) {
                        // for Response headers:
                        // content-type: text/javascript; charset=utf-8
                        // x-ms-meta-aijssdksrc: should present
                        // x-ms-meta-aijssdkver should present
                        let headers = res.headers;
                        let headerCnt = 0;
                        headers.forEach((val, key) => {
                            if (key === "content-type") {
                                Assert.deepEqual(val, "text/javascript; charset=utf-8", "should have correct content-type response header");
                                headerCnt ++;
                            }
                            if (key === "x-ms-meta-aijssdksrc") {
                                Assert.ok(val, "should have sdk src response header");
                                headerCnt ++;
                            }
                            if (key === "x-ms-meta-aijssdkver") {
                                Assert.ok(val, "should have version number for response header");
                                headerCnt ++;
                            }
                        });
                        Assert.equal(headerCnt, 3, "all expected headers should be present");
                        return true;
                    }
                    return false;
                }
                return false;
<<<<<<< HEAD
            }, "Wait for response" + new Date().toISOString(), 60, 1000) as any)
=======
            }, "Wait for response" + new Date().toISOString(), 60) as any)
>>>>>>> 76ebbff0
        });

        this.testCaseAsync({
            name: "E2E.GenericTests: Fetch Static Web CDN V3",
            stepDelay: 1,
            useFakeServer: false,
            useFakeFetch: false,
            fakeFetchAutoRespond: false,
            steps: [() => {
                // Use beta endpoint to pre-test any changes before public V3 cdn
                let random = utcNow();
                // Under Cors Mode, Options request will be auto-triggered
                try {
                    fetch(`https://js0.tst.applicationinsights.io/scripts/b/ai.3.gbl.min.js?${random}`, {
                        method: "GET"
                    }).then((res) => {
                        this._ctx.res = res;
                        if (res.ok) {
                            res.text().then((val) => {
                                this._ctx.val = val;
                            });
                        }
                    }).catch((e) => {
                        this._ctx.err = e.message;
                    })
                } catch (e) {
                    this._ctx.err = e;
                }
            }].concat(PollingAssert.createPollingAssert(() => {

                if (this._ctx && this._ctx.err) {
                    return true;
                }
                return false;
<<<<<<< HEAD
            }, "Wait for response" + new Date().toISOString(), 60, 1000) as any)
=======
            }, "Wait for response" + new Date().toISOString(), 60) as any)
>>>>>>> 76ebbff0
        });
    }

    public addAsyncTests(): void {
        this.testCaseAsync({
            name: "E2E.GenericTests: Send events with offline support",
            stepDelay: 1,
            steps: [() => {
                let offlineChannel = new OfflineChannel();
                this._ai.addPlugin(offlineChannel);
                this._ctx.offlineChannel = offlineChannel;

            }].concat(PollingAssert.createPollingAssert(() => {
                let offlineChannel = this._ctx.offlineChannel;
                if (offlineChannel && offlineChannel.isInitialized()) {
                    let urlConfig = offlineChannel["_getDbgPlgTargets"]()[0];
                    Assert.ok(urlConfig, "offline url config is initialized");

                    let offlineListener = offlineChannel.getOfflineListener() as any;
                    Assert.ok(offlineListener, "offlineListener should be initialized");

                    // online
                    offlineListener.setOnlineState(1);
                    let inMemoTimer = offlineChannel["_getDbgPlgTargets"]()[3];
                    Assert.ok(!inMemoTimer, "offline in memo timer should be null");
                    this._ai.trackEvent({ name: "online event", properties: { "prop1": "value1" }, measurements: { "measurement1": 200 } });

                    // set to offline status right way
                    offlineListener.setOnlineState(2);
                    this._ai.trackEvent({ name: "offline event", properties: { "prop2": "value2" }, measurements: { "measurement2": 200 } });
                    inMemoTimer = offlineChannel["_getDbgPlgTargets"]()[3];
                    Assert.ok(inMemoTimer, "in memo timer should not be null");
                    let inMemoBatch = offlineChannel["_getDbgPlgTargets"]()[1][EventPersistence.Normal];
                    Assert.equal(inMemoBatch && inMemoBatch.count(), 1, "should have one event");

                    return true
                }
                return false
            }, "Wait for init" + new Date().toISOString(), 60) as any).concat(this.asserts(1)).concat(() => {
                const payloadStr: string[] = this.getPayloadMessages(this.successSpy);
                if (payloadStr.length > 0) {
                    const payload = JSON.parse(payloadStr[0]);
                    const data = payload.data;
                    Assert.ok( payload && payload.iKey);
                    Assert.equal( ApplicationInsightsTests._instrumentationKey,payload.iKey,"payload ikey is not set correctly" );
                    Assert.ok(data && data.baseData && data.baseData.properties["prop1"]);
                    Assert.ok(data && data.baseData && data.baseData.measurements["measurement1"]);
                }
            })
        });
        this.testCaseAsync({
            name: 'E2E.GenericTests: trackEvent sends to backend',
            stepDelay: 1,
            steps: [() => {
                this._ai.trackEvent({ name: 'event', properties: { "prop1": "value1" }, measurements: { "measurement1": 200 } });
            }].concat(this.asserts(1)).concat(() => {
                const payloadStr: string[] = this.getPayloadMessages(this.successSpy);
                if (payloadStr.length > 0) {
                    const payload = JSON.parse(payloadStr[0]);
                    const data = payload.data;
                    Assert.ok( payload && payload.iKey);
                    Assert.equal( ApplicationInsightsTests._instrumentationKey,payload.iKey,"payload ikey is not set correctly" );
                    Assert.ok(data && data.baseData && data.baseData.properties["prop1"]);
                    Assert.ok(data && data.baseData && data.baseData.measurements["measurement1"]);
                }
            })
        });

        this.testCaseAsync({
            name: 'E2E.GenericTests: trackTrace sends to backend',
            stepDelay: 1,
            steps: [() => {
                this._ai.trackTrace({ message: 'trace', properties: { "foo": "bar", "prop2": "value2" } });
            }].concat(this.asserts(1)).concat(() => {
                const payloadStr: string[] = this.getPayloadMessages(this.successSpy);
                const payload = JSON.parse(payloadStr[0]);
                const data = payload.data;
                Assert.ok(data && data.baseData &&
                    data.baseData.properties["foo"] && data.baseData.properties["prop2"]);
                Assert.equal("bar", data.baseData.properties["foo"]);
                Assert.equal("value2", data.baseData.properties["prop2"]);
            })
        });

        this.testCaseAsync({
            name: 'E2E.GenericTests: legacy trackException sends to backend',
            stepDelay: 1,
            steps: [() => {
                let exception: Error = null;
                try {
                    window['a']['b']();
                    Assert.ok(false, 'trackException test not run');
                } catch (e) {
                    exception = e;
                    this._ai.trackException({ error: exception } as any);
                }
                Assert.ok(exception);
            }].concat(this.asserts(1))
        });

        this.testCaseAsync({
            name: 'E2E.GenericTests: trackException with auto telemetry sends to backend',
            stepDelay: 1,
            steps: [() => {
                let exception: Error = null;
                try {
                    window['a']['b']();
                    Assert.ok(false, 'trackException test not run');
                } catch (e) {
                    // Simulating window.onerror option
                    let autoTelemetry = {
                        message: e.message,
                        url: "https://dummy.auto.example.com",
                        lineNumber: 42,
                        columnNumber: 53,
                        error: e,
                        evt: null
                    } as IAutoExceptionTelemetry;
    
                    exception = e;
                    this._ai.trackException({ exception: autoTelemetry });
                }
                Assert.ok(exception);
            }].concat(this.asserts(1))
        });

        this.testCaseAsync({
            name: 'E2E.GenericTests: trackException with auto telemetry sends to backend with custom properties',
            stepDelay: 1,
            steps: [() => {
                let exception: Error = null;
                try {
                    window['a']['b']();
                    Assert.ok(false, 'trackException test not run');
                } catch (e) {
                    // Simulating window.onerror option
                    let autoTelemetry = {
                        message: e.message,
                        url: "https://dummy.auto.example.com",
                        lineNumber: 42,
                        columnNumber: 53,
                        error: e,
                        evt: null
                    } as IAutoExceptionTelemetry;
    
                    exception = e;
                    this._ai.trackException({ exception: autoTelemetry }, { custom: "custom value" });
                }
                Assert.ok(exception);
            }].concat(this.asserts(1))
        });

        this.testCaseAsync({
            name: 'E2E.GenericTests: trackException with message only sends to backend',
            stepDelay: 1,
            steps: [() => {
                let exception: Error = null;
                try {
                    window['a']['b']();
                    Assert.ok(false, 'trackException test not run');
                } catch (e) {
                    // Simulating window.onerror option
                    let autoTelemetry = {
                        message: e.toString(),
                        url: "https://dummy.message.example.com",
                        lineNumber: 42,
                        columnNumber: 53,
                        error: e.toString(),
                        evt: null
                    } as IAutoExceptionTelemetry;
    
                    exception = e;
                    this._ai.trackException({ exception: autoTelemetry });
                }
                Assert.ok(exception);
            }].concat(this.asserts(1))
        });

        this.testCaseAsync({
            name: 'E2E.GenericTests: trackException with message holding error sends to backend',
            stepDelay: 1,
            steps: [() => {
                let exception: Error = null;
                try {
                    window['a']['b']();
                    Assert.ok(false, 'trackException test not run');
                } catch (e) {
                    // Simulating window.onerror option
                    let autoTelemetry = {
                        message: e,
                        url: "https://dummy.error.example.com",
                        lineNumber: 42,
                        columnNumber: 53,
                        error: undefined,
                        evt: null
                    } as IAutoExceptionTelemetry;
    
                    try {
                        exception = e;
                        this._ai.trackException({ exception: autoTelemetry });
                    } catch (e) {
                        console.log(e);
                        console.log(e.stack);
                        Assert.ok(false, e.stack);
                    }
                }
                Assert.ok(exception);
            }].concat(this.asserts(1))
        });

        this.testCaseAsync({
            name: 'E2E.GenericTests: trackException with message holding error sends to backend with custom properties',
            stepDelay: 1,
            steps: [() => {
                let exception: Error = null;
                try {
                    window['a']['b']();
                    Assert.ok(false, 'trackException test not run');
                } catch (e) {
                    // Simulating window.onerror option
                    let autoTelemetry = {
                        message: e,
                        url: "https://dummy.error.example.com",
                        lineNumber: 42,
                        columnNumber: 53,
                        error: undefined,
                        evt: null
                    } as IAutoExceptionTelemetry;
    
                    try {
                        exception = e;
                        this._ai.trackException({ exception: autoTelemetry }, { custom: "custom value" });
                    } catch (e) {
                        console.log(e);
                        console.log(e.stack);
                        Assert.ok(false, e.stack);
                    }
                }
                Assert.ok(exception);
            }].concat(this.asserts(1))
        });

        this.testCaseAsync({
            name: 'E2E.GenericTests: trackException with no Error sends to backend',
            stepDelay: 1,
            steps: [() => {
                let autoTelemetry = {
                    message: "Test Message",
                    url: "https://dummy.no.error.example.com",
                    lineNumber: 42,
                    columnNumber: 53,
                    error: this,
                    evt: null
                } as IAutoExceptionTelemetry;
                this._ai.trackException({ exception: autoTelemetry });
                Assert.ok(autoTelemetry);
            }].concat(this.asserts(1))
        });

        this.testCaseAsync({
            name: 'E2E.GenericTests: trackException with CustomError sends to backend',
            stepDelay: 1,
            steps: [() => {
                this._ai.trackException({ id: "testID", exception: new CustomTestError("Test Custom Error!") });
            }].concat(this.asserts(1)).concat(() => {
                const payloadStr: string[] = this.getPayloadMessages(this.successSpy);
                if (payloadStr.length > 0) {
                    const payload = JSON.parse(payloadStr[0]);
                    const data = payload.data;
                    Assert.ok(data, "Has Data");
                    if (data) {
                        Assert.ok(data.baseData, "Has BaseData");
                        let baseData = data.baseData;
                        if (baseData) {
                            const ex = baseData.exceptions[0];
                            Assert.ok(ex.message.indexOf("Test Custom Error!") !== -1, "Make sure the error message is present [" + ex.message + "]");
                            Assert.ok(ex.message.indexOf("CustomTestError") !== -1, "Make sure the error type is present [" + ex.message + "]");
                            Assert.equal("CustomTestError", ex.typeName, "Got the correct typename");
                            Assert.ok(ex.stack.length > 0, "Has stack");
                            Assert.ok(ex.parsedStack, "Stack was parsed");
                            Assert.ok(ex.hasFullStack, "Stack has been decoded");
                            Assert.equal(baseData.properties.id, "testID", "Make sure the error message id is present [" + baseData.properties + "]");
                        }
                    }
                }
            })
        });

        this.testCaseAsync({
            name: 'E2E.GenericTests: trackException will keep id from the original exception',
            stepDelay: 1,
            steps: [() => {
                this._ai.trackException({id:"testId", error: new Error("test local exception"), severityLevel: 3});
            }].concat(this.asserts(1)).concat(() => {
                const payloadStr: string[] = this.getPayloadMessages(this.successSpy);
                if (payloadStr.length > 0) {
                    const payload = JSON.parse(payloadStr[0]);
                    const data = payload.data;
                    Assert.ok(data, "Has Data");
                    if (data) {
                        Assert.ok(data.baseData, "Has BaseData");
                        let baseData = data.baseData;
                        if (baseData) {
                            const ex = baseData.exceptions[0];
                            console.log(JSON.stringify(baseData.properties));
                            Assert.equal(baseData.properties.id, "testId", "Make sure the error message id is present [" + ex.properties + "]");
                        }
                    }
                }
            })
        });


        this.testCaseAsync({
            name: 'E2E.GenericTests: trackException with CustomError sends to backend with custom properties',
            stepDelay: 1,
            steps: [() => {
                this._ai.trackException({ exception: new CustomTestError("Test Custom Error!") }, { custom: "custom value" });
            }].concat(this.asserts(1)).concat(() => {
                const payloadStr: string[] = this.getPayloadMessages(this.successSpy);
                if (payloadStr.length > 0) {
                    const payload = JSON.parse(payloadStr[0]);
                    const data = payload.data;
                    Assert.ok(data, "Has Data");
                    if (data) {
                        Assert.ok(data.baseData, "Has BaseData");
                        let baseData = data.baseData;
                        if (baseData) {
                            const ex = baseData.exceptions[0];
                            Assert.ok(ex.message.indexOf("Test Custom Error!") !== -1, "Make sure the error message is present [" + ex.message + "]");
                            Assert.ok(ex.message.indexOf("CustomTestError") !== -1, "Make sure the error type is present [" + ex.message + "]");
                            Assert.equal("CustomTestError", ex.typeName, "Got the correct typename");
                            Assert.ok(ex.stack.length > 0, "Has stack");
                            Assert.ok(ex.parsedStack, "Stack was parsed");
                            Assert.ok(ex.hasFullStack, "Stack has been decoded");

                            Assert.ok(baseData.properties, "Has BaseData properties");
                            Assert.equal(baseData.properties.custom, "custom value");
                        }
                    }
                }
            })
        });

        this.testCaseAsync({
            name: "E2E.GenericTests: trackException with multiple stack frame formats",
            stepDelay: 1,
            steps: [() => {
                let errObj = {
                    name: "E2E.GenericTests",
                    reason:{
                        message: "Test_Error_Throwing_Inside_UseCallback",
                        stack: "Error: Test_Error_Throwing_Inside_UseCallback\n" +
                            "at http://localhost:3000/static/js/main.206f4846.js:2:296748\n" +                      // Anonymous function with no function name attribution (firefox/ios)
                            "at Object.Re (http://localhost:3000/static/js/main.206f4846.js:2:16814)\n" +           // With class.function attribution
                            "at je (http://localhost:3000/static/js/main.206f4846.js:2:16968)\n" +                  // With function name attribution
                            "at Object.<anonymous> (http://localhost:3000/static/js/main.206f4846.js:2:42819)\n" +  // With Object.<anonymous> attribution
                            "at Object.<anonymous> (../localfile.js:2:1234)\n" +                                    // With Object.<anonymous> attribution and local file                  
                            "at (anonymous) @ VM60:1\n" +                                                           // With (anonymous) attribution            
                            "at [native code]\n" +                                                                  // With [native code] attribution
                            "at (at eval at <anonymous> (http://localhost:3000/static/js/main.206f4846.js:2:296748), <anonymous>:1:1)\n" + // With eval attribution
                            "at Object.eval (http://localhost:3000/static/js/main.206f4846.js:2:296748)\n" +        // With eval attribution
                            "at eval (http://localhost:3000/static/js/main.206f4846.js:2:296748)\n" +               // With eval attribution
                            "at eval (webpack-internal:///./src/App.tsx:1:1)\n" +                                   // With eval attribution
                            "at [arguments not available])@file://localhost/stacktrace.js:21\n" +                   // With arguments not available attribution
                            "at file://C:/Temp/stacktrace.js:27:1\n" +                                              // With file://localhost attribution
                            " Line 21 of linked script file://localhost/C:/Temp/stacktrace.js\n" +                  // With Line 21 of linked script attribution
                            " Line 11 of inline#1 script in http://localhost:3000/static/js/main.206f4846.js:2:296748\n" + // With Line 11 of inline#1 script attribution
                            " Line 68 of inline#2 script in file://localhost/teststack.html\n" +                    // With Line 68 of inline#2 script attribution
                            "at Function.Module._load (module.js:407:3)\n" +
                            " at Function.Module.runMain (module.js:575:10)\n"+ 
                            " at startup (node.js:159:18)\n" +
                            "at Global code (http://example.com/stacktrace.js:11:1)\n" +
                            "at Object.Module._extensions..js (module.js:550:10)\n" +
                            "   at c@http://example.com/stacktrace.js:9:3\n" +
                            "   at b@http://example.com/stacktrace.js:6:3\n" +
                            "   at a@http://example.com/stacktrace.js:3:3\n" +
                            "http://localhost:3000/static/js/main.206f4846.js:2:296748\n" +                      // Anonymous function with no function name attribution (firefox/ios)
                            "   c@http://example.com/stacktrace.js:9:3\n" +
                            "   b@http://example.com/stacktrace.js:6:3\n" +
                            "   a@http://example.com/stacktrace.js:3:3\n" +
                            "  at Object.testMethod (http://localhost:9001/shared/AppInsightsCommon/node_modules/@microsoft/ai-test-framework/dist/es5/ai-test-framework.js:53058:48)"
                    }
                };

                let exception = Exception.CreateAutoException("Test_Error_Throwing_Inside_UseCallback",
                    "url",
                    9,
                    0,
                    errObj
                );
                this._ai.trackException({ exception: exception }, { custom: "custom value" });
            }].concat(this.asserts(1)).concat(() => {

                const expectedParsedStack: IStackFrame[] = [
                    { level: 0, method: "<no_method>", assembly: "at http://localhost:3000/static/js/main.206f4846.js:2:296748", fileName: "http://localhost:3000/static/js/main.206f4846.js", line: 2 },
                    { level: 1, method: "Object.Re", assembly: "at Object.Re (http://localhost:3000/static/js/main.206f4846.js:2:16814)", fileName: "http://localhost:3000/static/js/main.206f4846.js", line: 2 },
                    { level: 2, method: "je", assembly: "at je (http://localhost:3000/static/js/main.206f4846.js:2:16968)", fileName: "http://localhost:3000/static/js/main.206f4846.js", line: 2 },
                    { level: 3, method: "Object.<anonymous>", assembly: "at Object.<anonymous> (http://localhost:3000/static/js/main.206f4846.js:2:42819)", fileName: "http://localhost:3000/static/js/main.206f4846.js", line: 2 },
                    { level: 4, method: "Object.<anonymous>", assembly: "at Object.<anonymous> (../localfile.js:2:1234)", fileName: "../localfile.js", line: 2 },
                    { level: 5, method: "<anonymous>", assembly: "at (anonymous) @ VM60:1", fileName: "VM60", line: 1 },
                    { level: 6, method: "<no_method>", assembly: "at [native code]", fileName: "", line: 0 },
                    { level: 7, method: "<no_method>", assembly: "at (at eval at <anonymous> (http://localhost:3000/static/js/main.206f4846.js:2:296748), <anonymous>:1:1)", fileName: "http://localhost:3000/static/js/main.206f4846.js", line: 2 },
                    { level: 8, method: "Object.eval", assembly: "at Object.eval (http://localhost:3000/static/js/main.206f4846.js:2:296748)", fileName: "http://localhost:3000/static/js/main.206f4846.js", line: 2 },
                    { level: 9, method: "eval", assembly: "at eval (http://localhost:3000/static/js/main.206f4846.js:2:296748)", fileName: "http://localhost:3000/static/js/main.206f4846.js", line: 2 },
                    { level: 10, method: "eval", assembly: "at eval (webpack-internal:///./src/App.tsx:1:1)", fileName: "webpack-internal:///./src/App.tsx", line: 1 },
                    { level: 11, method: "<no_method>", assembly: "at [arguments not available])@file://localhost/stacktrace.js:21", fileName: "file://localhost/stacktrace.js", line: 21 },
                    { level: 12, method: "<no_method>", assembly: "at file://C:/Temp/stacktrace.js:27:1", fileName: "file://C:/Temp/stacktrace.js", line: 27 },
                    { level: 13, method: "<no_method>", assembly: "Line 21 of linked script file://localhost/C:/Temp/stacktrace.js", fileName: "file://localhost/C:/Temp/stacktrace.js", line: 0 },
                    { level: 14, method: "<no_method>", assembly: "Line 11 of inline#1 script in http://localhost:3000/static/js/main.206f4846.js:2:296748", fileName: "http://localhost:3000/static/js/main.206f4846.js", line: 2 },
                    { level: 15, method: "<no_method>", assembly: "Line 68 of inline#2 script in file://localhost/teststack.html", fileName: "file://localhost/teststack.html", line: 0 },
                    { level: 16, method: "Function.Module._load", assembly: "at Function.Module._load (module.js:407:3)", fileName: "module.js", line: 407 },
                    { level: 17, method: "Function.Module.runMain", assembly: "at Function.Module.runMain (module.js:575:10)", fileName: "module.js", line: 575 },
                    { level: 18, method: "startup", assembly: "at startup (node.js:159:18)", fileName: "node.js", line: 159 },
                    { level: 19, method: "<no_method>", assembly: "at Global code (http://example.com/stacktrace.js:11:1)", fileName: "http://example.com/stacktrace.js", line: 11 },
                    { level: 20, method: "Object.Module._extensions..js", assembly: "at Object.Module._extensions..js (module.js:550:10)", fileName: "module.js", line: 550 },
                    { level: 21, method: "c", assembly: "at c@http://example.com/stacktrace.js:9:3", fileName: "http://example.com/stacktrace.js", line: 9 },
                    { level: 22, method: "b", assembly: "at b@http://example.com/stacktrace.js:6:3", fileName: "http://example.com/stacktrace.js", line: 6 },
                    { level: 23, method: "a", assembly: "at a@http://example.com/stacktrace.js:3:3", fileName: "http://example.com/stacktrace.js", line: 3 },
                    { level: 24, method: "<no_method>", assembly: "http://localhost:3000/static/js/main.206f4846.js:2:296748", fileName: "http://localhost:3000/static/js/main.206f4846.js", line: 2 },
                    { level: 25, method: "c", assembly: "c@http://example.com/stacktrace.js:9:3", fileName: "http://example.com/stacktrace.js", line: 9 },
                    { level: 26, method: "b", assembly: "b@http://example.com/stacktrace.js:6:3", fileName: "http://example.com/stacktrace.js", line: 6 },
                    { level: 27, method: "a", assembly: "a@http://example.com/stacktrace.js:3:3", fileName: "http://example.com/stacktrace.js", line: 3 },
                    { level: 28, method: "Object.testMethod", assembly: "at Object.testMethod (http://localhost:9001/shared/AppInsightsCommon/node_modules/@microsoft/ai-test-framework/dist/es5/ai-test-framework.js:53058:48)", fileName: "http://localhost:9001/shared/AppInsightsCommon/node_modules/@microsoft/ai-test-framework/dist/es5/ai-test-framework.js", line: 53058 }
                ];

                const payloadStr: string[] = this.getPayloadMessages(this.successSpy);
                if (payloadStr.length > 0) {
                    const payload = JSON.parse(payloadStr[0]);
                    const data = payload.data;
                    Assert.ok(data, "Has Data");
                    if (data) {
                        Assert.ok(data.baseData, "Has BaseData");
                        let baseData = data.baseData;
                        if (baseData) {
                            const ex = baseData.exceptions[0];
                            Assert.ok(ex.message.indexOf("Test_Error_Throwing_Inside_UseCallback") !== -1, "Make sure the error message is present [" + ex.message + "]");
                            Assert.ok(ex.stack.length > 0, "Has stack");
                            Assert.ok(ex.parsedStack, "Stack was parsed");
                            Assert.ok(ex.hasFullStack, "Stack has been decoded");
                            Assert.equal(ex.parsedStack.length, 29);
                            for (let lp = 0; lp < ex.parsedStack.length; lp++) {
                                _checkExpectedFrame(expectedParsedStack[lp], ex.parsedStack[lp], lp);
                            }                            

                            Assert.ok(baseData.properties, "Has BaseData properties");
                            Assert.equal(baseData.properties.custom, "custom value");

                        }
                    }
                }
            })
        })

        this.testCaseAsync({
            name: "E2E.GenericTests: trackException with multiple line message",
            stepDelay: 1,
            steps: [() => {
                let message = "Invalid hook call. Hooks can only be called inside of the body of a function component. This could happen for one of the following reasons:\n" +
                            "1. You might have mismatching versions of React and the renderer (such as React DOM)\n" +
                            "2. You might be breaking the Rules of Hooks\n" +
                            "3. You might have more than one copy of React in the same app\n" + 
                            "See https://reactjs.org/link/invalid-hook-call for tips about how to debug and fix this problem.";
                let errObj = {
                    typeName: "Error",
                    reason:{
                        message: "Error: " + message,
                        stack: "Error: " + message + "\n" +
                            "    at Object.throwInvalidHookError (https://localhost:44365/static/js/bundle.js:201419:13)\n" +
                            "    at useContext (https://localhost:44365/static/js/bundle.js:222943:25)\n" +
                            "    at useTenantContext (https://localhost:44365/static/js/bundle.js:5430:68)\n" +
                            "    at https://localhost:44365/static/js/bundle.js:4337:72\n" +
                            "    at _ZoneDelegate.invoke (https://localhost:44365/static/js/bundle.js:227675:158)\n" +
                            "    at ZoneImpl.run (https://localhost:44365/static/js/bundle.js:227446:35)\n" +
                            "    at https://localhost:44365/static/js/bundle.js:229764:30\n" +
                            "    at _ZoneDelegate.invokeTask (https://localhost:44365/static/js/bundle.js:227700:171)\n" +
                            "    at ZoneImpl.runTask (https://localhost:44365/static/js/bundle.js:227499:37)\n" +
                            "    at ZoneImpl.patchRunTask (https://localhost:44365/static/js/bundle.js:144112:27)"
                    }
                };

                let exception = Exception.CreateAutoException(message,
                    "url",
                    9,
                    0,
                    errObj
                );
                this._ai.trackException({ exception: exception }, { custom: "custom value" });
            }].concat(this.asserts(1)).concat(() => {

                const expectedParsedStack: IStackFrame[] = [
                    { level: 0, method: "Object.throwInvalidHookError", assembly: "at Object.throwInvalidHookError (https://localhost:44365/static/js/bundle.js:201419:13)", fileName: "https://localhost:44365/static/js/bundle.js", line: 201419 },
                    { level: 1, method: "useContext", assembly: "at useContext (https://localhost:44365/static/js/bundle.js:222943:25)", fileName: "https://localhost:44365/static/js/bundle.js", line: 222943 },
                    { level: 2, method: "useTenantContext", assembly: "at useTenantContext (https://localhost:44365/static/js/bundle.js:5430:68)", fileName: "https://localhost:44365/static/js/bundle.js", line: 5430 },
                    { level: 3, method: "<no_method>", assembly: "at https://localhost:44365/static/js/bundle.js:4337:72", fileName: "https://localhost:44365/static/js/bundle.js", line: 4337 },
                    { level: 4, method: "_ZoneDelegate.invoke", assembly: "at _ZoneDelegate.invoke (https://localhost:44365/static/js/bundle.js:227675:158)", fileName: "https://localhost:44365/static/js/bundle.js", line: 227675 },
                    { level: 5, method: "ZoneImpl.run", assembly: "at ZoneImpl.run (https://localhost:44365/static/js/bundle.js:227446:35)", fileName: "https://localhost:44365/static/js/bundle.js", line: 227446 },
                    { level: 6, method: "<no_method>", assembly: "at https://localhost:44365/static/js/bundle.js:229764:30", fileName: "https://localhost:44365/static/js/bundle.js", line: 229764 },
                    { level: 7, method: "_ZoneDelegate.invokeTask", assembly: "at _ZoneDelegate.invokeTask (https://localhost:44365/static/js/bundle.js:227700:171)", fileName: "https://localhost:44365/static/js/bundle.js", line: 227700 },
                    { level: 8, method: "ZoneImpl.runTask", assembly: "at ZoneImpl.runTask (https://localhost:44365/static/js/bundle.js:227499:37)", fileName: "https://localhost:44365/static/js/bundle.js", line: 227499 },
                    { level: 9, method: "ZoneImpl.patchRunTask", assembly: "at ZoneImpl.patchRunTask (https://localhost:44365/static/js/bundle.js:144112:27)", fileName: "https://localhost:44365/static/js/bundle.js", line: 144112 }
                ];

                const payloadStr: string[] = this.getPayloadMessages(this.successSpy);
                if (payloadStr.length > 0) {
                    const payload = JSON.parse(payloadStr[0]);
                    const data = payload.data;
                    Assert.ok(data, "Has Data");
                    if (data) {
                        Assert.ok(data.baseData, "Has BaseData");
                        let baseData = data.baseData;
                        if (baseData) {
                            const ex = baseData.exceptions[0];
                            Assert.ok(ex.message.indexOf("Invalid hook call") !== -1, "Make sure the error message is present [" + ex.message + "]");
                            Assert.ok(ex.stack.length > 0, "Has stack");
                            Assert.ok(ex.parsedStack, "Stack was parsed");
                            Assert.ok(ex.hasFullStack, "Stack has been decoded");
                            Assert.equal(ex.parsedStack.length, 10);
                            for (let lp = 0; lp < ex.parsedStack.length; lp++) {
                                _checkExpectedFrame(expectedParsedStack[lp], ex.parsedStack[lp], lp);
                            }                            

                            Assert.ok(baseData.properties, "Has BaseData properties");
                            Assert.equal(baseData.properties.custom, "custom value");

                        }
                    }
                }
            })
        })

        this.testCaseAsync({
            name: "TelemetryContext: track metric",
            stepDelay: 1,
            steps: [
                () => {
                    console.log("* calling trackMetric " + new Date().toISOString());
                    for (let i = 0; i < 100; i++) {
                        this._ai.trackMetric({ name: "test" + i, average: Math.round(100 * Math.random()), min: 1, max: i+1, stdDev: 10.0 * Math.random() });
                    }
                    console.log("* done calling trackMetric " + new Date().toISOString());
                }
            ].concat(this.asserts(100))
        });

        this.testCaseAsync({
            name: "TelemetryContext: track custom metric",
            stepDelay: 1,
            steps: [
                () => {
                    console.log("* calling trackMetric " + new Date().toISOString());
                    this._ai.trackMetric({ name: "my_custom_metric_0", average: 2 });
                    this._ai.trackMetric({ name: "my_custom_metric_1", average: 1.1, sampleCount: 1, min: 1, max: 1, stdDev: 1.12 });
                    this._ai.trackMetric({ name: "my_custom_metric_2", average: 1.2, sampleCount: 2, min: 1, max: 2, stdDev: 1.23 });
                    this._ai.trackMetric({ name: "my_custom_metric_3", average: 1.3, sampleCount: 3, min: 1, max: 2.5, stdDev: 1.35 });
                    console.log("* done calling trackMetric " + new Date().toISOString());
                }
            ].concat(this.asserts(4))
        });

        this.testCaseAsync({
            name: `TelemetryContext: track page view ${window.location.pathname}`,
            stepDelay: 500,
            steps: [
                () => {
                    this._ai.trackPageView(); // sends 2
                }
            ]
            .concat(this.asserts(2))
            .concat(() => {

                const payloadStr: string[] = this.getPayloadMessages(this.successSpy);
                if (payloadStr.length > 0) {
                    const payload = JSON.parse(payloadStr[0]);
                    const data = payload.data;
                    Assert.ok(data.baseData.id, "pageView id is defined");
                    Assert.ok(data.baseData.id.length > 0);
                    Assert.ok(payload.tags["ai.operation.id"]);
                    Assert.equal(data.baseData.id, payload.tags["ai.operation.id"], "pageView id matches current operation id");
                } else {
                    Assert.ok(false, "successSpy not called");
                }
            })
        });

        this.testCaseAsync({
            name: "TelemetryContext: track page view performance",
            stepDelay: 1,
            steps: [
                () => {
                    this._ai.trackPageViewPerformance({ name: 'name', uri: 'url' });
                }
            ].concat(this.asserts(1))
        });

        this.testCaseAsync({
            name: "TelemetryContext: track all types in batch",
            stepDelay: 1,
            steps: [
                () => {
                    let exception = null;
                    try {
                        window["a"]["b"]();
                    } catch (e) {
                        exception = e;
                    }

                    Assert.ok(exception);

                    this._ai.trackException({ exception });
                    this._ai.trackMetric({ name: "test", average: Math.round(100 * Math.random()) });
                    this._ai.trackTrace({ message: "test" });
                    this._ai.trackPageView({}); // sends 2
                    this._ai.trackPageViewPerformance({ name: 'name', uri: 'http://someurl' });
                    this._ai.flush();
                }
            ].concat(this.asserts(6))
        });

        this.testCaseAsync({
            name: "TelemetryContext: track all types in a large batch",
            stepDelay: 1,
            steps: [
                () => {
                    let exception = null;
                    try {
                        window["a"]["b"]();
                    } catch (e) {
                        exception = e;
                    }
                    Assert.ok(exception);

                    for (let i = 0; i < 100; i++) {
                        this._ai.trackException({ exception });
                        this._ai.trackMetric({ name: "test", average: Math.round(100 * Math.random()) });
                        this._ai.trackTrace({ message: "test" });
                        this._ai.trackPageView({ name: `${i}` }); // sends 2 1st time
                    }
                }
            ].concat(this.asserts(401, false))
        });

        this.testCaseAsync({
            name: "TelemetryInitializer: E2E override envelope data",
            stepDelay: 1,
            steps: [
                () => {
                    // Setup
                    const telemetryInitializer = {
                        init: (envelope) => {
                            envelope.baseData.name = 'other name'
                            return true;
                        }
                    }

                    // Act
                    this._ai.addTelemetryInitializer(telemetryInitializer.init);
                    this._ai.trackMetric({ name: "test", average: Math.round(100 * Math.random()) });
                }
            ]
                .concat(this.asserts(1))
                .concat(() => {
                    const payloadStr: string[] = this.getPayloadMessages(this.successSpy);
                    if (payloadStr.length > 0) {
                        let payloadItems = payloadStr.length;
                        Assert.equal(1, payloadItems, 'Only 1 track item is sent');
                        const payload = JSON.parse(payloadStr[0]);
                        Assert.ok(payload);

                        if (payload && payload.baseData) {
                            const nameResult: string = payload.data.baseData.metrics[0].name;
                            const nameExpect: string = 'other name';
                            Assert.equal(nameExpect, nameResult, 'telemetryinitializer override successful');
                        }
                    }
                })
        });

        this.testCaseAsync({
            name: 'E2E.GenericTests: undefined properties are replaced by customer defined value with config convertUndefined.',
            stepDelay: 1,
            steps: [() => {
                this._ai.trackPageView({ name: 'pageview', properties: { 'prop1': 'val1' }});
                this._ai.trackEvent({ name: 'event', properties: { 'prop2': undefined } });
            }].concat(this.asserts(3)).concat(() => {
                const payloadStr: string[] = this.getPayloadMessages(this.successSpy);
                for (let i = 0; i < payloadStr.length; i++) {
                    const payload = JSON.parse(payloadStr[i]);const baseType = payload.data.baseType;
                    // Make the appropriate assersion depending on the baseType
                    switch (baseType) {
                        case Event.dataType:
                            const eventData = payload.data;
                            Assert.ok(eventData && eventData.baseData && eventData.baseData.properties['prop2']);
                            Assert.equal(eventData.baseData.properties['prop2'], 'test-value');
                            break;
                        case PageView.dataType:
                            const pageViewData = payload.data;
                            Assert.ok(pageViewData && pageViewData.baseData && pageViewData.baseData.properties['prop1']);
                            Assert.equal(pageViewData.baseData.properties['prop1'], 'val1');
                            break;
                        default:
                            break;
                    }
                }
            })
        });
    }

    public addDependencyPluginTests(): void {

        this.testCaseAsync({
            name: "TelemetryContext: trackDependencyData",
            stepDelay: 1,
            steps: [
                () => {
                    const data: IDependencyTelemetry = {
                        target: 'http://abc',
                        responseCode: 200,
                        type: 'GET',
                        id: 'abc'
                    }
                    this._ai.trackDependencyData(data);
                }
            ].concat(this.asserts(1))
        });

        this.testCaseAsync({
            name: "TelemetryContext: auto collection of ajax requests",
            stepDelay: 1,
            useFakeServer: true,
            fakeServerAutoRespond: true,
            steps: [
                () => {
                    const xhr = new XMLHttpRequest();
                    xhr.open('GET', 'https://httpbin.org/status/200');
                    xhr.send();
                    Assert.ok(true);
                }
            ].concat(this.asserts(1))
        });
        let global = getGlobal();
        if (global && global.fetch) {
            this.testCaseAsync({
                name: "DependenciesPlugin: auto collection of outgoing fetch requests " + (this.isFetchPolyfill ? " using polyfill " : ""),
                stepDelay: 5000,
                useFakeFetch: true,
                fakeFetchAutoRespond: true,
                steps: [
                    () => {
                        fetch('https://httpbin.org/status/200', { method: 'GET', headers: { 'header': 'value'} });
                        Assert.ok(true, "fetch monitoring is instrumented");
                    },
                    () => {
                        fetch('https://httpbin.org/status/200', { method: 'GET' });
                        Assert.ok(true, "fetch monitoring is instrumented");
                    },
                    () => {
                        fetch('https://httpbin.org/status/200');
                        Assert.ok(true, "fetch monitoring is instrumented");
                    }
                ].concat(this.asserts(3, false, false))
                    .concat(() => {
                        let args = [];
                        this.trackSpy.args.forEach(call => {
                            let message = call[0].baseData.message||"";
                            // Ignore the internal SendBrowserInfoOnUserInit message (Only occurs when running tests in a browser)
                            if (message.indexOf("AI (Internal): 72 ") == -1) {
                                args.push(call[0]);
                            }
                        });

                        let type = "Fetch";
                        if (this.isFetchPolyfill) {
                            type = "Ajax";
                            Assert.ok(true, "Using fetch polyfill");
                        }

                        Assert.equal(3, args.length, "track is called 3 times");
                        let baseData = args[0].baseData;
                        Assert.equal(type, baseData.type, "request is " + type + " type");
                        Assert.equal('value', baseData.properties.requestHeaders['header'], "fetch request's user defined request header is stored");
                        Assert.ok(baseData.properties.responseHeaders, "fetch request's reponse header is stored");

                        baseData = args[1].baseData;
                        Assert.equal(3, Object.keys(baseData.properties.requestHeaders).length, "two request headers set up when there's no user defined request header");
                        Assert.ok(baseData.properties.requestHeaders[RequestHeaders.requestIdHeader], "Request-Id header");
                        Assert.ok(baseData.properties.requestHeaders[RequestHeaders.requestContextHeader], "Request-Context header");
                        Assert.ok(baseData.properties.requestHeaders[RequestHeaders.traceParentHeader], "traceparent");
                        const id: string = baseData.id;
                        const regex = id.match(/\|.{32}\..{16}\./g);
                        Assert.ok(id.length > 0);
                        Assert.equal(1, regex.length)
                        Assert.equal(id, regex[0]);
                    })
            });
        } else {
            this.testCase({
                name: "DependenciesPlugin: No crash when fetch not supported",
                test: () => {
                    Assert.ok(true, "fetch monitoring is correctly not instrumented")
                }
            });
        }
    }

    public addPropertiesPluginTests(): void {
        this.testCaseAsync({
            name: 'Custom Tags: allowed to send custom properties via addTelemetryInitializer',
            stepDelay: 1,
            steps: [
                () => {
                    this._ai.addTelemetryInitializer((item: ITelemetryItem) => {
                        item.tags[this.tagKeys.cloudName] = "my.custom.cloud.name";
                    });
                    this._ai.trackEvent({ name: "Custom event via addTelemetryInitializer" });
                }
            ]
            .concat(this.asserts(1, false, false))
            .concat(PollingAssert.createPollingAssert(() => {
                const payloadStr: string[] = this.getPayloadMessages(this.successSpy);
                if (payloadStr.length) {
                    const payload = JSON.parse(payloadStr[0]);
                        Assert.equal(1, payloadStr.length, 'Only 1 track item is sent - ' + payload.name);
                        Assert.ok(payload);

                    if (payload && payload.tags) {
                        const tagResult: string = payload.tags && payload.tags[this.tagKeys.cloudName];
                        const tagExpect: string = 'my.custom.cloud.name';
                        Assert.equal(tagResult, tagExpect, 'telemetryinitializer tag override successful');
                        return true;
                    }
                    return false;
                }
            }, 'Set custom tags') as any)
        });

        this.testCaseAsync({
            name: 'Custom Tags: allowed to send custom properties via addTelemetryInitializer & shimmed addTelemetryInitializer',
            stepDelay: 1,
            steps: [
                () => {
                    this._ai.addTelemetryInitializer((item: ITelemetryItem) => {
                        item.tags.push({[this.tagKeys.cloudName]: "my.shim.cloud.name"});
                    });
                    this._ai.trackEvent({ name: "Custom event" });
                }
            ]
            .concat(this.asserts(1))
            .concat(PollingAssert.createPollingAssert(() => {
                const payloadStr: string[] = this.getPayloadMessages(this.successSpy);
                if (payloadStr.length > 0) {
                    Assert.equal(1, payloadStr.length, 'Only 1 track item is sent');
                    const payload = JSON.parse(payloadStr[0]);
                    Assert.ok(payload);

                    if (payload && payload.tags) {
                        const tagResult: string = payload.tags && payload.tags[this.tagKeys.cloudName];
                        const tagExpect: string = 'my.shim.cloud.name';
                        Assert.equal(tagResult, tagExpect, 'telemetryinitializer tag override successful');
                        return true;
                    }
                    return false;
                }
            }, 'Set custom tags') as any)
        });

        this.testCaseAsync({
            name: 'Custom Tags: allowed to send custom properties via shimmed addTelemetryInitializer',
            stepDelay: 1,
            steps: [
                () => {
                    this._ai.addTelemetryInitializer((item: ITelemetryItem) => {
                        item.tags[this.tagKeys.cloudName] = "my.custom.cloud.name";
                        item.tags[this.tagKeys.locationCity] = "my.custom.location.city";
                        item.tags.push({[this.tagKeys.locationCountry]: "my.custom.location.country"});
                        item.tags.push({[this.tagKeys.operationId]: "my.custom.operation.id"});
                    });
                    this._ai.trackEvent({ name: "Custom event via shimmed addTelemetryInitializer" });
                }
            ]
            .concat(this.asserts(1))
            .concat(PollingAssert.createPollingAssert(() => {
                const payloadStr: string[] = this.getPayloadMessages(this.successSpy);
                if (payloadStr.length > 0) {
                    const payload = JSON.parse(payloadStr[0]);
                    Assert.equal(1, payloadStr.length, 'Only 1 track item is sent - ' + payload.name);
                    if (payloadStr.length > 1) {
                        this.dumpPayloadMessages(this.successSpy);
                    }
                    Assert.ok(payload);

                    if (payload && payload.tags) {
                        const tagResult1: string = payload.tags && payload.tags[this.tagKeys.cloudName];
                        const tagExpect1: string = 'my.custom.cloud.name';
                        Assert.equal(tagResult1, tagExpect1, 'telemetryinitializer tag override successful');
                        const tagResult2: string = payload.tags && payload.tags[this.tagKeys.locationCity];
                        const tagExpect2: string = 'my.custom.location.city';
                        Assert.equal(tagResult2, tagExpect2, 'telemetryinitializer tag override successful');
                        const tagResult3: string = payload.tags && payload.tags[this.tagKeys.locationCountry];
                        const tagExpect3: string = 'my.custom.location.country';
                        Assert.equal(tagResult3, tagExpect3, 'telemetryinitializer tag override successful');
                        const tagResult4: string = payload.tags && payload.tags[this.tagKeys.operationId];
                        const tagExpect4: string = 'my.custom.operation.id';
                        Assert.equal(tagResult4, tagExpect4, 'telemetryinitializer tag override successful');
                        return true;
                    }
                    return false;
                }
            }, 'Set custom tags') as any)
        });

        this.testCaseAsync({
            name: 'AuthenticatedUserContext: setAuthenticatedUserContext authId',
            stepDelay: 1,
            steps: [
                () => {
                    const context = (this._ai.context) as TelemetryContext;
                    context.user.setAuthenticatedUserContext('10001');
                    this._ai.trackTrace({ message: 'authUserContext test' });
                }
            ]
                .concat(this.asserts(1))
                .concat(PollingAssert.createPollingAssert(() => {
                    let payloadStr = this.getPayloadMessages(this.successSpy);
                    if (payloadStr.length > 0) {
                        let payloadEvents = payloadStr.length;
                        let thePayload:string = payloadStr[0];

                        if (payloadEvents !== 1) {
                            // Only 1 track should be sent
                            return false;
                        }
                        const payload = JSON.parse(thePayload);
                        if (payload && payload.tags) {
                            const tagName: string = this.tagKeys.userAuthUserId;
                            return '10001' === payload.tags[tagName];
                        }
                    }
                    return false;
                }, 'user.authenticatedId') as any)
        });

        this.testCaseAsync({
            name: 'AuthenticatedUserContext: setAuthenticatedUserContext authId and accountId',
            stepDelay: 1,
            steps: [
                () => {
                    const context = (this._ai.context) as TelemetryContext;
                    context.user.setAuthenticatedUserContext('10001', 'account123');
                    this._ai.trackTrace({ message: 'authUserContext test' });
                }
            ]
                .concat(this.asserts(1))
                .concat(PollingAssert.createPollingAssert(() => {
                    const payloadStr: string[] = this.getPayloadMessages(this.successSpy);
                    if (payloadStr.length > 0) {
                        if (payloadStr.length !== 1) {
                            // Only 1 track should be sent
                            return false;
                        }
                        const payload = JSON.parse(payloadStr[0]);
                        if (payload && payload.tags) {
                            const authTag: string = this.tagKeys.userAuthUserId;
                            const accountTag: string = this.tagKeys.userAccountId;
                            return '10001' === payload.tags[authTag] /*&&
                            'account123' === payload.tags[accountTag] */; // bug https://msazure.visualstudio.com/One/_workitems/edit/3508825
                        }
                    }
                    return false;
                }, 'user.authenticatedId') as any)
        });

        this.testCaseAsync({
            name: 'AuthenticatedUserContext: setAuthenticatedUserContext non-ascii authId and accountId',
            stepDelay: 1,
            steps: [
                () => {
                    const context = (this._ai.context) as TelemetryContext;
                    context.user.setAuthenticatedUserContext("\u0428", "\u0429");
                    this._ai.trackTrace({ message: 'authUserContext test' });
                }
            ]
                .concat(this.asserts(1))
                .concat(PollingAssert.createPollingAssert(() => {
                    const payloadStr: string[] = this.getPayloadMessages(this.successSpy);
                    if (payloadStr.length > 0) {
                        if (payloadStr.length !== 1) {
                            // Only 1 track should be sent
                            return false;
                        }
                        const payload = JSON.parse(payloadStr[0]);
                        if (payload && payload.tags) {
                            const authTag: string = this.tagKeys.userAuthUserId;
                            const accountTag: string = this.tagKeys.userAccountId;
                            return '\u0428' === payload.tags[authTag] /* &&
                            '\u0429' === payload.tags[accountTag] */; // bug https://msazure.visualstudio.com/One/_workitems/edit/3508825
                        }
                    }
                    return false;
                }, 'user.authenticatedId') as any)
        });

        this.testCaseAsync({
            name: 'AuthenticatedUserContext: clearAuthenticatedUserContext',
            stepDelay: 1,
            steps: [
                () => {
                    const context = (this._ai.context) as TelemetryContext;
                    context.user.setAuthenticatedUserContext('10002', 'account567');
                    context.user.clearAuthenticatedUserContext();
                    this._ai.trackTrace({ message: 'authUserContext test' });
                }
            ]
                .concat(this.asserts(1))
                .concat(PollingAssert.createPollingAssert(() => {
                    const payloadStr: string[] = this.getPayloadMessages(this.successSpy);
                    if (payloadStr.length > 0) {
                        if (payloadStr.length !== 1) {
                            // Only 1 track should be sent
                            return false;
                        }
                        const payload = JSON.parse(payloadStr[0]);
                        if (payload && payload.tags) {
                            const authTag: string = this.tagKeys.userAuthUserId;
                            const accountTag: string = this.tagKeys.userAccountId;
                            return undefined === payload.tags[authTag] &&
                                undefined === payload.tags[accountTag];
                        }
                    }
                    return false;
                }, 'user.authenticatedId') as any)
        });

        // This doesn't need to be e2e
        this.testCase({
            name: 'AuthenticatedUserContext: setAuthenticatedUserContext does not set the cookie by default',
            test: () => {
                // Setup
                const context = (this._ai.context) as TelemetryContext;
                const authSpy: SinonSpy = this.sandbox.spy(context.user, 'setAuthenticatedUserContext');
                let cookieMgr = this._ai.getCookieMgr();
                const cookieSpy: SinonSpy = this.sandbox.spy(cookieMgr, 'set');

                // Act
                context.user.setAuthenticatedUserContext('10002', 'account567');

                // Test
                Assert.ok(authSpy.calledOnce, 'setAuthenticatedUserContext called');
                Assert.equal(false, authSpy.calledWithExactly('10001', 'account567', false), 'Correct default args to setAuthenticatedUserContext');
                Assert.ok(cookieSpy.notCalled, 'cookie never set');
            }
        });

        this.testCase({
            name: 'Sampling: sampleRate is generated as a field in the envelope when it is less than 100',
            test: () => {
                this._ai.trackEvent({ name: 'event' });
                Assert.ok(this.envelopeConstructorSpy.called);
                const envelope = this.envelopeConstructorSpy.returnValues[0];
                Assert.equal(envelope.sampleRate, 50, "sampleRate is generated");
                Assert.equal(envelope.iKey, ApplicationInsightsTests._instrumentationKey, "default config iKey is used");
            }
        });

        this.testCase({
            name: 'iKey replacement: envelope will use the non-empty iKey defined in track method',
            test: () => {
                this._ai.trackEvent({ name: 'event1', properties: { "prop1": "value1" }, measurements: { "measurement1": 200 }, iKey:"1a6933ad-aaaa-aaaa-aaaa-000000000000" });
                Assert.ok(this.envelopeConstructorSpy.called);
                const envelope = this.envelopeConstructorSpy.returnValues[0];
                Assert.equal(envelope.iKey, "1a6933ad-aaaa-aaaa-aaaa-000000000000", "trackEvent iKey is replaced");
            }
        });

        this.testCase({
            name: 'iKey replacement: envelope will use the config iKey if defined ikey in track method is empty',
            test: () => {
                this._ai.trackEvent({ name: 'event1', properties: { "prop1": "value1" }, measurements: { "measurement1": 200 }, iKey:"" });
                Assert.ok(this.envelopeConstructorSpy.called);
                const envelope = this.envelopeConstructorSpy.returnValues[0];
                Assert.equal(envelope.iKey, ApplicationInsightsTests._instrumentationKey, "trackEvent iKey should not be replaced");
            }
        });
    }

    private boilerPlateAsserts = () => {
        Assert.ok(this.successSpy.called, "success");
        Assert.ok(!this.errorSpy.called, "no error sending");
        const isValidCallCount = this.loggingSpy.callCount === 0;
        Assert.ok(isValidCallCount, "logging spy was called 0 time(s)");
        if (!isValidCallCount) {
            while (this.loggingSpy.args.length) {
                Assert.ok(false, "[warning thrown]: " + dumpObj(this.loggingSpy.args.pop()));
            }
        }
    }
    private asserts: any = (expectedCount: number, includeInit:boolean = false, doBoilerPlate:boolean = true) => [
        () => {
            const message = "polling: " + new Date().toISOString();
            Assert.ok(true, message);
            console.log(message);

            if (doBoilerPlate) {
                if (this.successSpy.called || this.errorSpy.called || this.loggingSpy.called) {
                    this.boilerPlateAsserts();
                }
            }
        },
        (PollingAssert.createPollingAssert(() => {
            let argCount = 0;
            if (this.successSpy.called && this.successSpy.args && this.successSpy.args.length > 0) {
                this.successSpy.args.forEach(call => {
                    argCount += call[0].length;
                });
            }

            Assert.ok(true, "* [" + argCount + " of " + expectedCount + "] checking success spy " + new Date().toISOString());

            if (argCount >= expectedCount) {
                let payloadStr = this.getPayloadMessages(this.successSpy, includeInit);
                if (payloadStr.length > 0) {
                    let currentCount: number = payloadStr.length;
                    console.log('curr: ' + currentCount + ' exp: ' + expectedCount, ' appId: ' + this._ai.context.appId());
                    if (currentCount === expectedCount && !!this._ai.context.appId()) {
                        const payload = JSON.parse(payloadStr[0]);
                        const baseType = payload.data.baseType;
                        // call the appropriate Validate depending on the baseType
                        switch (baseType) {
                            case Event.dataType:
                                return EventValidator.EventValidator.Validate(payload, baseType);
                            case Trace.dataType:
                                return TraceValidator.TraceValidator.Validate(payload, baseType);
                            case Exception.dataType:
                                return ExceptionValidator.ExceptionValidator.Validate(payload, baseType);
                            case Metric.dataType:
                                return MetricValidator.MetricValidator.Validate(payload, baseType);
                            case PageView.dataType:
                                return PageViewValidator.PageViewValidator.Validate(payload, baseType);
                            case PageViewPerformance.dataType:
                                return PageViewPerformanceValidator.PageViewPerformanceValidator.Validate(payload, baseType);
                            case RemoteDependencyData.dataType:
                                return RemoteDepdencyValidator.RemoteDepdencyValidator.Validate(payload, baseType);

                            default:
                                return EventValidator.EventValidator.Validate(payload, baseType);
                        }
                    }
                }
            }

            return false;
        }, "sender succeeded", 60))
    ];
}

class CustomTestError extends Error {
    constructor(message = "") {
      super(message);
      this.name = "CustomTestError";
      this.message = message + " -- test error.";
    }
}

class TestPlugin extends BaseTelemetryPlugin {
    public identifier: string = "TestPlugin";
    public version: string = "0.99.1";

    constructor() {
        super();
    }

    public processTelemetry(env: ITelemetryItem, itemCtx?: IProcessTelemetryContext | undefined): void {
        itemCtx?.processNext(env);
    }
}<|MERGE_RESOLUTION|>--- conflicted
+++ resolved
@@ -783,11 +783,7 @@
                     return false;
                 }
                 return false;
-<<<<<<< HEAD
-            }, "Wait for response" + new Date().toISOString(), 60, 1000) as any)
-=======
             }, "Wait for response" + new Date().toISOString(), 60) as any)
->>>>>>> 76ebbff0
         });
 
         this.testCaseAsync({
@@ -840,11 +836,7 @@
                     return false;
                 }
                 return false;
-<<<<<<< HEAD
-            }, "Wait for response" + new Date().toISOString(), 60, 1000) as any)
-=======
             }, "Wait for response" + new Date().toISOString(), 60) as any)
->>>>>>> 76ebbff0
         });
 
         this.testCaseAsync({
@@ -879,11 +871,7 @@
                     return true;
                 }
                 return false;
-<<<<<<< HEAD
-            }, "Wait for response" + new Date().toISOString(), 60, 1000) as any)
-=======
             }, "Wait for response" + new Date().toISOString(), 60) as any)
->>>>>>> 76ebbff0
         });
     }
 
