import { AITestClass, Assert } from "@microsoft/ai-test-framework";
import { AnalyticsPluginIdentifier, BreezeChannelIdentifier, DEFAULT_BREEZE_ENDPOINT, DisabledPropertyName, DistributedTracingModes, PropertiesPluginIdentifier, RequestHeaders, SeverityLevel } from "@microsoft/applicationinsights-common";
import { addEventHandler, eventOff, eventOn, generateW3CId, LoggingSeverity, mergeEvtNamespace, objForEachKey, removeEventHandler, strUndefined } from "@microsoft/applicationinsights-core-js";
import { Snippet } from "../../../src/Initialization";

declare var define;

const enum CdnFormat {
    Umd = 0,
    Gbl = 1,
    CommonJs = 2
}

export class CdnPackagingChecks extends AITestClass {
<<<<<<< HEAD
=======
    // Automatically updated by version scripts
>>>>>>> 7b1b4e1c
    private readonly currentVer = "2.8.5";

    public testInitialize() {
    }

    public testFinishedCleanup(): void {
        if (typeof window !== strUndefined) {
            var _window = window;
            let aiName = _window["appInsightsSDK"] || "appInsights";
            if (_window[aiName] !== undefined) {
                const snippet: Snippet = _window[aiName] as any;
                if (snippet["unload"]) {
                    snippet["unload"](false);
                } else {
                    if (snippet["appInsightsNew"]) {
                        snippet["appInsightsNew"].unload();
                    }
                }
            }
        }
    }

    public testCleanup() {
    }

    public registerTests() {
        this.checkFullPackaging();
        this.addMinifiedPackaging();
    }

    constructor() {
        super("CdnPackagingChecks");
    }

    private checkFullPackaging(): void {
        this._checkPackaging(`../browser/ai.${this.currentVer[0]}.js`, CdnFormat.Umd);
        this._checkPackaging(`../browser/ai.${this.currentVer[0]}.gbl.js`, CdnFormat.Gbl);
        this._checkPackaging(`../browser/ai.${this.currentVer[0]}.cjs.js`, CdnFormat.CommonJs);
    }

    private addMinifiedPackaging(): void {
        this._checkPackaging(`../browser/ai.${this.currentVer[0]}.min.js`, CdnFormat.Umd);
        this._checkPackaging(`../browser/ai.${this.currentVer[0]}.gbl.min.js`, CdnFormat.Gbl);
        this._checkPackaging(`../browser/ai.${this.currentVer[0]}.cjs.min.js`, CdnFormat.CommonJs);
    }
    
    private _validateExpectedExports(theExports: any) {
        Assert.ok(theExports.ApplicationInsights, "ApplicationInsights exists");
        Assert.ok(theExports.Telemetry, "Telemetry exists");
        Assert.ok(theExports.Telemetry.DistributedTracingModes, "Telemetry.DistributedTracingModes exists");
        Assert.ok(theExports.Telemetry.Util, "Telemetry exists");

        Assert.ok(theExports.LoggingSeverity, "LoggingSeverity exists");
        objForEachKey(LoggingSeverity, (name, value) => {
            Assert.equal(name, theExports.LoggingSeverity[value], `Checking LoggingSeverity.${name} === ${value}`);
            Assert.equal(value, theExports.LoggingSeverity[name], `Checking LoggingSeverity.${value} === ${name}`);
        });

        Assert.ok(theExports.PerfEvent, "PerfEvent exists");
        Assert.ok(theExports.PerfManager, "PerfManager exists");
        Assert.ok(theExports.doPerf, "doPerf exists");
        Assert.ok(theExports.CoreUtils, "CoreUtils exists");
        Assert.ok(theExports.newId, "newId exists");
        Assert.ok(theExports.newGuid, "newGuid exists");
        Assert.ok(theExports.random32, "random32 exists");
        Assert.ok(theExports.randomValue, "randomValue exists");
        Assert.ok(theExports.generateW3CId, "generateW3CId exists");
        Assert.ok(theExports.findW3cTraceParent, "findW3cTraceParent exists");
        Assert.ok(theExports.findMetaTag, "findMetaTag exists");
        Assert.ok(theExports.mergeEvtNamespace, "mergeEvtNamespace exists");
        Assert.ok(theExports.eventOn, "eventOn exists");
        Assert.ok(theExports.eventOff, "eventOff exists");
        Assert.ok(theExports.addEventHandler, "addEventHandler exists");
        Assert.ok(theExports.removeEventHandler, "removeEventHandler exists");
    
        Assert.ok(theExports.isBeaconsSupported, "isBeaconsSupported exists");

        Assert.ok(theExports.Util, "Util exists");
        Assert.equal(theExports.Util, theExports.Telemetry.Util, "Telemetry.Util matches Util");
        Assert.ok(theExports.RequestHeaders, "RequestHeaders exists");
        objForEachKey(RequestHeaders, (name, value) => {
            Assert.equal(value, theExports.RequestHeaders[name], `Checking RequestHeaders.${value} === ${name}`);
            Assert.notEqual(undefined, theExports.RequestHeaders[name], `Checking RequestHeaders.${name} exists`);
        });

        Assert.equal(theExports.DisabledPropertyName, DisabledPropertyName, "DisabledPropertyName value");
        Assert.equal(theExports.DEFAULT_BREEZE_ENDPOINT, DEFAULT_BREEZE_ENDPOINT, "DEFAULT_BREEZE_ENDPOINT value");

        Assert.ok(theExports.SeverityLevel, "SeverityLevel exists");
        objForEachKey(SeverityLevel, (name, value) => {
            Assert.equal(name, theExports.SeverityLevel[value], `Checking SeverityLevel.${name} === ${value}`);
            Assert.equal(value, theExports.SeverityLevel[name], `Checking SeverityLevel.${value} === ${name}`);
        });

        Assert.ok(theExports.DistributedTracingModes, "DistributedTracingModes exists");
        Assert.equal(theExports.DistributedTracingModes, theExports.Telemetry.DistributedTracingModes, "Telemetry.DistributedTracingModes equals DistributedTracingModes");
        objForEachKey(DistributedTracingModes, (name, value) => {
            Assert.equal(name, theExports.DistributedTracingModes[value], `Checking DistributedTracingMode.${name} === ${value}`);
            Assert.equal(value, theExports.DistributedTracingModes[name], `Checking DistributedTracingMode.${value} === ${name}`);
        });

        Assert.equal(theExports.PropertiesPluginIdentifier, PropertiesPluginIdentifier, "PropertiesPluginIdentifier value");
        Assert.equal(theExports.BreezeChannelIdentifier, BreezeChannelIdentifier, "BreezeChannelIdentifier value");
        Assert.equal(theExports.AnalyticsPluginIdentifier, AnalyticsPluginIdentifier, "AnalyticsPluginIdentifier value");
    }

    private _validateExports(text: string, format: CdnFormat) {
        let orgExports = exports;
        let orgDefine = define;
        try {

            // remove any previously registered bundle
            delete window["Microsoft"];

            // Hide define()
            define = undefined;

            // Remove any "exports"
            exports = {};

            // Used to simulate loading a cjs module
            let cjsModule = this["_cjsModule"] = {};

            // "process" the script
            eval(text);
            if (format == CdnFormat.Umd) {
                // Because "exports" exists then no namespace is expected
                let microsoft: any = window["Microsoft"];
                Assert.equal(undefined, microsoft, "global Microsoft namespace does not exists");
                Assert.equal(undefined, cjsModule["Microsoft"], "global not added to cjs exports");

                this._validateExpectedExports(exports);
            } else if (format === CdnFormat.Gbl) {
                let microsoft: any = window["Microsoft"];
                Assert.equal(undefined, microsoft, "global Microsoft namespace does not exists");
                Assert.equal(undefined, exports["Microsoft"], "global not added to exports");
                Assert.equal(undefined, cjsModule["Microsoft"], "global not added to cjs exports");
                
                microsoft = this["Microsoft"];
                Assert.ok(microsoft, "Microsoft namespace exists on this");
                Assert.ok(microsoft.ApplicationInsights, "Microsoft namespace exists");

                this._validateExpectedExports(microsoft.ApplicationInsights);
            } else if (format === CdnFormat.CommonJs) {
                // There is no namespace for common js
                let microsoft: any = window["Microsoft"];
                Assert.equal(undefined, microsoft, "global Microsoft namespace does not exists");
                Assert.equal(undefined, exports["Microsoft"], "global Microsoft namespace does not exist on exports");

                this._validateExpectedExports(cjsModule);
            }

        } finally {
            if (orgExports) {
                exports = orgExports;
            } else {
                exports = undefined;
            }

            if (orgDefine) {
                define = orgDefine;
            } else {
                define = undefined;
            }
        }
    }

    private _validateGlobalExports(text: string, format: CdnFormat) {
        let orgExports = window.exports;
        let orgDefine = define;
        try {
            // remove any previously registered bundle
            delete window["Microsoft"];

            // Hide define()
            define = undefined;

            // Remove any "exports"
            exports = undefined;

            // Used to simulate loading a cjs module
            let cjsModule = this["_cjsModule"] = {};

            // "process" the script
            eval(text);
            if (format == CdnFormat.Umd) {
                // Because we are simulating no "exports" then there should be a global namespace defined
                Assert.equal(undefined, exports, "No global exports should have been defined");
                Assert.equal(undefined, cjsModule["Microsoft"], "global not added to cjs exports");

                let microsoft: any = window["Microsoft"];
                Assert.ok(microsoft, "Microsoft namespace exists");
                Assert.ok(microsoft.ApplicationInsights, "Microsoft namespace exists");
    
                this._validateExpectedExports(microsoft.ApplicationInsights);
            } else if (format === CdnFormat.Gbl) {
                let microsoft: any = window["Microsoft"];
                Assert.equal(undefined, microsoft, "global Microsoft namespace does not exists");
                Assert.equal(undefined, exports, "global not added to exports");
                Assert.equal(undefined, cjsModule["Microsoft"], "global not added to cjs exports");
                
                microsoft = this["Microsoft"];
                Assert.ok(microsoft, "Microsoft namespace exists on this");
                Assert.ok(microsoft.ApplicationInsights, "Microsoft namespace exists");

                this._validateExpectedExports(microsoft.ApplicationInsights);
            } else if (format === CdnFormat.CommonJs) {
                // There is no namespace for common js
                let microsoft: any = window["Microsoft"];
                Assert.equal(undefined, microsoft, "global Microsoft namespace does not exists");
                Assert.equal(undefined, exports, "global not added to exports");

                this._validateExpectedExports(cjsModule);
            }
        } finally {
            if (orgExports) {
                exports = orgExports;
            } else {
                exports = undefined;
            }

            if (orgDefine) {
                define = orgDefine;
            } else {
                define = undefined;
            }
        }
    }

    private _checkPackaging(cdnPackage: string, format: CdnFormat): void {
        let fileName = cdnPackage.split("..")[1];
        this.testCase({
            name: `Test AISKU Cdn packaging - ${fileName}`,
            test: () => {
                Assert.ok(true, `test file: ${fileName}`);
                let request = new Request(cdnPackage, {method:"GET"});
                return fetch(request).then((response) => {
                    if (!response.ok) {
                        Assert.ok(false, `fetch bundle AISKU ${fileName} error: ${response.statusText}`);
                        return;
                    } else {
                        return response.text().then(text => {
                            if (format === CdnFormat.CommonJs) {
                                // Wrap commonJs in a closure so the global space is not polluted
                                text = "(function(exports) {" + text + "})(this._cjsModule);";
                            }

                            this._validateExports(text, format);
                            this._validateGlobalExports(text, format);
                        }).catch((error: Error) => {
                            Assert.ok(false, `AISKU bundle ${fileName} response error: ${error}`);
                        });
                    }
                }).catch((error: Error) => {
                    Assert.ok(false, `AISKU bundle ${fileName} deflate size error: ${error}`);
                });
            }
        });
    }
}<|MERGE_RESOLUTION|>--- conflicted
+++ resolved
@@ -12,10 +12,7 @@
 }
 
 export class CdnPackagingChecks extends AITestClass {
-<<<<<<< HEAD
-=======
     // Automatically updated by version scripts
->>>>>>> 7b1b4e1c
     private readonly currentVer = "2.8.5";
 
     public testInitialize() {
