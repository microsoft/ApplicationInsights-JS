import { AITestClass, Assert } from "@microsoft/ai-test-framework";
import { strUndefined } from "@microsoft/applicationinsights-core-js";
import * as pako from "pako";
import { Snippet } from "../../../src/Snippet";
import { utlRemoveSessionStorage } from "@microsoft/applicationinsights-common";

export class AISKUSizeCheck extends AITestClass {
<<<<<<< HEAD
    private readonly MAX_RAW_SIZE = 142;
    private readonly MAX_BUNDLE_SIZE = 142;
=======
    private readonly MAX_RAW_SIZE = 141;
    private readonly MAX_BUNDLE_SIZE = 141;
>>>>>>> df11b4c2
    private readonly MAX_RAW_DEFLATE_SIZE = 57;
    private readonly MAX_BUNDLE_DEFLATE_SIZE = 57;
    private readonly rawFilePath = "../dist/es5/applicationinsights-web.min.js";
    // Automatically updated by version scripts
    private readonly currentVer = "3.2.0";
    private readonly prodFilePath = `../browser/es5/ai.${this.currentVer[0]}.min.js`;

    public testInitialize() {

    }

    public testFinishedCleanup(): void {
        if (typeof window !== strUndefined) {
            var _window = window;
            let aiName = _window["appInsightsSDK"] || "appInsights";
            if (_window[aiName] !== undefined) {
                const snippet: Snippet = _window[aiName] as any;
                if (snippet["unload"]) {
                    snippet["unload"](false);
                } else {
                    if (snippet["appInsightsNew"]) {
                        snippet["appInsightsNew"].unload();
                    }
                }
            }
        }
    }

    public testCleanup() {
        utlRemoveSessionStorage(null as any, "AI_sentBuffer", );
        utlRemoveSessionStorage(null as any, "AI_buffer", );
    }

    public registerTests() {
        this.addRawFileSizeCheck();
        this.addProdFileSizeCheck();
    }

    constructor() {
        super("AISKUSizeCheck");
    }

    private addRawFileSizeCheck(): void {
        this._checkFileSize(false);
    }

    private addProdFileSizeCheck(): void {
        this._checkFileSize(true);
    }
    
    private _checkFileSize(isProd: boolean): void {
        let _filePath = isProd? this.prodFilePath : this.rawFilePath;
        let _maxFullSize = isProd ? this.MAX_BUNDLE_SIZE : this.MAX_RAW_SIZE;
        let _maxDeflateSize = isProd ? this.MAX_BUNDLE_DEFLATE_SIZE : this.MAX_RAW_DEFLATE_SIZE;
        let postfix  = isProd? " (prod)" : " (dist)";
        let fileName = _filePath.split("..")[2];
        this.testCase({
            name: `Test AISKU${postfix} deflate size`,
            test: () => {
                Assert.ok(true, `test file: ${fileName}`);
                let request = new Request(_filePath, {method:"GET"});
                return fetch(request).then((response) => {
                    if (!response.ok) {
                        Assert.ok(false, `fetch AISKU${postfix} error: ${response.statusText}`);
                        return;
                    } else {
                        return response.text().then(text => {
                            let size = Math.ceil((text.length/1024) * 100) / 100.0;
                            Assert.ok(size <= _maxFullSize, `max ${_maxFullSize} KB, current deflate size is: ${size} KB`);
                            let deflateSize = Math.ceil((pako.deflate(text).length/1024) * 100) / 100.0;
                            Assert.ok(deflateSize <= _maxDeflateSize ,`max ${_maxDeflateSize} KB, current deflate size is: ${deflateSize} KB`);
                        }).catch((error: Error) => {
                            Assert.ok(false, `AISKU${postfix} response error: ${error}`);
                        });
                    }
                }).catch((error: Error) => {
                    Assert.ok(false, `AISKU${postfix} deflate size error: ${error}`);
                });
            }
        });
    }
}<|MERGE_RESOLUTION|>--- conflicted
+++ resolved
@@ -5,13 +5,8 @@
 import { utlRemoveSessionStorage } from "@microsoft/applicationinsights-common";
 
 export class AISKUSizeCheck extends AITestClass {
-<<<<<<< HEAD
     private readonly MAX_RAW_SIZE = 142;
     private readonly MAX_BUNDLE_SIZE = 142;
-=======
-    private readonly MAX_RAW_SIZE = 141;
-    private readonly MAX_BUNDLE_SIZE = 141;
->>>>>>> df11b4c2
     private readonly MAX_RAW_DEFLATE_SIZE = 57;
     private readonly MAX_BUNDLE_DEFLATE_SIZE = 57;
     private readonly rawFilePath = "../dist/es5/applicationinsights-web.min.js";
