--- conflicted
+++ resolved
@@ -60,11 +60,7 @@
     private readonly MAX_BUNDLE_DEFLATE_SIZE = 59;
     private readonly rawFilePath = "../dist/es5/applicationinsights-web.min.js";
     // Automatically updated by version scripts
-<<<<<<< HEAD
-    private readonly currentVer = "3.3.7";
-=======
     private readonly currentVer = "3.3.8";
->>>>>>> ea380196
     private readonly prodFilePath = `../browser/es5/ai.${this.currentVer[0]}.min.js`;
 
     public testInitialize() {
