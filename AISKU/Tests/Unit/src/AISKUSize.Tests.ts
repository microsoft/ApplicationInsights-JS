import { AITestClass, Assert } from "@microsoft/ai-test-framework";
import { dumpObj } from '@nevware21/ts-utils';
import { createPromise, doAwait, IPromise } from '@nevware21/ts-async';
import { strUndefined } from "@microsoft/applicationinsights-core-js";
import { utlRemoveSessionStorage } from "@microsoft/applicationinsights-common";
import * as pako from "pako";
import { Snippet } from "../../../src/Snippet";

const PACKAGE_JSON = "../package.json";

function removeTrailingComma(text) {
    return text.replace(/,(\s*[}\],])/g, "$1");
}

function _loadPackageJson(cb:(isNightly: boolean, packageJson: any) => IPromise<void>): IPromise<void> {
    return createPromise<void>((testCompleted, testFailed) => {
        function _handleCallback(packageJson: any) {
            let version = packageJson.version || "unknown";
            let isNightly = version.includes("nightly") || version.includes("dev");
            doAwait(cb(isNightly, packageJson), () => {
                testCompleted();
            }, (error) => {
                Assert.ok(false, `checkIsNightlyBuild error: ${error}`);
                testFailed(error);
            });
        }

        fetch(PACKAGE_JSON).then((response) => {
            if (!response.ok) {
                Assert.ok(false, `fetch package.json error: ${dumpObj(response)}`);
                _handleCallback(false);
            } else {
                return response.text().then((content) => {
                    let json = JSON.parse(removeTrailingComma(content));
                    _handleCallback(json);
                }, (error) => {
                    Assert.ok(false, `fetch package.json error: ${error}`);
                    _handleCallback({});
                });
            }
        }, (error) => {
            Assert.ok(false, `fetch package.json error: ${error}`);
            _handleCallback({});
        });
    });
}

function _checkSize(checkType: string, maxSize: number, size: number, isNightly: boolean): void {
  if (isNightly) {
        maxSize += .5;
    }

    Assert.ok(size <= maxSize, `exceed ${maxSize} KB, current ${checkType} size is: ${size} KB`);
}    

export class AISKUSizeCheck extends AITestClass {
<<<<<<< HEAD
    private readonly MAX_RAW_SIZE = 147;
    private readonly MAX_BUNDLE_SIZE = 147;
    private readonly MAX_RAW_DEFLATE_SIZE = 59;
    private readonly MAX_BUNDLE_DEFLATE_SIZE = 59;
=======
    private readonly MAX_RAW_SIZE = 146;
    private readonly MAX_BUNDLE_SIZE = 146;
    private readonly MAX_RAW_DEFLATE_SIZE = 58;
    private readonly MAX_BUNDLE_DEFLATE_SIZE = 58;
>>>>>>> a8d229e1
    private readonly rawFilePath = "../dist/es5/applicationinsights-web.min.js";
    // Automatically updated by version scripts
    private readonly currentVer = "3.3.6";
    private readonly prodFilePath = `../browser/es5/ai.${this.currentVer[0]}.min.js`;

    public testInitialize() {

    }

    public testFinishedCleanup(): void {
        if (typeof window !== strUndefined) {
            var _window = window;
            let aiName = _window["appInsightsSDK"] || "appInsights";
            if (_window[aiName] !== undefined) {
                const snippet: Snippet = _window[aiName] as any;
                if (snippet["unload"]) {
                    snippet["unload"](false);
                } else {
                    if (snippet["appInsightsNew"]) {
                        snippet["appInsightsNew"].unload();
                    }
                }
            }
        }
    }

    public testCleanup() {
        utlRemoveSessionStorage(null as any, "AI_sentBuffer", );
        utlRemoveSessionStorage(null as any, "AI_buffer", );
    }

    public registerTests() {
        this.addRawFileSizeCheck();
        this.addProdFileSizeCheck();
    }

    constructor() {
        super("AISKUSizeCheck");
    }

    private addRawFileSizeCheck(): void {
        this._checkFileSize(false);
    }

    private addProdFileSizeCheck(): void {
        this._checkFileSize(true);
    }
    
    private _checkFileSize(isProd: boolean): void {
        let _filePath = isProd? this.prodFilePath : this.rawFilePath;
        let _maxFullSize = isProd ? this.MAX_BUNDLE_SIZE : this.MAX_RAW_SIZE;
        let _maxDeflateSize = isProd ? this.MAX_BUNDLE_DEFLATE_SIZE : this.MAX_RAW_DEFLATE_SIZE;
        let postfix  = isProd? " (prod)" : " (dist)";
        let fileName = _filePath.split("..")[2];
        this.testCase({
            name: `Test AISKU${postfix} deflate size`,
            test: () => {
                Assert.ok(true, `test file: ${fileName}`);
                return _loadPackageJson((isNightly, packageJson) => {
                    Assert.ok(true, `  checking : ${packageJson.name || "??"} v${packageJson.version || "unknown"}`);
                    let request = new Request(_filePath, {method:"GET"});
                    return fetch(request).then((response) => {
                        if (!response.ok) {
                            Assert.ok(false, `fetch AISKU${postfix} error: ${response.statusText}`);
                            return;
                        } else {
                            return response.text().then(text => {
                                let size = Math.ceil((text.length/1024) * 100) / 100.0;
                                _checkSize("bundle", _maxFullSize, size, isNightly);
                                
                                let deflateSize = Math.ceil((pako.deflate(text).length/1024) * 100) / 100.0;
                                _checkSize("deflate", _maxDeflateSize, deflateSize, isNightly);
                            }).catch((error: Error) => {
                                Assert.ok(false, `AISKU${postfix} response error: ${error}`);
                            });
                        }
                    }).catch((error: Error) => {
                        Assert.ok(false, `AISKU${postfix} deflate size error: ${error}`);
                    });
                });
            }
        });
    }
}<|MERGE_RESOLUTION|>--- conflicted
+++ resolved
@@ -54,17 +54,10 @@
 }    
 
 export class AISKUSizeCheck extends AITestClass {
-<<<<<<< HEAD
-    private readonly MAX_RAW_SIZE = 147;
-    private readonly MAX_BUNDLE_SIZE = 147;
-    private readonly MAX_RAW_DEFLATE_SIZE = 59;
-    private readonly MAX_BUNDLE_DEFLATE_SIZE = 59;
-=======
     private readonly MAX_RAW_SIZE = 146;
     private readonly MAX_BUNDLE_SIZE = 146;
     private readonly MAX_RAW_DEFLATE_SIZE = 58;
     private readonly MAX_BUNDLE_DEFLATE_SIZE = 58;
->>>>>>> a8d229e1
     private readonly rawFilePath = "../dist/es5/applicationinsights-web.min.js";
     // Automatically updated by version scripts
     private readonly currentVer = "3.3.6";
