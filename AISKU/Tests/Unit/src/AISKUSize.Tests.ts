import { AITestClass, Assert } from "@microsoft/ai-test-framework";
import { dumpObj } from '@nevware21/ts-utils';
import { createPromise, doAwait, IPromise } from '@nevware21/ts-async';
import { strUndefined } from "@microsoft/applicationinsights-core-js";
import { utlRemoveSessionStorage } from "@microsoft/applicationinsights-common";
import * as pako from "pako";
import { Snippet } from "../../../src/Snippet";

const PACKAGE_JSON = "../package.json";

function removeTrailingComma(text) {
    return text.replace(/,(\s*[}\],])/g, "$1");
}

function _loadPackageJson(cb:(isNightly: boolean, packageJson: any) => IPromise<void>): IPromise<void> {
    return createPromise<void>((testCompleted, testFailed) => {
        function _handleCallback(packageJson: any) {
            let version = packageJson.version || "unknown";
            let isNightly = version.includes("nightly") || version.includes("dev");
            doAwait(cb(isNightly, packageJson), () => {
                testCompleted();
            }, (error) => {
                Assert.ok(false, `checkIsNightlyBuild error: ${error}`);
                testFailed(error);
            });
        }

        fetch(PACKAGE_JSON).then((response) => {
            if (!response.ok) {
                Assert.ok(false, `fetch package.json error: ${dumpObj(response)}`);
                _handleCallback(false);
            } else {
                return response.text().then((content) => {
                    let json = JSON.parse(removeTrailingComma(content));
                    _handleCallback(json);
                }, (error) => {
                    Assert.ok(false, `fetch package.json error: ${error}`);
                    _handleCallback({});
                });
            }
        }, (error) => {
            Assert.ok(false, `fetch package.json error: ${error}`);
            _handleCallback({});
        });
    });
}

function _checkSize(checkType: string, maxSize: number, size: number, isNightly: boolean): void {
  if (isNightly) {
        maxSize += .5;
    }

    Assert.ok(size <= maxSize, `exceed ${maxSize} KB, current ${checkType} size is: ${size} KB`);
}    

export class AISKUSizeCheck extends AITestClass {
<<<<<<< HEAD
    private readonly MAX_RAW_SIZE = 154;
    private readonly MAX_BUNDLE_SIZE = 154;
    private readonly MAX_RAW_DEFLATE_SIZE = 62;
    private readonly MAX_BUNDLE_DEFLATE_SIZE = 62;
=======
    private readonly MAX_RAW_SIZE = 150;
    private readonly MAX_BUNDLE_SIZE = 150;
    private readonly MAX_RAW_DEFLATE_SIZE = 60;
    private readonly MAX_BUNDLE_DEFLATE_SIZE = 60;
>>>>>>> 6ef6d331
    private readonly rawFilePath = "../dist/es5/applicationinsights-web.min.js";
    // Automatically updated by version scripts
    private readonly currentVer = "3.3.10";
    private readonly prodFilePath = `../browser/es5/ai.${this.currentVer[0]}.min.js`;

    public testInitialize() {

    }

    public testFinishedCleanup(): void {
        if (typeof window !== strUndefined) {
            var _window = window;
            let aiName = _window["appInsightsSDK"] || "appInsights";
            if (_window[aiName] !== undefined) {
                const snippet: Snippet = _window[aiName] as any;
                if (snippet["unload"]) {
                    snippet["unload"](false);
                } else {
                    if (snippet["appInsightsNew"]) {
                        snippet["appInsightsNew"].unload();
                    }
                }
            }
        }
    }

    public testCleanup() {
        utlRemoveSessionStorage(null as any, "AI_sentBuffer");
        utlRemoveSessionStorage(null as any, "AI_buffer");
    }

    public registerTests() {
        this.addRawFileSizeCheck();
        this.addProdFileSizeCheck();
    }

    constructor() {
        super("AISKUSizeCheck");
    }

    private addRawFileSizeCheck(): void {
        this._checkFileSize(false);
    }

    private addProdFileSizeCheck(): void {
        this._checkFileSize(true);
    }
    
    private _checkFileSize(isProd: boolean): void {
        let _filePath = isProd? this.prodFilePath : this.rawFilePath;
        let _maxFullSize = isProd ? this.MAX_BUNDLE_SIZE : this.MAX_RAW_SIZE;
        let _maxDeflateSize = isProd ? this.MAX_BUNDLE_DEFLATE_SIZE : this.MAX_RAW_DEFLATE_SIZE;
        let postfix  = isProd? " (prod)" : " (dist)";
        let fileName = _filePath.split("..")[2];
        this.testCase({
            name: `Test AISKU${postfix} deflate size`,
            test: () => {
                Assert.ok(true, `test file: ${fileName}`);
                return _loadPackageJson((isNightly, packageJson) => {
                    Assert.ok(true, `  checking : ${packageJson.name || "??"} v${packageJson.version || "unknown"}`);
                    let request = new Request(_filePath, {method:"GET"});
                    return fetch(request).then((response) => {
                        if (!response.ok) {
                            Assert.ok(false, `fetch AISKU${postfix} error: ${response.statusText}`);
                            return;
                        } else {
                            return response.text().then(text => {
                                let size = Math.ceil((text.length/1024) * 100) / 100.0;
                                _checkSize("bundle", _maxFullSize, size, isNightly);
                                
                                let deflateSize = Math.ceil((pako.deflate(text).length/1024) * 100) / 100.0;
                                _checkSize("deflate", _maxDeflateSize, deflateSize, isNightly);
                            }).catch((error: Error) => {
                                Assert.ok(false, `AISKU${postfix} response error: ${error}`);
                            });
                        }
                    }).catch((error: Error) => {
                        Assert.ok(false, `AISKU${postfix} deflate size error: ${error}`);
                    });
                });
            }
        });
    }
}<|MERGE_RESOLUTION|>--- conflicted
+++ resolved
@@ -54,17 +54,10 @@
 }    
 
 export class AISKUSizeCheck extends AITestClass {
-<<<<<<< HEAD
     private readonly MAX_RAW_SIZE = 154;
     private readonly MAX_BUNDLE_SIZE = 154;
     private readonly MAX_RAW_DEFLATE_SIZE = 62;
     private readonly MAX_BUNDLE_DEFLATE_SIZE = 62;
-=======
-    private readonly MAX_RAW_SIZE = 150;
-    private readonly MAX_BUNDLE_SIZE = 150;
-    private readonly MAX_RAW_DEFLATE_SIZE = 60;
-    private readonly MAX_BUNDLE_DEFLATE_SIZE = 60;
->>>>>>> 6ef6d331
     private readonly rawFilePath = "../dist/es5/applicationinsights-web.min.js";
     // Automatically updated by version scripts
     private readonly currentVer = "3.3.10";
