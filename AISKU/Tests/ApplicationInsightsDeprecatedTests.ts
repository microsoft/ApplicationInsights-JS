--- conflicted
+++ resolved
@@ -35,13 +35,8 @@
 
             this._aiDeprecated = ((ApplicationInsightsContainer.getAppInsights(this._snippet, this._snippet.version)) as IAppInsightsDeprecated); 
             // Setup Sinon stuff
-<<<<<<< HEAD
             const appInsights = (this._aiDeprecated as any).appInsightsNew;
-            const sender: Sender = appInsights.core['_channelController'].channelQueue[0][0];
-=======
-            let appInsights = (<any>this._aiDeprecated).appInsightsNew;
             const sender: Sender = appInsights.core.baseCore['_channelController'].channelQueue[0][0];
->>>>>>> db0ec9c7
             this.errorSpy = this.sandbox.spy(sender, '_onError');
             this.successSpy = this.sandbox.spy(sender, '_onSuccess');
             this.loggingSpy = this.sandbox.stub(appInsights.core.logger, 'throwInternal');
