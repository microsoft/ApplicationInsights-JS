--- conflicted
+++ resolved
@@ -105,7 +105,6 @@
       "shouldPublish": false
     },
     {
-<<<<<<< HEAD
       "packageName": "@microsoft/applicationinsights-example-aisku",
       "projectFolder": "examples/aisku",
       "shouldPublish": false
@@ -113,10 +112,11 @@
     {
       "packageName": "@microsoft/applicationinsights-example-dependencies",
       "projectFolder": "examples/dependency",
-=======
+      "shouldPublish": false
+    },
+    {
       "packageName": "@microsoft/applicationinsights-example-shared-worker",
       "projectFolder": "examples/shared-worker",
->>>>>>> 276575bd
       "shouldPublish": false
     }
   ]
