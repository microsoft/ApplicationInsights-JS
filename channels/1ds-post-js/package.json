--- conflicted
+++ resolved
@@ -1,10 +1,6 @@
 {
     "name": "@microsoft/1ds-post-js",
-<<<<<<< HEAD
-    "version": "4.3.7",
-=======
     "version": "4.3.8",
->>>>>>> ea380196
     "description": "Microsoft Application Insights JavaScript SDK - 1ds-post-channel-js",
     "author": "Microsoft Application Insights Team",
     "homepage": "https://github.com/microsoft/ApplicationInsights-JS#readme",
@@ -31,11 +27,7 @@
     "dependencies": {
         "@microsoft/applicationinsights-shims": "3.0.1",
         "@microsoft/dynamicproto-js": "^2.0.3",
-<<<<<<< HEAD
-        "@microsoft/1ds-core-js": "4.3.7",
-=======
         "@microsoft/1ds-core-js": "4.3.8",
->>>>>>> ea380196
         "@nevware21/ts-utils": ">= 0.11.8 < 2.x",
         "@nevware21/ts-async": ">= 0.5.4 < 2.x"
     },
