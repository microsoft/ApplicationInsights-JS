import { AITestClass, PollingAssert, TestHelper } from "@microsoft/ai-test-framework";
import { IExtendedConfiguration, AppInsightsCore, EventLatency, ITelemetryItem, IExtendedTelemetryItem, SendRequestReason, EventSendType, isFetchSupported, objKeys, arrForEach, isBeaconsSupported, EventPersistence, isNullOrUndefined, getGlobal } from '@microsoft/1ds-core-js';
import { PostChannel, IXHROverride, IPayloadData } from '../../../src/Index';
import { IPostTransmissionTelemetryItem, IChannelConfiguration } from '../../../src/DataModels';
import { SinonSpy } from 'sinon';
import { createAsyncResolvedPromise, IPromise } from "@nevware21/ts-async";
import { ActiveStatus } from "@microsoft/1ds-core-js";


interface IEventsSendRequests {
    sendReason: number;
    isAsync: boolean;
}

export function generateString(length: number): string {
    let result: string = "";

    for (let i = 0; i < length; ++i) {
      result += "a";
    }

    return result;
}

export class PostChannelTest extends AITestClass {
    private config: IExtendedConfiguration;
    private postChannel: PostChannel
    private xhrOverride: IXHROverride;
    private setTimeoutOverride: Function;
    private clearTimeoutOverride: Function;
    private genericSpy: SinonSpy;
    private core: AppInsightsCore;
    private eventsSent: Array<IExtendedTelemetryItem> = [];
    private eventsDiscarded: Array<IExtendedTelemetryItem> = [];
    private eventsSendRequests: Array<IEventsSendRequests> = [];
    private testMessage: string;
    private beaconCalls = [];
    private ctx: any;

    constructor(name?: string, emulateEs3?: boolean) {
        super(name, emulateEs3);
        
        this.assertNoEvents = true;
        this.assertNoHooks = true;
    }


    public testInitialize() {
        // Reset the cached isBeacons supported
        isBeaconsSupported(false);

        this.core = new AppInsightsCore();
        this.config = {
            instrumentationKey: 'testIkey',
            endpointUrl: 'https://testEndpoint',
            featureOptIn : {["zipPayload"]: {mode: 1}},
            extensionConfig: []
        };
        this.postChannel = new PostChannel();
        this.testMessage = "";
        this.eventsSent = [];
        this.eventsDiscarded = [];
        this.eventsSendRequests = [];
        this.xhrOverride = new AutoCompleteXhrOverride();
        this.setTimeoutOverride = (handler: Function, timeout?: number) => {
            this.testMessage = "testSetTimeout";
            setTimeout(handler, timeout ? timeout / 2 : timeout);
        };
        this.clearTimeoutOverride = (params: any) => {
            this.testMessage = "testClearTimeout";
            clearTimeout(params);
        };
        this.ctx = {};
    }

    public testFinishedCleanup(): void {
        if (this.postChannel) {
            // Stop the post channel from sending any events (after the fake server has been removed)
            this.postChannel.pause();
        }

        if (this.core && this.core.isInitialized()) {
            this.core.unload(false);
        }
        this.ctx = null;
    }

    public registerTests() {
        this.testCase({
            name: "Override configs",
            test: () => {
                this.config.extensionConfig[this.postChannel.identifier] = {
                    overrideInstrumentationKey: "overrideIkey-",
                    overrideEndpointUrl: "overrideEndpoint",
                    httpXHROverride: this.xhrOverride,
                };

                var spy = this.sandbox.spy(this.xhrOverride, 'sendPOST');
                this.core.initialize(this.config, [this.postChannel]);

                var event: IPostTransmissionTelemetryItem = {
                    name: 'testEvent',
                    sync: true
                };
                this.postChannel.processTelemetry(event);
                QUnit.assert.equal(spy.called, true);
                QUnit.assert.ok(spy.getCall(0).args[0].urlString.toString().indexOf("overrideEndpoint") > -1);
                QUnit.assert.equal(spy.getCall(0).args[0].data, "{\"name\":\"testEvent\",\"iKey\":\"o:overrideIkey\",\"data\":{\"baseData\":{}}}");
                QUnit.assert.equal(isNaN(event.timings.processTelemetryStart["PostChannel"] as number), false);
            }
        });

        this.testCase({
            name: "Override configs at the root level with a post channel configuration",
            test: () => {
                this.config.extensionConfig[this.postChannel.identifier] = {
                    httpXHROverride: this.xhrOverride
                };

                this.config["overrideInstrumentationKey"] = "overrideIkey-";
                this.config["overrideEndpointUrl"] = "overrideEndpoint";


                var spy = this.sandbox.spy(this.xhrOverride, 'sendPOST');
                this.core.initialize(this.config, [this.postChannel]);

                var event: IPostTransmissionTelemetryItem = {
                    name: 'testEvent',
                    sync: true
                };
                this.postChannel.processTelemetry(event);
                QUnit.assert.equal(spy.called, true);
                QUnit.assert.ok(spy.getCall(0).args[0].urlString.toString().indexOf("overrideEndpoint") > -1);
                QUnit.assert.equal(spy.getCall(0).args[0].data, "{\"name\":\"testEvent\",\"iKey\":\"o:overrideIkey\",\"data\":{\"baseData\":{}}}");
                QUnit.assert.equal(isNaN(event.timings.processTelemetryStart["PostChannel"] as number), false);
            }
        });

        this.testCase({
            name: "Post Channel: dynamic config defaults",
            useFakeTimers: true,
            test: () => {
                let config = this.config;
                let core = this.core;
                let postChannel = this.postChannel;
                core.initialize(config, [postChannel]);
                let identifier = postChannel.identifier;

                let undefValue: undefined;
                let expectedConfig : IChannelConfiguration = {
                    eventsLimitInMem: 10000,
                    immediateEventLimit: 500,
                    autoFlushEventsLimit: 0,
                    disableAutoBatchFlushLimit: false,
                    httpXHROverride: undefValue ,
                    overrideInstrumentationKey: undefValue,
                    overrideEndpointUrl: undefValue,
                    disableTelemetry: false,
                    ignoreMc1Ms0CookieProcessing: false,
                    setTimeoutOverride: undefValue,
                    clearTimeoutOverride: undefValue,
                    payloadPreprocessor: undefValue,
                    payloadListener: undefValue,
                    disableEventTimings: undefValue,
                    valueSanitizer: undefValue,
                    stringifyObjects: undefValue,
                    enableCompoundKey: undefValue,
                    disableOptimizeObj: false,
                    transports: undefValue,
                    unloadTransports: undefValue,
                    useSendBeacon: undefValue,
                    disableFetchKeepAlive: undefValue,
                    avoidOptions: false,
                    xhrTimeout: undefValue,
                    disableXhrSync: undefValue,
                    alwaysUseXhrOverride: false,
                    fetchCredentials: undefValue,
                    maxEventRetryAttempts: 6,
                    maxUnloadEventRetryAttempts: 2,
                    addNoResponse: undefValue,
                    excludeCsMetaData: undefValue,
<<<<<<< HEAD
                    requestLimit: {}
=======
>>>>>>> 6e315f19
                };
                let actaulConfig =  postChannel["_getDbgPlgTargets"]()[1];
                QUnit.assert.deepEqual(expectedConfig, actaulConfig, "default config should be set");

                // change config with validation
                core.config.extensionConfig = core.config.extensionConfig || {};
                core.config.extensionConfig[identifier].eventsLimitInMem = -1;
                core.config.extensionConfig[identifier].maxEventRetryAttempts = "";
                core.config.extensionConfig[identifier].httpXHROverride = "";
                this.clock.tick(1);
                actaulConfig = postChannel["_getDbgPlgTargets"]()[1];
                QUnit.assert.deepEqual(actaulConfig.eventsLimitInMem, 10000, "eventsLimitInMem should not be changed by numbers smaller than 0");
                QUnit.assert.deepEqual(actaulConfig.maxEventRetryAttempts, 6, "maxEventRetryAttempt should not be changed by string values");
                QUnit.assert.deepEqual(actaulConfig.httpXHROverride, undefined, "xhttpXHROverride should not be changed by string values");
                
                core.config.extensionConfig[identifier].eventsLimitInMem = 100;
                core.config.extensionConfig[identifier].maxEventRetryAttempts = 10;
                core.config.extensionConfig[identifier].httpXHROverride = this.xhrOverride;
                this.clock.tick(1);
                actaulConfig = postChannel["_getDbgPlgTargets"]()[1];
                QUnit.assert.deepEqual(actaulConfig.eventsLimitInMem, 100, "eventsLimitInMem should be changed dynamically");
                QUnit.assert.deepEqual(actaulConfig.maxEventRetryAttempts, 10, "maxEventRetryAttempt should should be changed dynamically");
                QUnit.assert.deepEqual(actaulConfig.httpXHROverride, this.xhrOverride, "xhrOverride should be changed dynamically");
            }
        });


        this.testCase({
            name: "Fetch Credentials config default to be null, and support dynamic change",
            useFakeTimers: true,
            test: () => {
                let config = this.config;
                let core = this.core;
                let postChannel = this.postChannel;
                core.initialize(config, [postChannel]);
                let actaulConfig =  postChannel["_getDbgPlgTargets"]()[1];
                QUnit.assert.deepEqual(actaulConfig["fetchCredentials"], undefined, "fetchCredentials was undefined if not set");
                let httpManager =  postChannel["_getDbgPlgTargets"]()[0];
                QUnit.assert.deepEqual(httpManager["_getDbgPlgTargets"]()[4].fetchCredentials, undefined, "fetchCredentials was undefined if not set");
                if (core.config.extensionConfig){
                    core.config.extensionConfig[postChannel.identifier].fetchCredentials = "omit";
                }
                this.clock.tick(1);
                actaulConfig = postChannel["_getDbgPlgTargets"]()[1];
                QUnit.assert.deepEqual(actaulConfig["fetchCredentials"], "omit", "post channel fetchCredentials was set to omit");
                httpManager =  postChannel["_getDbgPlgTargets"]()[0];
                console.log("get", JSON.stringify(httpManager["_getDbgPlgTargets"]()[4]));
                QUnit.assert.deepEqual(httpManager["_getDbgPlgTargets"]()[4].fetchCredentials, "omit", "http manager fetchCredentials was set to omit");
            }
        });

        this.testCase({
            name: "Post Channel: dynamic config changes",
            useFakeTimers: true,
            test: () => {
                let config = this.config;
                let core = this.core;
                let postChannel = this.postChannel;
                let identifier = postChannel.identifier;
                let event: IPostTransmissionTelemetryItem = {
                    name: "testEvent",
                    latency: EventLatency.RealTime,
                    iKey: "testIkey"
                };
                core.initialize(config, [postChannel]);


                // test timeout
                postChannel.processTelemetry(event);
                this.clock.tick(1001);
                QUnit.assert.equal(this.testMessage, "", "should use default test message");
                core.config.extensionConfig = core.config.extensionConfig || {};
                core.config.extensionConfig[identifier].setTimeoutOverride = this.setTimeoutOverride;
                this.clock.tick(1);

                let extConfig = postChannel["_getDbgPlgTargets"]()[1];
                QUnit.assert.ok(extConfig.setTimeoutOverride, "setTimeoutOverride config should be changed dynamically");
                postChannel.processTelemetry(event);
                this.clock.tick(501);
                QUnit.assert.equal(this.testMessage, "testSetTimeout", "setTimeoutOverride should be changed dynamically");


                //test ignoreMc1Ms0CookieProcessing
                let path = core.getWParam();
                QUnit.assert.equal(path, 0, "warm path should be default to 0");
                core.config.extensionConfig[identifier].ignoreMc1Ms0CookieProcessing = true;
                this.clock.tick(1);

                path = core.getWParam();
                QUnit.assert.equal(path, 2, "warm path should be updated dynamically");


                // test disableTelemetry, overrideInstrumentationKey
                postChannel.flush(false);
                let spy = this.sandbox.spy(this.xhrOverride, "sendPOST");
                core.config.extensionConfig[identifier].httpXHROverride = this.xhrOverride;
                core.config.extensionConfig[identifier].overrideInstrumentationKey = "overrideIkey-";
                this.clock.tick(1);

                extConfig = postChannel["_getDbgPlgTargets"]()[1];
                QUnit.assert.equal(extConfig.overrideInstrumentationKey, "overrideIkey-", "overrideInstrumentationKey should be changed to true dynamically");
                QUnit.assert.ok(extConfig.httpXHROverride, "httpXHROverride should be set");
                postChannel.processTelemetry(event);
                postChannel.flush(false);
                QUnit.assert.ok(spy.called, "sendPOST should be called");
                QUnit.assert.equal(spy.callCount, 1, "sendPOST count should be called once ");
                QUnit.assert.equal(spy.getCall(0).args[0].data, "{\"name\":\"testEvent\",\"iKey\":\"o:overrideIkey\",\"data\":{\"baseData\":{}}}", "data should be set test1");
                
                core.config.extensionConfig[identifier].disableTelemetry = true;
                this.clock.tick(1);

                extConfig = postChannel["_getDbgPlgTargets"]()[1];
                QUnit.assert.equal(extConfig.disableTelemetry, true, "disableTelemetry should be changed dynamically");
                postChannel.processTelemetry(event);
                postChannel.flush(false);
                QUnit.assert.equal(spy.callCount, 1, "sendPOST count should be 1 test1");

                 // test eventsLimitInMem
                 core.config.extensionConfig[identifier].disableTelemetry = false;
                 core.config.extensionConfig[identifier].eventsLimitInMem = 1;
                 this.clock.tick(1);
                 extConfig = postChannel["_getDbgPlgTargets"]()[1];
                 QUnit.assert.equal(extConfig.disableTelemetry, false, "telemetry should be enabled dynamically");
                 QUnit.assert.equal(extConfig.eventsLimitInMem, 1, "eventsLimitInMem should be changed dynamically");
                 postChannel.flush(false);
                 QUnit.assert.equal(spy.callCount, 1, "sendPOST count should be 1");
                 postChannel.processTelemetry(event);
                 postChannel.processTelemetry(event);
                 postChannel.flush(false);
                 QUnit.assert.equal(spy.callCount, 2, "sendPOST count should be 2");
                 QUnit.assert.equal(spy.getCall(1).args[0].data, "{\"name\":\"testEvent\",\"iKey\":\"o:overrideIkey\",\"data\":{\"baseData\":{}}}", "data should be set test2");

                 // TODO: NOTE: maxEventRetryAttempts and maxUnloadEventRetryAttempts are not used by httpMgr, http mgr will always use initial values

            }
        });

        this.testCaseAsync({
            name: "zip test: gzip encode is working and content-encode header is set",
            stepDelay: 10,
            useFakeTimers: true,
            useFakeServer: true,
            steps: [
                () => {
                    this.genericSpy = this.sandbox.spy(this.xhrOverride, 'sendPOST');
                    this.config.featureOptIn = {["zipPayload"]: {mode: 3}};
                    this.config.extensionConfig[this.postChannel.identifier] = {
                        httpXHROverride: this.xhrOverride,
                    };
                    this.core.initialize(this.config, [this.postChannel]);
                    var event: IPostTransmissionTelemetryItem = {
                        name: 'testEvent',
                        sync: false,
                        latency: EventLatency.Normal,
                        iKey: 'testIkey'
                    };
                    this.postChannel.processTelemetry(event);
                    this.postChannel.flush();
                    this.clock.tick(10);
                }].concat(PollingAssert.createPollingAssert(() => {
                    if (this.genericSpy.called){
                        let request = this.genericSpy.getCall(0).args[0];
                        let gzipData = request.data;
                        QUnit.assert.ok(gzipData, "data should be set");
                        QUnit.assert.equal(true, gzipData[0] === 0x1F && gzipData[1] === 0x8B, "telemetry should be gzip encoded");
                        QUnit.assert.equal(request.headers["Content-Encoding"], "gzip", "telemetry should be gzip encoded");
                        return true;
                    }
                    return false;
                }, "Wait for promise response" + new Date().toISOString(), 60, 1000) as any)
            });

         
        this.testCaseAsync({
            name: "zip is default to be off",
            stepDelay: 10,
            useFakeTimers: true,
            useFakeServer: true,
            steps: [
                () => {
                    this.genericSpy = this.sandbox.spy(this.xhrOverride, 'sendPOST');
                    this.config.extensionConfig[this.postChannel.identifier] = {
                        httpXHROverride: this.xhrOverride
                    };
                    this.core.initialize(this.config, [this.postChannel]);
                    var event: IPostTransmissionTelemetryItem = {
                        name: 'testEvent',
                        sync: false,
                        latency: EventLatency.Normal,
                        iKey: 'testIkey'
                    };
                    this.postChannel.processTelemetry(event);
                    this.postChannel.flush();
                    this.clock.tick(10);
                }].concat(PollingAssert.createPollingAssert(() => {
                    if (this.genericSpy.called){
                        let request = this.genericSpy.getCall(0).args[0];
                        QUnit.assert.equal(request.headers["Content-Encoding"], undefined, "header should not be added");
                        QUnit.assert.ok(JSON.stringify(request.data).includes("testEvent"), "telemetry should not be encoded");
                        return true;
                    }
                    return false;
                }, "Wait for promise response" + new Date().toISOString(), 60, 1000) as any)
            });

            this.testCaseAsync({
                name: "test dynamic zip config",
                stepDelay: 10,
                useFakeTimers: true,
                useFakeServer: true,
                steps: [
                    () => {
                        this.genericSpy = this.sandbox.spy(this.xhrOverride, 'sendPOST');
                        this.config.extensionConfig[this.postChannel.identifier] = {
                            httpXHROverride: this.xhrOverride
                        };
                        this.core.initialize(this.config, [this.postChannel]);
                        var event: IPostTransmissionTelemetryItem = {
                            name: 'testEvent',
                            sync: false,
                            latency: EventLatency.Normal,
                            iKey: 'testIkey'
                        };
                        this.postChannel.processTelemetry(event);
                        this.postChannel.flush();
                        this.clock.tick(10);
                        this.core.config.featureOptIn = {["zipPayload"]: {mode: 3}};
                        this.clock.tick(1);
                        this.core.track(event);
                        this.postChannel.flush();
                        this.clock.tick(10);
                    }].concat(PollingAssert.createPollingAssert(() => {
                        if (this.genericSpy.callCount === 2) {
                            let request = this.genericSpy.getCall(0).args[0];
                            QUnit.assert.equal(request.headers["Content-Encoding"], undefined, "header should not be added");
                            QUnit.assert.ok(JSON.stringify(request.data).includes("testEvent"), "telemetry should not be encoded");
                            let request2 = this.genericSpy.getCall(1).args[0];
                            QUnit.assert.equal(request2.headers["Content-Encoding"], "gzip", "Telemetry should be gzip encoded after zipPayload is set to true");
                            return true;
                        }
                        return false;
                    }, "Wait for promise response" + new Date().toISOString(), 60, 1000) as any)
                });
           


        this.testCaseAsync({
            name: "Init: init with ikey Promise and endpointUrl Promise",
            stepDelay: 100,
            useFakeTimers: true,
            steps: [() => {

                let config = this.config;
                config.initTimeOut = 80000;
                let ikeyPromise = createAsyncResolvedPromise("testIkey-test");
                let urlPromise = createAsyncResolvedPromise("https://testEndpoint");
                this.ctx.ikeyPromise = ikeyPromise;
                this.ctx.urlPromise = urlPromise;
                config.instrumentationKey = ikeyPromise;
                config.endpointUrl = urlPromise;
                let core = this.core;
                let postChannel = this.postChannel;
                let identifier = postChannel.identifier;
                let spy = this.sandbox.spy(this.xhrOverride, "sendPOST");
                config.extensionConfig = {[identifier]: {}};
                config.extensionConfig[identifier].httpXHROverride = this.xhrOverride;
                this.ctx.spy = spy;
         
                core.initialize(config, [postChannel]);
                let status = core.activeStatus && core.activeStatus();
                QUnit.assert.equal(status, ActiveStatus.PENDING, "status should be set to pending");

                let event: IPostTransmissionTelemetryItem = {
                    name: "testEvent",
                    iKey: "testIkey-test",
                    latency: EventLatency.RealTime
                };
                postChannel.processTelemetry(event);
                
            }].concat(PollingAssert.createPollingAssert(() => {
                let core = this.core;
                let activeStatus = core.activeStatus && core.activeStatus();
                let ikeyPromise = this.ctx.ikeyPromise;
                let urlPromise = this.ctx.urlPromise;
                let config = this.core.config;
                let spy = this.ctx.spy;
              
            
                if (ikeyPromise.state === "resolved" && urlPromise.state === "resolved" && activeStatus === ActiveStatus.ACTIVE) {
                    QUnit.assert.equal("testIkey-test", core.config.instrumentationKey, "ikey should be set");
                    QUnit.assert.equal("https://testEndpoint", core.config.endpointUrl ,"endpoint shoule be set");

                    let httpManager = this.postChannel["_getDbgPlgTargets"]()[0];
                    QUnit.assert.ok(httpManager ,"http Manager exists");
                    let url = httpManager["_getDbgPlgTargets"]()[5];
                    QUnit.assert.ok(url.indexOf("https://testEndpoint") > -1 ,"http manager endpoint shoule be set");

                    this.postChannel.flush(false);
                    QUnit.assert.equal(spy.callCount, 1, "sendPOST count should be 1");
                    QUnit.assert.equal(spy.getCall(0).args[0].data, "{\"name\":\"testEvent\",\"iKey\":\"o:testIkey\",\"data\":{\"baseData\":{}}}", "data should be set");
                    
                    return true;
                }
                return false;
            }, "Wait for promise response" + new Date().toISOString(), 60, 1000) as any)
        });


        this.testCase({
            name: "Post Channel: Offline Support",
            useFakeTimers: true,
            test: () => {
                let config = this.config;
                let core = this.core;
                let postChannel = this.postChannel;
                let postId = this.postChannel.identifier;
                config.instrumentationKey = "ikey-123"
                let event: IPostTransmissionTelemetryItem = {
                    name: "testEvent",
                    iKey: "testIkey-123"
                };
                core.initialize(config, [postChannel]);
                let offlineSupport = this.postChannel.getOfflineSupport() as any;
                QUnit.assert.ok(offlineSupport.serialize, "serialize exist");
                let eventStr = offlineSupport.serialize(event);
                let expectedStr = `{"name":"testEvent","iKey":"o:testIkey","data":{"baseData":{}}}`;
                QUnit.assert.equal(eventStr, expectedStr, "get expected string");

                let url = offlineSupport.getUrl();
                QUnit.assert.equal(url, "https://testEndpoint?cors=true&content-type=application/x-json-stream&w=0", "get expected url string");
                
                QUnit.assert.ok(offlineSupport.batch, "batch should exit");
                let batch = offlineSupport.batch([expectedStr, expectedStr]);
                QUnit.assert.equal(batch, expectedStr + "\n" + expectedStr, "get expected batch");

                QUnit.assert.ok(offlineSupport.shouldProcess, "should process should exit");
                QUnit.assert.equal(offlineSupport.shouldProcess(event), true, "should process");

                QUnit.assert.ok(offlineSupport.createPayload, "createPayload should exit");
                QUnit.assert.equal(offlineSupport.createPayload("test"), null, "createPayload should return null now");
                let details = offlineSupport.createOneDSPayload([event]);
                QUnit.assert.equal(details.urlString, "https://testEndpoint?cors=true&content-type=application/x-json-stream&w=0", "get expected Url");
                QUnit.assert.ok(details.headers, "get headers Url");
                QUnit.assert.equal(details.data, expectedStr, "get expected data");

                this.core.config.extensionConfig = this.core.config.extensionConfig || {};
                this.core.config.extensionConfig[postId].disableTelemetry = true;
                this.clock.tick(1);
                offlineSupport = this.postChannel.getOfflineSupport() as any;
                QUnit.assert.equal(offlineSupport.shouldProcess(event), false, "should not process");
                
            }
        });


        this.testCase({
            name: "Send Sync Event with Specific type override",
            test: () => {
                let beaconCalls = [];
                this.hookSendBeacon((url, data) => {
                    beaconCalls.push({
                        url,
                        data,
                    });

                    return true;
                });

                var fetchCalls = this.hookFetch((resolve) => {
                    AITestClass.orgSetTimeout(function() {
                        resolve();
                    }, 0);
                });

                this.config.extensionConfig[this.postChannel.identifier] = {
                    overrideInstrumentationKey: "overrideIkey-",
                    overrideEndpointUrl: "overrideEndpoint",
                    httpXHROverride: this.xhrOverride,
                };

                this.core.initialize(this.config, [this.postChannel]);

                var spy = this.sandbox.spy(this.xhrOverride, 'sendPOST');
                var event: IPostTransmissionTelemetryItem = {
                    name: 'testEvent-xhr',
                    sync: EventSendType.Synchronous
                };
                this.postChannel.processTelemetry(event);
                QUnit.assert.equal(spy.called, true);
                QUnit.assert.equal(fetchCalls.length, 0);
                QUnit.assert.equal(beaconCalls.length, 0);
                QUnit.assert.ok(spy.getCall(0).args[0].urlString.toString().indexOf("overrideEndpoint") > -1);
                QUnit.assert.equal(spy.getCall(0).args[0].data, "{\"name\":\"testEvent-xhr\",\"iKey\":\"o:overrideIkey\",\"data\":{\"baseData\":{}}}");
                QUnit.assert.equal(isNaN(event.timings.processTelemetryStart["PostChannel"] as number), false);

                var eventFetch: IPostTransmissionTelemetryItem = {
                    name: 'testEvent-beacon',
                    sync: EventSendType.SendBeacon
                };
                this.postChannel.processTelemetry(eventFetch);

                QUnit.assert.equal(fetchCalls.length, 0);
                QUnit.assert.equal(beaconCalls.length, 1);
                QUnit.assert.notEqual(beaconCalls[0].input, "");
                QUnit.assert.equal(beaconCalls[0].data, "{\"name\":\"testEvent-beacon\",\"iKey\":\"o:overrideIkey\",\"data\":{\"baseData\":{}}}");

                var eventFetch: IPostTransmissionTelemetryItem = {
                    name: 'testEvent-syncFetch',
                    sync: EventSendType.SyncFetch
                };
                this.postChannel.processTelemetry(eventFetch);

                if (!isFetchSupported(true)) {
                    // Sync fetch is not supported (Firefox) so it should fall back to sendBeacon
                    QUnit.assert.equal(fetchCalls.length, 0);
                    QUnit.assert.equal(beaconCalls.length, 2);
                    QUnit.assert.equal(beaconCalls[1].data, "{\"name\":\"testEvent-syncFetch\",\"iKey\":\"o:overrideIkey\",\"data\":{\"baseData\":{}}}");
                } else {
                    QUnit.assert.equal(fetchCalls.length, 1);
                    QUnit.assert.equal(beaconCalls.length, 1);
                    QUnit.assert.notEqual(fetchCalls[0].input, "");
                    QUnit.assert.equal(fetchCalls[0].init.body, "{\"name\":\"testEvent-syncFetch\",\"iKey\":\"o:overrideIkey\",\"data\":{\"baseData\":{}}}");
                }
            }
        });

        this.testCase({
            name: "flush sync with override - Normal",
            test: () => {
                this.config.extensionConfig[this.postChannel.identifier] = {
                    httpXHROverride: this.xhrOverride
                };
                this.core.initialize(this.config, [this.postChannel]);
                var spy = this.sandbox.spy(this.xhrOverride, 'sendPOST');
                var event: IPostTransmissionTelemetryItem = {
                    name: 'testEvent',
                    sync: false,
                    latency: EventLatency.Normal,
                    iKey: 'testIkey'
                };
                this.postChannel.processTelemetry(event);
                this.postChannel.flush(false);
                QUnit.assert.equal(spy.called, true);
                QUnit.assert.equal(spy.callCount, 1);
                QUnit.assert.equal(spy.getCall(0).args[0].data, "{\"name\":\"testEvent\",\"iKey\":\"o:\",\"data\":{\"baseData\":{}}}");
            }
        });

        this.testCase({
            name: "flush sync with override - Cost Deferred",
            test: () => {
                this.config.extensionConfig[this.postChannel.identifier] = {
                    httpXHROverride: this.xhrOverride
                };
                this.core.initialize(this.config, [this.postChannel]);
                var spy = this.sandbox.spy(this.xhrOverride, 'sendPOST');
                var event: IPostTransmissionTelemetryItem = {
                    name: 'testEvent',
                    sync: false,
                    latency: EventLatency.CostDeferred,
                    iKey: 'testIkey'
                };
                this.postChannel.processTelemetry(event);
                this.postChannel.flush(false);
                QUnit.assert.equal(spy.called, true);
                QUnit.assert.equal(spy.callCount, 1);
                QUnit.assert.equal(spy.getCall(0).args[0].data, "{\"name\":\"testEvent\",\"iKey\":\"o:\",\"data\":{\"baseData\":{}}}");
            }
        });

        this.testCase({
            name: "flush sync with override - Real time",
            test: () => {
                this.config.extensionConfig[this.postChannel.identifier] = {
                    httpXHROverride: this.xhrOverride
                };
                this.core.initialize(this.config, [this.postChannel]);
                var spy = this.sandbox.spy(this.xhrOverride, 'sendPOST');
                var event: IPostTransmissionTelemetryItem = {
                    name: 'testEvent',
                    sync: false,
                    latency: EventLatency.RealTime,
                    iKey: 'testIkey'
                };
                this.postChannel.processTelemetry(event);
                this.postChannel.flush(false);
                QUnit.assert.equal(spy.called, true);
                QUnit.assert.equal(spy.callCount, 1);
                QUnit.assert.equal(spy.getCall(0).args[0].data, "{\"name\":\"testEvent\",\"iKey\":\"o:\",\"data\":{\"baseData\":{}}}");
            }
        });

        this.testCase({
            name: "flush sync with override - Direct",
            test: () => {
                this.config.extensionConfig[this.postChannel.identifier] = {
                    httpXHROverride: this.xhrOverride
                };
                this.core.initialize(this.config, [this.postChannel]);
                var spy = this.sandbox.spy(this.xhrOverride, 'sendPOST');
                var event: IPostTransmissionTelemetryItem = {
                    name: 'testEvent',
                    sync: false,
                    latency: EventLatency.Immediate,
                    iKey: 'testIkey'
                };
                this.postChannel.processTelemetry(event);
                this.postChannel.flush(false);
                QUnit.assert.equal(spy.called, true);
                QUnit.assert.equal(spy.callCount, 1);
                QUnit.assert.equal(spy.getCall(0).args[0].data, "{\"name\":\"testEvent\",\"iKey\":\"o:\",\"data\":{\"baseData\":{}}}");
            }
        });

        this.testCase({
            name: "flush async with override - Normal",
            useFakeTimers: true,
            useFakeServer: true,
            test: () => {
                this.config.extensionConfig[this.postChannel.identifier] = {
                    httpXHROverride: this.xhrOverride
                };
                this.core.initialize(this.config, [this.postChannel]);
                this.genericSpy = this.sandbox.spy(this.xhrOverride, 'sendPOST');
                var event: IPostTransmissionTelemetryItem = {
                    name: 'testEvent',
                    sync: false,
                    latency: EventLatency.Normal,
                    iKey: 'testIkey'
                };
                this.postChannel.processTelemetry(event);
                this.postChannel.flush(true);

                // Nothing should have been sent yet
                QUnit.assert.equal(this.genericSpy.called, false);

                this.clock.tick(1000);

                QUnit.assert.equal(this.genericSpy.called, true);
                QUnit.assert.equal(this.genericSpy.callCount, 1);
                QUnit.assert.equal(this.genericSpy.getCall(0).args[0].data, "{\"name\":\"testEvent\",\"iKey\":\"o:\",\"data\":{\"baseData\":{}}}");
            }
        });

        this.testCase({
            name: "flush async with override - Cost Deferred",
            useFakeTimers: true,
            useFakeServer: true,
            test: () => {
                this.config.extensionConfig[this.postChannel.identifier] = {
                    httpXHROverride: this.xhrOverride
                };
                this.core.initialize(this.config, [this.postChannel]);
                this.genericSpy = this.sandbox.spy(this.xhrOverride, 'sendPOST');
                var event: IPostTransmissionTelemetryItem = {
                    name: 'testEvent',
                    sync: false,
                    latency: EventLatency.CostDeferred,
                    iKey: 'testIkey'
                };
                this.postChannel.processTelemetry(event);
                this.postChannel.flush(true);

                // Nothing should have been sent yet
                QUnit.assert.equal(this.genericSpy.called, false);

                this.clock.tick(1000);

                QUnit.assert.equal(this.genericSpy.called, true);
                QUnit.assert.equal(this.genericSpy.callCount, 1);
                QUnit.assert.equal(this.genericSpy.getCall(0).args[0].data, "{\"name\":\"testEvent\",\"iKey\":\"o:\",\"data\":{\"baseData\":{}}}");
            }
        });

        this.testCase({
            name: "flush async with override - Real time",
            useFakeTimers: true,
            useFakeServer: true,
            test: () => {
                this.config.extensionConfig[this.postChannel.identifier] = {
                    httpXHROverride: this.xhrOverride
                };
                this.core.initialize(this.config, [this.postChannel]);
                this.genericSpy = this.sandbox.spy(this.xhrOverride, 'sendPOST');
                var event: IPostTransmissionTelemetryItem = {
                    name: 'testEvent',
                    sync: false,
                    latency: EventLatency.RealTime,
                    iKey: 'testIkey'
                };
                this.postChannel.processTelemetry(event);
                this.postChannel.flush(true);

                // Nothing should have been sent yet
                QUnit.assert.equal(this.genericSpy.called, false);

                this.clock.tick(1000);

                QUnit.assert.equal(this.genericSpy.called, true);
                QUnit.assert.equal(this.genericSpy.callCount, 1);
                QUnit.assert.equal(this.genericSpy.getCall(0).args[0].data, "{\"name\":\"testEvent\",\"iKey\":\"o:\",\"data\":{\"baseData\":{}}}");
            }
        });

        this.testCase({
            name: "flush async with override - Direct",
            useFakeTimers: true,
            useFakeServer: true,
            test: () => {
                this.config.extensionConfig[this.postChannel.identifier] = {
                    httpXHROverride: this.xhrOverride
                };
                this.core.initialize(this.config, [this.postChannel]);
                this.genericSpy = this.sandbox.spy(this.xhrOverride, 'sendPOST');
                var event: IPostTransmissionTelemetryItem = {
                    name: 'testEvent',
                    sync: false,
                    latency: EventLatency.Immediate,
                    iKey: 'testIkey'
                };
                this.postChannel.processTelemetry(event);
                this.postChannel.flush(true);

                // Nothing should have been sent yet
                QUnit.assert.equal(this.genericSpy.called, false);

                this.clock.tick(1000);

                QUnit.assert.equal(this.genericSpy.called, true);
                QUnit.assert.equal(this.genericSpy.callCount, 1);
                QUnit.assert.equal(this.genericSpy.getCall(0).args[0].data, "{\"name\":\"testEvent\",\"iKey\":\"o:\",\"data\":{\"baseData\":{}}}");
            }
        });

        this.testCase({
            name: "qspHeaders",
            test: () => {
                this.config.extensionConfig[this.postChannel.identifier] = {
                    httpXHROverride: this.xhrOverride
                };
                this.config.anonCookieName = "APP_ANON";
                this.core.initialize(this.config, [this.postChannel]);
                var spy = this.sandbox.spy(this.xhrOverride, 'sendPOST');
                var event: IPostTransmissionTelemetryItem = {
                    name: 'testEvent',
                    sync: false,
                    latency: EventLatency.Normal,
                    iKey: 'testIkey'
                };
                this.postChannel.processTelemetry(event);
                this.postChannel.flush(false);
                QUnit.assert.equal(spy.called, true);
                QUnit.assert.ok(spy.getCall(0).args[0].urlString.indexOf('anoncknm=APP_ANON') > -1);
            }
        });

        this.testCase({
            name: "Avoid Headers: default",
            test: () => {
                this.config.extensionConfig[this.postChannel.identifier] = {
                    httpXHROverride: this.xhrOverride
                };
                this.core.initialize(this.config, [this.postChannel]);
                var spy = this.sandbox.spy(this.xhrOverride, 'sendPOST');
                var event: IPostTransmissionTelemetryItem = {
                    name: 'testEvent',
                    sync: false,
                    latency: EventLatency.Normal,
                    iKey: 'testIkey'
                };
                this.postChannel.processTelemetry(event);
                this.postChannel.flush(false);
                QUnit.assert.equal(spy.called, true);
                QUnit.assert.ok(spy.getCall(0).args[0].headers != null);
                QUnit.assert.equal(objKeys(spy.getCall(0).args[0].headers).length, 7);
            }
        });

        this.testCase({
            name: "Validate Avoid Headers: Explicitly Enabled (don't add default headers) with no manual headers",
            test: () => {
                this.config.extensionConfig[this.postChannel.identifier] = {
                    httpXHROverride: this.xhrOverride,
                    avoidOptions: true
                };
                this.core.initialize(this.config, [this.postChannel]);
                var spy = this.sandbox.spy(this.xhrOverride, 'sendPOST');
                var event: IPostTransmissionTelemetryItem = {
                    name: 'testEvent',
                    sync: false,
                    latency: EventLatency.Normal,
                    iKey: 'testIkey'
                };
                this.postChannel.processTelemetry(event);
                this.postChannel.flush(false);
                QUnit.assert.equal(spy.called, true);
                QUnit.assert.ok(spy.getCall(0).args[0].headers != null);
                QUnit.assert.equal(objKeys(spy.getCall(0).args[0].headers).length, 0);
            }
        });

        this.testCase({
            name: "Validate Avoid Headers: Explicitly Disabled (include and use headers)",
            test: () => {
                this.config.extensionConfig[this.postChannel.identifier] = {
                    httpXHROverride: this.xhrOverride,
                    avoidOptions: false
                };
                this.core.initialize(this.config, [this.postChannel]);
                var spy = this.sandbox.spy(this.xhrOverride, 'sendPOST');
                var event: IPostTransmissionTelemetryItem = {
                    name: 'testEvent',
                    sync: false,
                    latency: EventLatency.Normal,
                    iKey: 'testIkey'
                };
                this.postChannel.processTelemetry(event);
                this.postChannel.flush(false);
                QUnit.assert.equal(spy.called, true);
                QUnit.assert.ok(spy.getCall(0).args[0].headers != null);
                QUnit.assert.equal(objKeys(spy.getCall(0).args[0].headers).length, 7);
                QUnit.assert.equal(spy.getCall(0).args[0].headers["cache-control"], "no-cache, no-store");
                QUnit.assert.equal(spy.getCall(0).args[0].headers["content-type"], "application/x-json-stream");
                // Header should be present
                QUnit.assert.notEqual(spy.getCall(0).args[0].headers["upload-time"], undefined, spy.getCall(0).args[0].headers["upload-time"]);
            }
        });

        this.testCase({
            name: "Validate Avoid Headers: Explicitly Enabled with manual headers (will add the default headers)",
            test: () => {
                this.config.extensionConfig[this.postChannel.identifier] = {
                    httpXHROverride: this.xhrOverride,
                    avoidOptions: true                  // Also means put as much as possible on the query string
                };
                this.core.initialize(this.config, [this.postChannel]);
                this.postChannel.setMsaAuthTicket("testMSA");
                var spy = this.sandbox.spy(this.xhrOverride, 'sendPOST');
                var event: IPostTransmissionTelemetryItem = {
                    name: 'testEvent',
                    sync: false,
                    latency: EventLatency.Normal,
                    iKey: 'testIkey'
                };
                this.postChannel.processTelemetry(event);
                this.postChannel.flush(false);
                QUnit.assert.equal(spy.called, true);
                QUnit.assert.ok(spy.getCall(0).args[0].headers != null);
                QUnit.assert.equal(objKeys(spy.getCall(0).args[0].headers).length, 3);
                QUnit.assert.equal(spy.getCall(0).args[0].headers["cache-control"], "no-cache, no-store");
                QUnit.assert.equal(spy.getCall(0).args[0].headers["content-type"], "application/x-json-stream");
                QUnit.assert.equal(spy.getCall(0).args[0].headers["AuthMsaDeviceTicket"], "testMSA");

                // Header should not be present as we should be attempting to avoid an options call
                QUnit.assert.equal(spy.getCall(0).args[0].headers["upload-time"], undefined, spy.getCall(0).args[0].headers["upload-time"]);

            }
        });

        this.testCase({
            name: "Add MSA Auth ticket in headers",
            test: () => {
                this.config.extensionConfig[this.postChannel.identifier] = {
                    httpXHROverride: this.xhrOverride
                };
                this.core.initialize(this.config, [this.postChannel]);
                this.postChannel.setMsaAuthTicket("testMSA");
                var spy = this.sandbox.spy(this.xhrOverride, 'sendPOST');
                var event: IPostTransmissionTelemetryItem = {
                    name: 'testEvent',
                    sync: false,
                    latency: EventLatency.Normal,
                    iKey: 'testIkey'
                };
                this.postChannel.processTelemetry(event);
                this.postChannel.flush(false);
                QUnit.assert.equal(spy.called, true);
                QUnit.assert.equal(spy.getCall(0).args[0].headers["AuthMsaDeviceTicket"],"testMSA");
            }
        });

        this.testCase({
            name: "event sent using beacons",
            useFakeTimers: true,
            test: () => {
                this.beaconCalls = [];
                this.hookSendBeacon((url, body) => {
                    this.beaconCalls.push({ url, body });
                    return true;
                });
                this.core.initialize(this.config, [this.postChannel]);
                this.core.addNotificationListener({
                    eventsSent: (events: IExtendedTelemetryItem[]) => {
                        for (var i = 0; i < events.length; i++) {
                            this.eventsSent.push(events[i]);
                        }
                    },
                    eventsDiscarded: (events: IExtendedTelemetryItem[]) => {
                        for (var i = 0; i < events.length; i++) {
                            this.eventsDiscarded.push(events[i]);
                        }
                    },
                });
                var event: IPostTransmissionTelemetryItem = {
                    name: 'testEvent',
                    sync: false,
                    latency: EventLatency.Normal,
                    iKey: 'testIkey'
                };
                this.postChannel.processTelemetry(event);
                QUnit.assert.equal(this.beaconCalls.length, 0);
                // teardown should send events synchronously so don't cause any ticks
                this.postChannel.teardown();
                QUnit.assert.equal(this.beaconCalls.length, 1, "There should have been 1 beacon call");
                if (this.eventsSent.length === 0) {
                    // The NotificationManger currently always sends the eventsSent() and eventsDiscarded via a timeout, so we need to schedule it
                    // Remove this after 3P Notification manager is fixed
                    this.clock.tick(1);
                } else {
                    QUnit.assert.ok(false, "Looks like the 3P notification manager is now fixed -- you should now remove this if block test work around");
                }
                QUnit.assert.equal(this.eventsSent.length, 1, "There should have been 1 event");
                QUnit.assert.equal(this.eventsDiscarded.length, 0, "No events should have been discarded");
            }
        });

        this.testCase({
            name: "setTimeout override",
            useFakeTimers: true,
            test: () => {
                    this.config.extensionConfig[this.postChannel.identifier] = {
                        httpXHROverride: this.xhrOverride,
                        setTimeoutOverride: this.setTimeoutOverride
                    };
                    this.core.initialize(this.config, [this.postChannel]);
                    this.core.addNotificationListener({
                        eventsSent: (events: IExtendedTelemetryItem[]) => {
                            for (var i = 0; i < events.length; i++) {
                                this.eventsSent.push(events[i]);
                            }
                        },
                        eventsDiscarded: (events: IExtendedTelemetryItem[]) => {
                            for (var i = 0; i < events.length; i++) {
                                this.eventsDiscarded.push(events[i]);
                            }
                        },
                    });
                    var event: IPostTransmissionTelemetryItem = {
                        name: 'testEvent',
                        latency: EventLatency.RealTime,
                        iKey: 'testIkey'
                    };
                    this.postChannel.processTelemetry(event);

                    // the override halves the timeout value so simulated 500ms should suffice plus 1ms for the event to be sent
                    this.clock.tick(501);
                    QUnit.assert.equal(this.eventsSent.length, 1);
                    QUnit.assert.equal(isNaN(this.eventsSent[0].timings.processTelemetryStart["PostChannel"] as number), false);
                    QUnit.assert.equal(isNaN(this.eventsSent[0].timings.sendEventStart["PostChannel"] as number), false);
                    QUnit.assert.equal(isNaN(this.eventsSent[0].timings.sendEventCompleted["PostChannel"] as number), false);
                    QUnit.assert.equal(isNaN(this.eventsSent[0].timings.serializationStart["PostChannel"] as number), false);
                    QUnit.assert.equal(isNaN(this.eventsSent[0].timings.serializationCompleted["PostChannel"] as number), false);
                    QUnit.assert.equal(this.testMessage, "testSetTimeout");
                }
        });

        this.testCaseAsync({
            name: "clearTimeout override",
            stepDelay: 4000,
            steps: [
                () => {
                    this.config.extensionConfig[this.postChannel.identifier] = {
                        httpXHROverride: this.xhrOverride,
                        clearTimeoutOverride: this.clearTimeoutOverride,
                    };
                    this.core.initialize(this.config, [this.postChannel]);
                    this.core.addNotificationListener({
                        eventsSent: (events: IExtendedTelemetryItem[]) => {
                            for (var i = 0; i < events.length; i++) {
                                this.eventsSent.push(events[i]);
                            }
                        }
                    });
                    var event: IPostTransmissionTelemetryItem = {
                        name: 'testEvent',
                        latency: EventLatency.RealTime,
                        iKey: 'testIkey'
                    };
                    this.core.track(event);
                    this.postChannel.flush(false);
                }]
                .concat(() => {
                    QUnit.assert.ok(this.eventsSent.length == 1);
                    QUnit.assert.equal(this.testMessage, "testClearTimeout");
                })
        });

        this.testCase({
            name: "sendBeacon size limit",
            useFakeTimers: true,
            test: () => {
                    this.beaconCalls = [];
                    this.hookSendBeacon((url, body) => {
                        this.beaconCalls.push({ url, body });
                        return true;
                    });

                    this.core.initialize(this.config, [this.postChannel]);
                    this.core.addNotificationListener({
                        eventsSent: (events: IExtendedTelemetryItem[]) => {
                            for (var i = 0; i < events.length; i++) {
                                this.eventsSent.push(events[i]);
                            }
                        },
                        eventsDiscarded: (events: IExtendedTelemetryItem[]) => {
                            for (var i = 0; i < events.length; i++) {
                                this.eventsDiscarded.push(events[i]);
                            }
                        },
                    });
                    for (var i = 0; i < 600; i++) {
                        var event: IPostTransmissionTelemetryItem = {
                            name: 'testEvent',
                            sync: false,
                            latency: EventLatency.Normal,
                            iKey: 'testIkey',
                            data: {
                                field: "1234567890qwertyuiopasdfghjklzxcvbnm1234567890qwertyuiopasdfghjklzxcvbnm1234567890"
                            }
                        };
                        this.postChannel.processTelemetry(event);
                    }

                    QUnit.assert.equal(this.beaconCalls.length, 0);
                    // teardown should send events synchronously so don't cause any ticks
                    this.postChannel.teardown();

                    QUnit.assert.ok(this.beaconCalls.length > 0);
                    if (!(this.eventsSent.length > 400 && this.eventsSent.length < 590)) {
                        // The NotificationManger currently always sends the eventsSent() and eventsDiscarded via a timeout, so we need to schedule it
                        // Remove this after 3P Notification manager is fixed
                        this.clock.tick(10);
                    } else {
                        QUnit.assert.ok(false, "Looks like the 3P notification manager is now fixed -- you should now remove this if block test work around");
                    }

                    QUnit.assert.equal(this.eventsSent.length, 600, "expected all 600 events have been sent");
                    QUnit.assert.equal(this.eventsDiscarded.length, 0);
                    QUnit.assert.equal(isNaN(this.eventsSent[0].timings.sendEventStart["PostChannel"]), false);
                    QUnit.assert.equal(isNaN(this.eventsSent[0].timings.sendEventCompleted["PostChannel"]), false);
                }
        });

        this.testCase({
            name: "Ignore MC1 and MS0 cookies",
            test: () => {
                this.config.extensionConfig[this.postChannel.identifier] = {
                    ignoreMc1Ms0CookieProcessing: true,
                };
                this.core.initialize(this.config, [this.postChannel]);
                QUnit.assert.equal(this.core.getWParam(), 2)
            }
        });

        this.testCase({
            name: "Notifications: events send notification on teardown",
            useFakeTimers: true,
            useFakeServer: true,
            test: () => {
                this.core.initialize(this.config, [this.postChannel]);
                this.core.addNotificationListener({
                    eventsSent: (events: IExtendedTelemetryItem[]) => {
                        for (var i = 0; i < events.length; i++) {
                            this.eventsSent.push(events[i]);
                        }
                    },
                    eventsSendRequest: (sendReason: number, isAsync?: boolean) => {
                        this.eventsSendRequests.push({
                            sendReason,
                            isAsync
                        });
                    }
                });
                var event: IPostTransmissionTelemetryItem = {
                    name: 'testEvent',
                    sync: false,
                    latency: EventLatency.Normal,
                    iKey: 'testIkey'
                };
                this.postChannel.processTelemetry(event);
                this.postChannel.teardown();

                QUnit.assert.equal(this.eventsSendRequests.length, 1);
                QUnit.assert.equal(SendRequestReason.Unload, this.eventsSendRequests[0].sendReason);
                QUnit.assert.equal(false, this.eventsSendRequests[0].isAsync);

                if (this.eventsSent.length === 0) {
                    // The NotificationManger currently always sends the eventsSent() and eventsDiscarded via a timeout, so we need to schedule it
                    // Remove this after 3P Notification manager is fixed
                    this.clock.tick(1);
                } else {
                    QUnit.assert.ok(false, "Looks like the 3P notification manager is now fixed -- you should now remove this if block test work around");
                }

                QUnit.assert.equal(this.eventsSent.length, 1);
                QUnit.assert.equal(this.eventsDiscarded.length, 0);
            }
        });

        this.testCaseAsync({
            name: "Notifications: events send notification on flush",
            stepDelay: 10,
            useFakeTimers: true,
            useFakeServer: true,
            steps: [
                () => {
                    this.core.initialize(this.config, [this.postChannel]);
                    this.core.addNotificationListener({
                        eventsSendRequest: (sendReason: number, isAsync?: boolean) => {
                            this.eventsSendRequests.push({
                                sendReason,
                                isAsync
                            });
                        }
                    });
                    var event: IPostTransmissionTelemetryItem = {
                        name: 'testEvent',
                        sync: false,
                        latency: EventLatency.Normal,
                        iKey: 'testIkey'
                    };
                    this.postChannel.processTelemetry(event);
                    this.postChannel.flush();
                    QUnit.assert.equal(this.eventsSendRequests.length, 0);
                    this.clock.tick(10);
                    QUnit.assert.equal(this.eventsSendRequests.length, 1);
                    QUnit.assert.equal(SendRequestReason.ManualFlush, this.eventsSendRequests[0].sendReason);
                    QUnit.assert.equal(true, this.eventsSendRequests[0].isAsync);
                }]
        });

        this.testCaseAsync({
            name: "Notifications: events send events on auto flush limit exceeded",
            stepDelay: 10,
            useFakeTimers: true,
            useFakeServer: true,
            steps: [
                () => {
                    let extConfig = this.config.extensionConfig[this.postChannel.identifier] || {};
                    extConfig.autoFlushEventsLimit = 2;
                    this.config.extensionConfig[this.postChannel.identifier] = extConfig;

                    this.core.initialize(this.config, [this.postChannel]);
                    this.core.addNotificationListener({
                        eventsSendRequest: (sendReason: number, isAsync?: boolean) => {
                            this.eventsSendRequests.push({
                                sendReason,
                                isAsync
                            });
                        }
                    });
                    this.postChannel.processTelemetry({
                        name: 'testEvent1',
                        sync: false,
                        latency: EventLatency.Normal,
                        iKey: 'testIkey'
                    } as IPostTransmissionTelemetryItem);
                    this.postChannel.processTelemetry({
                        name: 'testEvent2',
                        sync: false,
                        latency: EventLatency.Normal,
                        iKey: 'testIkey'
                    } as IPostTransmissionTelemetryItem);
                    this.postChannel.processTelemetry({
                        name: 'testEvent3',
                        sync: false,
                        latency: EventLatency.Normal,
                        iKey: 'testIkey'
                    } as IPostTransmissionTelemetryItem);
                    QUnit.assert.equal(this.eventsSendRequests.length, 0);
                    this.clock.tick(10);
                    QUnit.assert.equal(this.eventsSendRequests.length, 1);
                    QUnit.assert.equal(SendRequestReason.MaxQueuedEvents, this.eventsSendRequests[0].sendReason);
                    QUnit.assert.equal(true, this.eventsSendRequests[0].isAsync);
                }]
        });

        this.testCaseAsync({
            name: "Notifications: events sent when dynamically changing the auto flush limit to a smaller value",
            stepDelay: 10,
            useFakeTimers: true,
            useFakeServer: true,
            steps: [
                () => {
                    let extConfig = this.config.extensionConfig[this.postChannel.identifier] || {};
                    this.config.extensionConfig[this.postChannel.identifier] = extConfig;

                    this.core.initialize(this.config, [this.postChannel]);
                    this.core.addNotificationListener({
                        eventsSendRequest: (sendReason: number, isAsync?: boolean) => {
                            this.eventsSendRequests.push({
                                sendReason,
                                isAsync
                            });
                        }
                    });
                    this.postChannel.processTelemetry({
                        name: 'testEvent1',
                        sync: false,
                        latency: EventLatency.Normal,
                        iKey: 'testIkey'
                    } as IPostTransmissionTelemetryItem);
                    this.postChannel.processTelemetry({
                        name: 'testEvent2',
                        sync: false,
                        latency: EventLatency.Normal,
                        iKey: 'testIkey'
                    } as IPostTransmissionTelemetryItem);
                    this.postChannel.processTelemetry({
                        name: 'testEvent3',
                        sync: false,
                        latency: EventLatency.Normal,
                        iKey: 'testIkey'
                    } as IPostTransmissionTelemetryItem);
                    QUnit.assert.equal(this.eventsSendRequests.length, 0);
                    this.clock.tick(10);
                    QUnit.assert.equal(this.eventsSendRequests.length, 0);

                    this.postChannel.setEventQueueLimits(1000, 2);
                    QUnit.assert.equal(this.eventsSendRequests.length, 0);

                    // Let the async flush occur
                    this.clock.tick(10);
                    QUnit.assert.equal(this.eventsSendRequests.length, 1);
                    QUnit.assert.equal(SendRequestReason.MaxQueuedEvents, this.eventsSendRequests[0].sendReason);
                    QUnit.assert.equal(true, this.eventsSendRequests[0].isAsync);
                }]
        });

        this.testCaseAsync({
            name: "Notifications: events are not sent when dynamically changing the auto flush limit to a larger value",
            stepDelay: 10,
            useFakeTimers: true,
            useFakeServer: true,
            steps: [
                () => {
                    let extConfig = this.config.extensionConfig[this.postChannel.identifier] || {};
                    this.config.extensionConfig[this.postChannel.identifier] = extConfig;

                    this.core.initialize(this.config, [this.postChannel]);
                    this.core.addNotificationListener({
                        eventsSendRequest: (sendReason: number, isAsync?: boolean) => {
                            this.eventsSendRequests.push({
                                sendReason,
                                isAsync
                            });
                        }
                    });
                    this.postChannel.processTelemetry({
                        name: 'testEvent1',
                        sync: false,
                        latency: EventLatency.Normal,
                        iKey: 'testIkey'
                    } as IPostTransmissionTelemetryItem);
                    this.postChannel.processTelemetry({
                        name: 'testEvent2',
                        sync: false,
                        latency: EventLatency.Normal,
                        iKey: 'testIkey'
                    } as IPostTransmissionTelemetryItem);
                    this.postChannel.processTelemetry({
                        name: 'testEvent3',
                        sync: false,
                        latency: EventLatency.Normal,
                        iKey: 'testIkey'
                    } as IPostTransmissionTelemetryItem);
                    QUnit.assert.equal(this.eventsSendRequests.length, 0);
                    this.clock.tick(10);
                    QUnit.assert.equal(this.eventsSendRequests.length, 0);

                    this.postChannel.setEventQueueLimits(1000, 10);
                    QUnit.assert.equal(this.eventsSendRequests.length, 0);

                    // Let the async flush occur
                    for (let lp = 0; lp < 10; lp++) {
                        this.clock.tick(10);
                        QUnit.assert.equal(this.eventsSendRequests.length, 0);
                    }
                }]
        });

        this.testCaseAsync({
            name: "Notifications: events are not sent when dynamically changing the auto flush limit to nothing",
            stepDelay: 10,
            useFakeTimers: true,
            useFakeServer: true,
            steps: [
                () => {
                    let extConfig = this.config.extensionConfig[this.postChannel.identifier] || {};
                    this.config.extensionConfig[this.postChannel.identifier] = extConfig;

                    this.core.initialize(this.config, [this.postChannel]);
                    this.core.addNotificationListener({
                        eventsSendRequest: (sendReason: number, isAsync?: boolean) => {
                            this.eventsSendRequests.push({
                                sendReason,
                                isAsync
                            });
                        }
                    });
                    this.postChannel.processTelemetry({
                        name: 'testEvent1',
                        sync: false,
                        latency: EventLatency.Normal,
                        iKey: 'testIkey'
                    } as IPostTransmissionTelemetryItem);
                    this.postChannel.processTelemetry({
                        name: 'testEvent2',
                        sync: false,
                        latency: EventLatency.Normal,
                        iKey: 'testIkey'
                    } as IPostTransmissionTelemetryItem);
                    this.postChannel.processTelemetry({
                        name: 'testEvent3',
                        sync: false,
                        latency: EventLatency.Normal,
                        iKey: 'testIkey'
                    } as IPostTransmissionTelemetryItem);
                    QUnit.assert.equal(this.eventsSendRequests.length, 0);
                    this.clock.tick(10);
                    QUnit.assert.equal(this.eventsSendRequests.length, 0);

                    this.postChannel.setEventQueueLimits(1000);
                    QUnit.assert.equal(this.eventsSendRequests.length, 0);

                    // Let the async flush occur
                    this.clock.tick(10);
                    QUnit.assert.equal(this.eventsSendRequests.length, 0);
                }]
        });

        this.testCase({
            name: "Notifications: validate discarded events for excessive event using beacons",
            useFakeTimers: true,
            test: () => {
                this.beaconCalls = [];
                this.hookSendBeacon((url, body) => {
                    this.beaconCalls.push({ url, body });
                    return true;
                });
                this.core.initialize(this.config, [this.postChannel]);
                this.core.addNotificationListener({
                    eventsSent: (events: IExtendedTelemetryItem[]) => {
                        for (var i = 0; i < events.length; i++) {
                            this.eventsSent.push(events[i]);
                        }
                    },
                    eventsDiscarded: (events: IExtendedTelemetryItem[]) => {
                        for (var i = 0; i < events.length; i++) {
                            this.eventsDiscarded.push(events[i]);
                        }
                    },
                });

                let eventWithVeryLongString: IPostTransmissionTelemetryItem = {
                    iKey: "testIkey",
                    name: "OfficeWAC_JS_1DS_Test_InvalidEvent",
                    data: {
                        StringValue: "Hello World Again",
                        VeryLongString: generateString(64 * 1024) // 64Kb string
                    }
                };

                this.postChannel.processTelemetry(eventWithVeryLongString);
                QUnit.assert.equal(this.beaconCalls.length, 0);
                // teardown should send events synchronously so don't cause any ticks
                this.postChannel.teardown();
                QUnit.assert.equal(this.beaconCalls.length, 0, "There should still have been 0 beacon calls");
                if (this.eventsDiscarded.length === 0) {
                    // The NotificationManger currently always sends the eventsSent() and eventsDiscarded via a timeout, so we need to schedule it
                    // Remove this after 3P Notification manager is fixed
                    this.clock.tick(1);
                } else {
                    QUnit.assert.ok(false, "Looks like the 3P notification manager is now fixed -- you should now remove this if block test work around");
                }
                QUnit.assert.equal(this.eventsSent.length, 0, "The event should not have been sent");
                QUnit.assert.equal(this.eventsDiscarded.length, 1, "The event should have been discarded");
                QUnit.assert.equal(this.eventsDiscarded[0].name, "OfficeWAC_JS_1DS_Test_InvalidEvent");
            }
        });

        this.testCase({
            name: "Notifications: validate discarded events for excessive event and large (valid) event using beacons",
            useFakeTimers: true,
            test: () => {
                this.beaconCalls = [];
                this.hookSendBeacon((url, body) => {
                    this.beaconCalls.push({ url, body });
                    return true;
                });
                this.core.initialize(this.config, [this.postChannel]);
                this.core.addNotificationListener({
                    eventsSent: (events: IExtendedTelemetryItem[]) => {
                        for (var i = 0; i < events.length; i++) {
                            this.eventsSent.push(events[i]);
                        }
                    },
                    eventsDiscarded: (events: IExtendedTelemetryItem[]) => {
                        for (var i = 0; i < events.length; i++) {
                            this.eventsDiscarded.push(events[i]);
                        }
                    },
                });

                this.postChannel.processTelemetry({
                    iKey: "testIkey",
                    name: "OfficeWAC_JS_1DS_Test_InvalidEvent",
                    data: {
                        StringValue: "Hello World Again",
                        VeryLongString: generateString(64 * 1024) // 64Kb string
                    }
                });

                this.postChannel.processTelemetry({
                    iKey: "testIkey",
                    name: "OfficeWAC_JS_1DS_Test_ValidEvent",
                    data: {
                        StringValue: "Hello World Again",
                        VeryLongString: generateString(32 * 1024) // 32Kb string
                    }
                });
                QUnit.assert.equal(this.beaconCalls.length, 0);
                // teardown should send events synchronously so don't cause any ticks
                this.postChannel.teardown();
                QUnit.assert.equal(this.beaconCalls.length, 1, "There should have been 1 beacon calls");
                if (this.eventsSent.length === 0) {
                    // The NotificationManger currently always sends the eventsSent() and eventsDiscarded via a timeout, so we need to schedule it
                    // Remove this after 3P Notification manager is fixed
                    this.clock.tick(10);
                } else {
                    QUnit.assert.ok(false, "Looks like the 3P notification manager is now fixed -- you should now remove this if block test work around");
                }
                QUnit.assert.equal(this.eventsSent.length, 1, "The valid event should have been sent");
                QUnit.assert.equal(this.eventsDiscarded.length, 1, "The event should have been discarded");
                QUnit.assert.equal(this.eventsSent[0].name, "OfficeWAC_JS_1DS_Test_ValidEvent");
                QUnit.assert.equal(this.eventsDiscarded[0].name, "OfficeWAC_JS_1DS_Test_InvalidEvent");
            }
        });

        this.testCase({
            name: "Notifications: validate discarded events for large (valid) event and then an excessive event using beacons",
            useFakeTimers: true,
            test: () => {
                this.beaconCalls = [];
                this.hookSendBeacon((url, body) => {
                    this.beaconCalls.push({ url, body });
                    return true;
                });
                this.core.initialize(this.config, [this.postChannel]);
                this.core.addNotificationListener({
                    eventsSent: (events: IExtendedTelemetryItem[]) => {
                        for (var i = 0; i < events.length; i++) {
                            this.eventsSent.push(events[i]);
                        }
                    },
                    eventsDiscarded: (events: IExtendedTelemetryItem[]) => {
                        for (var i = 0; i < events.length; i++) {
                            this.eventsDiscarded.push(events[i]);
                        }
                    },
                });

                this.postChannel.processTelemetry({
                    iKey: "testIkey",
                    name: "OfficeWAC_JS_1DS_Test_ValidEvent",
                    data: {
                        StringValue: "Hello World Again",
                        VeryLongString: generateString(60 * 1024) // 60Kb string
                    }
                });

                this.postChannel.processTelemetry({
                    iKey: "testIkey",
                    name: "OfficeWAC_JS_1DS_Test_InvalidEvent",
                    data: {
                        StringValue: "Hello World Again",
                        VeryLongString: generateString(64 * 1024) // 64Kb string
                    }
                });
                QUnit.assert.equal(this.beaconCalls.length, 0);
                // teardown should send events synchronously so don't cause any ticks
                this.postChannel.teardown();
                QUnit.assert.equal(this.beaconCalls.length, 1, "There should have been 1 beacon calls");
                if (this.eventsSent.length === 0) {
                    // The NotificationManger currently always sends the eventsSent() and eventsDiscarded via a timeout, so we need to schedule it
                    // Remove this after 3P Notification manager is fixed
                    this.clock.tick(10);
                } else {
                    QUnit.assert.ok(false, "Looks like the 3P notification manager is now fixed -- you should now remove this if block test work around");
                }
                QUnit.assert.equal(this.eventsSent.length, 1, "The valid event should have been sent");
                QUnit.assert.equal(this.eventsDiscarded.length, 1, "The event should have been discarded");
                QUnit.assert.equal(this.eventsSent[0].name, "OfficeWAC_JS_1DS_Test_ValidEvent");
                QUnit.assert.equal(this.eventsDiscarded[0].name, "OfficeWAC_JS_1DS_Test_InvalidEvent");
            }
        });

        this.testCase({
            name: "Notifications: validate discarded events for excessive event using normal flow",
            useFakeTimers: true,
            test: () => {
                this.config.extensionConfig[this.postChannel.identifier] = {
                    httpXHROverride: this.xhrOverride
                };

                this.core.initialize(this.config, [this.postChannel]);
                this.core.addNotificationListener({
                    eventsSent: (events: IExtendedTelemetryItem[]) => {
                        for (var i = 0; i < events.length; i++) {
                            this.eventsSent.push(events[i]);
                        }
                    },
                    eventsDiscarded: (events: IExtendedTelemetryItem[]) => {
                        for (var i = 0; i < events.length; i++) {
                            this.eventsDiscarded.push(events[i]);
                        }
                    },
                });

                let eventWithVeryLongString: IPostTransmissionTelemetryItem = {
                    iKey: "testIkey",
                    name: "OfficeWAC_JS_1DS_Test_InvalidEvent",
                    data: {
                        StringValue: "Hello World Again",
                        VeryLongString: generateString(2.5 * 1024 * 1024) // 2.5Mb string
                    }
                };

                this.postChannel.processTelemetry(eventWithVeryLongString);
                QUnit.assert.equal(this.eventsSent.length, 0);
                QUnit.assert.equal(this.eventsDiscarded.length, 0);
                this.postChannel.flush(false);
                this.clock.tick(100);
                QUnit.assert.equal(this.eventsSent.length, 0, "The event should not have been sent");
                QUnit.assert.equal(this.eventsDiscarded.length, 1, "The event should have been discarded");
                QUnit.assert.equal(this.eventsDiscarded[0].name, "OfficeWAC_JS_1DS_Test_InvalidEvent");
            }
        });

        this.testCase({
            name: "Notifications: validate discarded events for excessive event and a large event using normal flow",
            useFakeTimers: true,
            test: () => {
                this.config.extensionConfig[this.postChannel.identifier] = {
                    httpXHROverride: this.xhrOverride
                };

                this.core.initialize(this.config, [this.postChannel]);
                this.core.addNotificationListener({
                    eventsSent: (events: IExtendedTelemetryItem[]) => {
                        for (var i = 0; i < events.length; i++) {
                            this.eventsSent.push(events[i]);
                        }
                    },
                    eventsDiscarded: (events: IExtendedTelemetryItem[]) => {
                        for (var i = 0; i < events.length; i++) {
                            this.eventsDiscarded.push(events[i]);
                        }
                    },
                });

                this.postChannel.processTelemetry({
                    iKey: "testIkey",
                    name: "OfficeWAC_JS_1DS_Test_InvalidEvent",
                    data: {
                        StringValue: "Hello World Again",
                        VeryLongString: generateString(2.5 * 1024 * 1024) // 2.5Mb string
                    }
                });

                this.postChannel.processTelemetry({
                    iKey: "testIkey",
                    name: "OfficeWAC_JS_1DS_Test_ValidEvent",
                    data: {
                        StringValue: "Hello World Again",
                        VeryLongString: generateString(64 * 1024) // 64Kb string (bigger than the beacon limit, but ok for normal flow)
                    }
                });
                QUnit.assert.equal(this.eventsSent.length, 0);
                this.postChannel.flush(false);
                this.clock.tick(100);
                QUnit.assert.equal(this.eventsSent.length, 1, "The valid event should have been sent");
                QUnit.assert.equal(this.eventsDiscarded.length, 1, "The event should have been discarded");
                QUnit.assert.equal(this.eventsSent[0].name, "OfficeWAC_JS_1DS_Test_ValidEvent");
                QUnit.assert.equal(this.eventsDiscarded[0].name, "OfficeWAC_JS_1DS_Test_InvalidEvent");
            }
        });

        this.testCase({
            name: "Notifications: validate discarded events for a large event and then an excessive event using normal flow",
            useFakeTimers: true,
            test: () => {
                this.config.extensionConfig[this.postChannel.identifier] = {
                    httpXHROverride: this.xhrOverride
                };

                this.core.initialize(this.config, [this.postChannel]);
                this.core.addNotificationListener({
                    eventsSent: (events: IExtendedTelemetryItem[]) => {
                        for (var i = 0; i < events.length; i++) {
                            this.eventsSent.push(events[i]);
                        }
                    },
                    eventsDiscarded: (events: IExtendedTelemetryItem[]) => {
                        for (var i = 0; i < events.length; i++) {
                            this.eventsDiscarded.push(events[i]);
                        }
                    },
                });

                this.postChannel.processTelemetry({
                    iKey: "testIkey",
                    name: "OfficeWAC_JS_1DS_Test_ValidEvent",
                    data: {
                        StringValue: "Hello World Again",
                        VeryLongString: generateString(64 * 1024) // 64Kb string (bigger than the beacon limit, but ok for normal flow)
                    }
                });

                this.postChannel.processTelemetry({
                    iKey: "testIkey",
                    name: "OfficeWAC_JS_1DS_Test_InvalidEvent",
                    data: {
                        StringValue: "Hello World Again",
                        VeryLongString: generateString(2.5 * 1024 * 1024) // 2.5Mb string
                    }
                });
                QUnit.assert.equal(this.eventsSent.length, 0);
                this.postChannel.flush(false);
                this.clock.tick(100);
                QUnit.assert.equal(this.eventsSent.length, 1, "The valid event should have been sent");
                QUnit.assert.equal(this.eventsDiscarded.length, 1, "The event should have been discarded");
                QUnit.assert.equal(this.eventsSent[0].name, "OfficeWAC_JS_1DS_Test_ValidEvent");
                QUnit.assert.equal(this.eventsDiscarded[0].name, "OfficeWAC_JS_1DS_Test_InvalidEvent");
            }
        });

        this.testCase({
            name: "addResponseHandler",
            useFakeTimers: true,
            useFakeServer: true,
            test: () => {
                let handlerCalled = false;
                let extConfig = this.config.extensionConfig[this.postChannel.identifier] || {};
                this.config.extensionConfig[this.postChannel.identifier] = extConfig;

                this.core.initialize(this.config, [this.postChannel]);
                this.postChannel.addResponseHandler((responseText) => {
                    handlerCalled = true;
                });
                QUnit.assert.ok(!handlerCalled, "Make sure the response handler has not yet been called");
                this.postChannel.processTelemetry({
                    name: 'testEvent1',
                    sync: false,
                    latency: EventLatency.Normal,
                    iKey: 'testIkey'
                } as IPostTransmissionTelemetryItem);
                this.postChannel.flush();
                this.clock.tick(100);
                QUnit.assert.ok(!handlerCalled, "Make sure the response handler has not yet been called");
                this._getXhrRequests().forEach((request) => {
                    if (request.method) {
                        this.sendJsonResponse(request, {}, 200);
                    }
                });
                this.clock.tick(100);

                QUnit.assert.ok(handlerCalled, "Make sure the response handler is called");
            }
        });

        this.testCase({
            name: "removeResponseHandler",
            useFakeTimers: true,
            useFakeServer: true,
            test: () => {
                let handlerCalled = 0;
                let extConfig = this.config.extensionConfig[this.postChannel.identifier] || {};
                this.config.extensionConfig[this.postChannel.identifier] = extConfig;

                this.core.initialize(this.config, [this.postChannel]);
                let removeCall = this.postChannel.addResponseHandler((responseText) => {
                    handlerCalled += 1;
                });
                QUnit.assert.ok(handlerCalled == 0, "Make sure the response handler has not yet been called");
                
                // Send 1600 events and accumulate 1.6 seconds of "time"
                for (let lp = 0; lp < 1600; lp++) {
                    var event: IPostTransmissionTelemetryItem = {
                        name: 'testEvent-' + lp,
                        latency: EventLatency.Normal,
                        iKey: 'testIkey'
                    };
                    this.postChannel.processTelemetry(event);
                    this.clock.tick(1);
                }
              
                this.postChannel.flush();
                this.clock.tick(400);
                QUnit.assert.ok(handlerCalled == 0, "Make sure the response handler has not yet been called");
                let request = this._getXhrRequests()[0]
                this.sendJsonResponse(request, {}, 200);
                
                this.clock.tick(100);

                let num = handlerCalled;
                QUnit.assert.ok(num > 0, "Make sure the response handler is called");

                removeCall.rm();
                this.postChannel.flush();
                this.clock.tick(400);
                QUnit.assert.ok(num == handlerCalled, "Make sure the response handler has not yet been called again");
                
                request = this._getXhrRequests()[1]
                this.sendJsonResponse(request, {}, 200);
                this.clock.tick(100);
                QUnit.assert.ok(num == handlerCalled, "Make sure the response handler is removed and not being called");
            }
        });

        this.testCase({
            name: "test request batching and sending",
            useFakeTimers: true,
            test: () => {
                let sentRequests = [];
                let sentEvents = [];
                let discardEvents = [];
                let sendEvents = [];

                this.config.extensionConfig[this.postChannel.identifier] = {
                    httpXHROverride: {
                        sendPOST: (payload: IPayloadData,
                            oncomplete: (status: number, headers: { [headerName: string]: string }) => void, sync?: boolean) => {
                                sentRequests.push({
                                    payload: payload,
                                    isSync: sync,
                                    oncomplete: oncomplete
                                });
                            }
                    }
                };

                let extConfig = this.config.extensionConfig[this.postChannel.identifier] || {};
                this.config.extensionConfig[this.postChannel.identifier] = extConfig;

                this.core.initialize(this.config, [this.postChannel]);
                this.core.addNotificationListener({
                    eventsSent: (events: ITelemetryItem[]) => {
                        sentEvents.push(events);
                    },
                    eventsDiscarded: (events: ITelemetryItem[], reason: number) => {
                        discardEvents.push({
                            events: events,
                            reason: reason
                        });
                    },
                    eventsSendRequest: (sendReason: number, isAsync?: boolean) => {
                        sendEvents.push({
                            sendReason: sendReason,
                            isAsync: isAsync
                        });
                    }
                });

                // Send 1600 events and accumulate 1.6 seconds of "time"
                for (let lp = 0; lp < 1600; lp++) {
                    var event: IPostTransmissionTelemetryItem = {
                        name: 'testEvent-' + lp,
                        latency: EventLatency.Normal,
                        iKey: 'testIkey'
                    };
                    this.postChannel.processTelemetry(event);
                    this.clock.tick(1);
                }

                // No Events should yet be sent for "normal" events
                QUnit.assert.equal(sentRequests.length, 0, 'No events should have been triggered yet');
                QUnit.assert.equal(sendEvents.length, 0, 'No send events should have been sent yet');
                QUnit.assert.equal(sentEvents.length, 0, 'No sent events should have been sent yet');
                QUnit.assert.equal(discardEvents.length, 0, 'No discard events should have been sent yet');

                // Move timer up to 2 seconds -- triggering the first request
                this.clock.tick(400);
                // Clock Skew manager should block any additional requests from being immediately sent
                QUnit.assert.equal(sentRequests.length, 1, '1 request should have been triggered -- waiting for the kill switch for first response');
                QUnit.assert.equal(sendEvents.length, 0, '1 send event should have been sent yet -- they are sent as a async event -- based on the request type');
                QUnit.assert.equal(sentEvents.length, 0, 'No sent events should have been sent yet');
                QUnit.assert.equal(discardEvents.length, 0, 'No discard events should have been sent yet');

                // Trigger any extra event notifications
                this.clock.tick(1);
                QUnit.assert.equal(sendEvents.length, 1, '1 send event should have been sent yet -- they are sent as a async event');
                QUnit.assert.equal(sentEvents.length, 0, 'No sent events should have been sent yet');
                QUnit.assert.equal(discardEvents.length, 0, 'No discard events should have been sent yet');

                let data = sentRequests[0].payload.data.split('\n');
                QUnit.assert.equal(data.length, 500, 'There should be 500 events');

                // process the 1st request as successful, triggering a flushing of 2 additional requests
                sentRequests[0].oncomplete(200, {});

                // No extra events should be triggered yet
                QUnit.assert.equal(sentRequests.length, 3, '3 request should have been triggered');
                QUnit.assert.equal(sendEvents.length, 1, 'One send event should have been sent yet -- as they are sent async');
                QUnit.assert.equal(sentEvents.length, 0, 'No sent events should have been sent yet - they are sent async');
                QUnit.assert.equal(discardEvents.length, 0, 'No discard events should have been sent yet');

                // Trigger any extra event notifications
                this.clock.tick(1);
                QUnit.assert.equal(sendEvents.length, 3, '3 send events should have been sent yet -- they are sent as a async event');
                QUnit.assert.equal(sentEvents.length, 1, '1 sent event should have been sent yet -- they are sent async');
                QUnit.assert.equal(discardEvents.length, 0, 'No discard events should have been sent yet');

                // This should have caused an additional 2 requests to be sent
                QUnit.assert.equal(sentRequests.length, 3, '3 Events should have been triggered');
                QUnit.assert.equal(sendEvents.length, 3, '3 send events should have been sent yet');
                QUnit.assert.equal(sentEvents.length, 1, 'One sent event should have been sent yet');
                QUnit.assert.equal(discardEvents.length, 0, 'No discard events should have been sent yet');

                // process the 3rd request as successful
                sentRequests[2].oncomplete(200, {});

                // This should have caused an additional requests to be sent
                QUnit.assert.equal(sentRequests.length, 4, '4 Events should have been triggered');
                QUnit.assert.equal(sendEvents.length, 3, '3 send events should have been sent yet');
                QUnit.assert.equal(sentEvents.length, 1, '1 sent events should have been sent yet');
                QUnit.assert.equal(discardEvents.length, 0, 'No discard events should have been sent yet');

                // The forth request should have only included the remaining 400 requests
                data = sentRequests[3].payload.data.split('\n');
                QUnit.assert.equal(data.length, 100, 'There should be 100 events');

                // Trigger any extra event notifications
                this.clock.tick(1);
                QUnit.assert.equal(sentRequests.length, 4, '4 Events should have been triggered');
                QUnit.assert.equal(sendEvents.length, 4, '4 send events should have been sent yet');
                QUnit.assert.equal(sentEvents.length, 2, '2 sent (completed) events should have been sent yet');
                QUnit.assert.equal(discardEvents.length, 0, 'No discard events should have been sent yet');
            }
        });

        this.testCase({
            name: "test request batching and sending with a direct event after batched events",
            useFakeTimers: true,
            test: () => {
                let sentRequests = [];
                let sentEvents = [];
                let discardEvents = [];
                let sendEvents = [];

                this.config.extensionConfig[this.postChannel.identifier] = {
                    httpXHROverride: {
                        sendPOST: (payload: IPayloadData,
                            oncomplete: (status: number, headers: { [headerName: string]: string }) => void, sync?: boolean) => {
                                sentRequests.push({
                                    payload: payload,
                                    isSync: sync,
                                    oncomplete: oncomplete
                                });
                            }
                    }
                };

                let extConfig = this.config.extensionConfig[this.postChannel.identifier] || {};
                this.config.extensionConfig[this.postChannel.identifier] = extConfig;

                this.core.initialize(this.config, [this.postChannel]);
                this.core.addNotificationListener({
                    eventsSent: (events: ITelemetryItem[]) => {
                        sentEvents.push(events);
                    },
                    eventsDiscarded: (events: ITelemetryItem[], reason: number) => {
                        discardEvents.push({
                            events: events,
                            reason: reason
                        });
                    },
                    eventsSendRequest: (sendReason: number, isAsync?: boolean) => {
                        sendEvents.push({
                            sendReason: sendReason,
                            isAsync: isAsync
                        });
                    }
                });

                // Send 1600 events and accumulate 1.6 seconds of "time"
                for (let lp = 0; lp < 1600; lp++) {
                    var event: IPostTransmissionTelemetryItem = {
                        name: 'testEvent-' + lp,
                        latency: EventLatency.Normal,
                        iKey: 'testIkey'
                    };
                    this.postChannel.processTelemetry(event);
                    this.clock.tick(1);
                }

                // No Events should yet be sent for "normal" events
                QUnit.assert.equal(sentRequests.length, 0, 'No events should have been triggered yet');
                QUnit.assert.equal(sendEvents.length, 0, 'No send events should have been sent yet');
                QUnit.assert.equal(sentEvents.length, 0, 'No sent events should have been sent yet');
                QUnit.assert.equal(discardEvents.length, 0, 'No discard events should have been sent yet');

                var event: IPostTransmissionTelemetryItem = {
                    name: 'testEvent-direct0',
                    latency: EventLatency.Immediate,
                    iKey: 'testIkey'
                };
                this.postChannel.processTelemetry(event);

                // Still No Events should yet be sent for "normal" events
                QUnit.assert.equal(sentRequests.length, 0, 'No events should have been triggered yet');
                QUnit.assert.equal(sendEvents.length, 0, 'No send events should have been sent yet');
                QUnit.assert.equal(sentEvents.length, 0, 'No sent events should have been sent yet');
                QUnit.assert.equal(discardEvents.length, 0, 'No discard events should have been sent yet');

                // Move timer 1ms -- triggering the direct send
                this.clock.tick(1);

                // Clock Skew manager should block any additional requests from being immediately sent
                QUnit.assert.equal(sentRequests.length, 1, '1 request should have been triggered -- waiting for the kill switch for first response');

                let data = sentRequests[0].payload.data.split('\n');
                QUnit.assert.equal(data.length, 1, 'There should be 1 events');
                QUnit.assert.ok(data[0].indexOf("testEvent-direct0") !== -1, "The sent event should be the direct event");

                // Move timer 1ms -- triggering the notifications
                this.clock.tick(1);
                QUnit.assert.equal(sentRequests.length, 1, '1 request should have been triggered -- waiting for the kill switch for first response');
                QUnit.assert.equal(sendEvents.length, 1, '1 send event should have been sent yet -- they are sent as a async event -- based on the request type');
                QUnit.assert.equal(sentEvents.length, 0, 'No sent events should have been sent yet');
                QUnit.assert.equal(discardEvents.length, 0, 'No discard events should have been sent yet');

                // Move timer up to 2 seconds -- triggering the timeout for normal requests
                this.clock.tick(399);

                // Clock Skew manager should block any additional requests from being immediately sent
                QUnit.assert.equal(sentRequests.length, 1, '1 request should have been triggered -- waiting for the kill switch for first response');
                QUnit.assert.equal(sendEvents.length, 1, '1 send event should have been sent yet -- they are sent as a async event -- based on the request type');
                QUnit.assert.equal(sentEvents.length, 0, 'No sent events should have been sent yet');
                QUnit.assert.equal(discardEvents.length, 0, 'No discard events should have been sent yet');

                // process the 1st request as successful, triggering a flushing of 2 additional requests
                sentRequests[0].oncomplete(200, {});

                QUnit.assert.equal(sentRequests.length, 3, '3 request should have been triggered -- waiting for the kill switch for first response');
                QUnit.assert.equal(sendEvents.length, 1, '1 send event should have been sent yet -- they are sent as a async event');
                QUnit.assert.equal(sentEvents.length, 0, 'No sent events should have been sent yet');
                QUnit.assert.equal(discardEvents.length, 0, 'No discard events should have been sent yet');

                data = sentRequests[1].payload.data.split('\n');
                QUnit.assert.equal(data.length, 500, 'There should be 500 events');

                data = sentRequests[2].payload.data.split('\n');
                QUnit.assert.equal(data.length, 500, 'There should be 500 events');

                // Trigger any extra event notifications and 2nd send
                this.clock.tick(1);

                // No extra events should be triggered yet
                QUnit.assert.equal(sentRequests.length, 3, '3 request should have been triggered');
                QUnit.assert.equal(sendEvents.length, 3, 'Three send event should have been sent yet -- as they are sent async');
                QUnit.assert.equal(sentEvents.length, 1, 'No sent events should have been sent yet - they are sent async');
                QUnit.assert.equal(discardEvents.length, 0, 'No discard events should have been sent yet');

                // process the 3rd request as successful
                sentRequests[2].oncomplete(200, {});

                // This should have caused an additional request to be sent (Direct + Normal + Normal (complete) + Normal)
                QUnit.assert.equal(sentRequests.length, 4, '4 Events should have been triggered');
                QUnit.assert.equal(sendEvents.length, 3, '3 send events should have been sent yet');
                QUnit.assert.equal(sentEvents.length, 1, '1 sent events should have been sent yet');
                QUnit.assert.equal(discardEvents.length, 0, 'No discard events should have been sent yet');

                // Trigger any extra event notifications and 2nd send
                this.clock.tick(1);

                QUnit.assert.equal(sentRequests.length, 4, '4 Events should have been triggered');
                QUnit.assert.equal(sendEvents.length, 4, '4 send events should have been sent yet');
                QUnit.assert.equal(sentEvents.length, 2, '1 sent events should have been sent yet');
                QUnit.assert.equal(discardEvents.length, 0, 'No discard events should have been sent yet');

                data = sentRequests[3].payload.data.split('\n');
                QUnit.assert.equal(data.length, 500, 'There should be 500 events');

                // process the 3rd request as successful
                sentRequests[1].oncomplete(200, {});

                // This should have caused an additional request to be sent (Direct + Normal (complete) + Normal (complete) + Normal + Normal)
                QUnit.assert.equal(sentRequests.length, 5, '5 Events should have been triggered');
                QUnit.assert.equal(sendEvents.length, 4, '4 send events should have been sent yet');
                QUnit.assert.equal(sentEvents.length, 2, '1 sent events should have been sent yet');
                QUnit.assert.equal(discardEvents.length, 0, 'No discard events should have been sent yet');

                // Trigger any extra event notifications
                this.clock.tick(1);
                // This should have caused an additional request to be sent (Direct + Normal (complete) + Normal (complete) + Normal + Normal)
                QUnit.assert.equal(sentRequests.length, 5, '5 Events should have been triggered');
                QUnit.assert.equal(sendEvents.length, 5, '5 send events should have been sent yet');
                QUnit.assert.equal(sentEvents.length, 3, '3 sent events should have been sent yet');
                QUnit.assert.equal(discardEvents.length, 0, 'No discard events should have been sent yet');

                // The forth request should have only included the remaining 400 requests
                data = sentRequests[4].payload.data.split('\n');
                QUnit.assert.equal(data.length, 100, 'There should be 100 events');

                // Trigger any extra event notifications
                this.clock.tick(1);
                QUnit.assert.equal(sentRequests.length, 5, '5 Events should have been triggered');
                QUnit.assert.equal(sendEvents.length, 5, '5 send events should have been sent yet');
                QUnit.assert.equal(sentEvents.length, 3, '3 sent (completed) events should have been sent yet');
                QUnit.assert.equal(discardEvents.length, 0, 'No discard events should have been sent yet');
            }
        });

        this.testCase({
            name: "test the default queueSize and discard events with excessive events before the first flush request with no response",
            useFakeTimers: true,
            test: () => {
                let sentRequests = [];
                let sentEvents = [];
                let discardEvents = [];
                let sendEvents = [];

                this.config.extensionConfig![this.postChannel.identifier] = {
                    httpXHROverride: {
                        sendPOST: (payload: IPayloadData,
                            oncomplete: (status: number, headers: { [headerName: string]: string }) => void, sync?: boolean) => {
                                sentRequests.push({
                                    payload: payload,
                                    isSync: sync,
                                    oncomplete: oncomplete
                                });
                            }
                    }
                };

                let extConfig = this.config.extensionConfig![this.postChannel.identifier] || {};
                this.config.extensionConfig![this.postChannel.identifier] = extConfig;

                this.core.initialize(this.config, [this.postChannel]);
                this.core.addNotificationListener({
                    eventsSent: (events: ITelemetryItem[]) => {
                        sentEvents.push(events);
                    },
                    eventsDiscarded: (events: ITelemetryItem[], reason: number) => {
                        discardEvents.push({
                            events: events,
                            reason: reason
                        });
                    },
                    eventsSendRequest: (sendReason: number, isAsync?: boolean) => {
                        sendEvents.push({
                            sendReason: sendReason,
                            isAsync: isAsync
                        });
                    }
                });

                // Send 11666 events = Queuelimit of 10,000 + auto flush limit 1,667
                for (let lp = 0; lp < 11667; lp++) {
                    this.postChannel.processTelemetry({
                        name: 'testEvent-' + lp,
                        latency: EventLatency.Normal,
                        iKey: 'testIkey'
                    } as IPostTransmissionTelemetryItem);
                }

                QUnit.assert.equal(sendEvents.length, 0, 'No Send events yet as they are sent async');
                QUnit.assert.equal(sentRequests.length, 0, "We haven't actually sent the request yet");

                // Include 10 additional events -- triggering 1 discard batch
                for (let lp = 0; lp < 10; lp++) {
                    this.postChannel.processTelemetry({
                        name: 'discardTriggerEvent-' + lp,
                        latency: EventLatency.Normal,
                        iKey: 'testIkey'
                    } as IPostTransmissionTelemetryItem);
                }

                // Let the auto flush send event to send
                this.clock.tick(1);
                QUnit.assert.equal(sendEvents.length, 1, 'Only 1 request should have been sent because of the kill switch');
                QUnit.assert.equal(sentRequests.length, 1, 'Only 1 request should have been sent because of the kill switch');

                let data = sentRequests[0].payload.data.split('\n');
                QUnit.assert.equal(data.length, 500, 'There should be 500 events');

                // Allow the request and event notifications to be sent
                this.clock.tick(1);
                QUnit.assert.equal(sendEvents.length, 1, 'Only 1 request should have been sent because of the kill switch');
                QUnit.assert.equal(sentRequests.length, 1, 'Only 1 request should have been sent because of the kill switch');
                QUnit.assert.equal(discardEvents.length, 1, 'We should have at least 1 discard event');

                sentRequests[0].oncomplete(200, {});

                this.clock.tick(1);
                QUnit.assert.equal(sendEvents.length, 3, '3 request should now have been sent');
                QUnit.assert.equal(sentRequests.length, 3, '3 request should now have been sent');
                QUnit.assert.equal(discardEvents.length, 1, 'We should have at least 1 discard event');

                QUnit.assert.equal(discardEvents[0].events.length, 20, 'There should be 20 discarded events');
                QUnit.assert.equal(discardEvents[0].events[0].name, 'testEvent-1667', 'The first event discarded should be event 1667 not the extra discarded event');
                QUnit.assert.equal(discardEvents[0].events[1].name, 'testEvent-1668', 'The second event discarded should be event 1668 not the extra discarded event');

                QUnit.assert.ok(JSON.stringify(discardEvents[0].events).indexOf('discardTriggerEvent-') === -1, 'The discard trigger event should not have been the event discarded');
            }
        });

        this.testCase({
            name: "test the default queueSize and discard events with excessive events before the first flush request with no response and direct latency",
            useFakeTimers: true,
            test: () => {
                let sentRequests = [];
                let sentEvents = [];
                let discardEvents = [];
                let sendEvents = [];

                this.config.extensionConfig[this.postChannel.identifier] = {
                    httpXHROverride: {
                        sendPOST: (payload: IPayloadData,
                            oncomplete: (status: number, headers: { [headerName: string]: string }) => void, sync?: boolean) => {
                                sentRequests.push({
                                    payload: payload,
                                    isSync: sync,
                                    oncomplete: oncomplete
                                });
                            }
                    }
                };

                let extConfig = this.config.extensionConfig[this.postChannel.identifier] || {};
                this.config.extensionConfig[this.postChannel.identifier] = extConfig;

                this.core.initialize(this.config, [this.postChannel]);
                this.core.addNotificationListener({
                    eventsSent: (events: ITelemetryItem[]) => {
                        sentEvents.push(events);
                    },
                    eventsDiscarded: (events: ITelemetryItem[], reason: number) => {
                        discardEvents.push({
                            events: events,
                            reason: reason
                        });
                    },
                    eventsSendRequest: (sendReason: number, isAsync?: boolean) => {
                        sendEvents.push({
                            sendReason: sendReason,
                            isAsync: isAsync
                        });
                    }
                });

                // Send 100 normal events
                for (let lp = 0; lp < 100; lp++) {
                    this.postChannel.processTelemetry({
                        name: 'testEvent-' + lp,
                        latency: EventLatency.Normal,
                        iKey: 'testIkey'
                    } as IPostTransmissionTelemetryItem);
                }

                // Send 10 direct events (should not cause any additional normal events to be discarded)
                // As direct events are not "effectively" batched as part of the normal queuing
                for (let lp = 0; lp < 10; lp++) {
                    this.postChannel.processTelemetry({
                        name: 'testEvent-direct-' + lp,
                        latency: EventLatency.Immediate,
                        iKey: 'testIkey'
                    } as IPostTransmissionTelemetryItem);
                }

                // Send 11566 additional events = Queuelimit of 10,000 + auto flush limit 1,667
                for (let lp = 100; lp < 11667; lp++) {
                    this.postChannel.processTelemetry({
                        name: 'testEvent-' + lp,
                        latency: EventLatency.Normal,
                        iKey: 'testIkey'
                    } as IPostTransmissionTelemetryItem);
                }

                QUnit.assert.equal(sendEvents.length, 0, 'No Send events yet as they are sent async');
                QUnit.assert.equal(sentRequests.length, 0, "We haven't actually sent the request yet");

                // Let the direct events to send
                this.clock.tick(1);
                QUnit.assert.equal(sendEvents.length, 1, 'Only 1 request should have been sent because of the kill switch');
                QUnit.assert.equal(sentRequests.length, 1, 'Only 1 request should have been sent because of the kill switch');
                QUnit.assert.equal(discardEvents.length, 0, 'We should have at least 0 discard event');

                let data = sentRequests[0].payload.data.split('\n');
                QUnit.assert.equal(data.length, 500, 'There should be 500 events -- the 10 direct plus 490 normal events');
                QUnit.assert.ok(data[0].indexOf('testEvent-direct-0') !== -1);
                QUnit.assert.ok(data[9].indexOf('testEvent-direct-9') !== -1);

                this.postChannel.processTelemetry({
                    name: 'discardTriggerEvent-0',
                    latency: EventLatency.Normal,
                    iKey: 'testIkey'
                } as IPostTransmissionTelemetryItem);

                // Cause the direct send events to process (unblocking normal sending)
                sentRequests[0].oncomplete(200, {});

                data = sentRequests[1].payload.data.split('\n');
                QUnit.assert.equal(data.length, 500, 'There should be 500 events');

                data = sentRequests[2].payload.data.split('\n');
                QUnit.assert.equal(data.length, 500, 'There should be 500 events');

                // Allow the request and event notifications to be sent
                this.clock.tick(1);
                QUnit.assert.equal(sendEvents.length, 3, 'Only 1 request should have been sent because of the kill switch');
                QUnit.assert.equal(sentRequests.length, 3, 'Only 1 request should have been sent because of the kill switch');
                QUnit.assert.equal(discardEvents.length, 1, 'We should have at least 1 discard event');

                sentRequests[1].oncomplete(200, {});

                this.clock.tick(1);
                QUnit.assert.equal(sendEvents.length, 4, '4 request should now have been sent');
                QUnit.assert.equal(sentRequests.length, 4, '4 request should now have been sent');
                QUnit.assert.equal(discardEvents.length, 1, 'We should have at least 1 discard event');

                QUnit.assert.equal(discardEvents[0].events.length, 20, 'There should be 20 discarded events');
                QUnit.assert.equal(discardEvents[0].events[0].name, 'testEvent-1667', 'The first event discarded should be event 1667 not the extra discarded event');
                QUnit.assert.equal(discardEvents[0].events[1].name, 'testEvent-1668', 'The second event discarded should be event 1668 not the extra discarded event');

                QUnit.assert.ok(JSON.stringify(discardEvents[0].events).indexOf('discardTriggerEvent-0') === -1, 'The discard trigger event should not have been the event discarded');
            }
        });

        this.testCase({
            name: "test the default queueSize and discard events with excessive events after the first flush request with no response",
            useFakeTimers: true,
            test: () => {
                let sentRequests = [];
                let sentEvents = [];
                let discardEvents = [];
                let sendEvents = [];

                this.config.extensionConfig[this.postChannel.identifier] = {
                    httpXHROverride: {
                        sendPOST: (payload: IPayloadData,
                            oncomplete: (status: number, headers: { [headerName: string]: string }) => void, sync?: boolean) => {
                                sentRequests.push({
                                    payload: payload,
                                    isSync: sync,
                                    oncomplete: oncomplete
                                });
                            }
                    }
                };

                let extConfig = this.config.extensionConfig[this.postChannel.identifier] || {};
                this.config.extensionConfig[this.postChannel.identifier] = extConfig;

                this.core.initialize(this.config, [this.postChannel]);
                this.core.addNotificationListener({
                    eventsSent: (events: ITelemetryItem[]) => {
                        sentEvents.push(events);
                    },
                    eventsDiscarded: (events: ITelemetryItem[], reason: number) => {
                        discardEvents.push({
                            events: events,
                            reason: reason
                        });
                    },
                    eventsSendRequest: (sendReason: number, isAsync?: boolean) => {
                        sendEvents.push({
                            sendReason: sendReason,
                            isAsync: isAsync
                        });
                    }
                });

                // Send 11666 events = Queue limit of 10,000 + auto flush limit 1,667
                for (let lp = 0; lp < 11667; lp++) {
                    this.postChannel.processTelemetry({
                        name: 'testEvent-' + lp,
                        latency: EventLatency.Normal,
                        iKey: 'testIkey'
                    } as IPostTransmissionTelemetryItem);
                }

                QUnit.assert.equal(sendEvents.length, 0, 'No Send events yet as they are sent async');
                QUnit.assert.equal(sentRequests.length, 0, "We haven't actually sent the request yet");

                // Let the auto flush queue and send event -- this will also clear the queue from the PostChannel
                this.clock.tick(1);
                QUnit.assert.equal(sendEvents.length, 1, 'Only 1 request should have been sent because of the kill switch');
                QUnit.assert.equal(sentRequests.length, 1, 'Only 1 request should have been sent because of the kill switch');
                
                let data = sentRequests[0].payload.data.split('\n');
                QUnit.assert.equal(data.length, 500, 'There should be 500 events');

                // No process the "extra" event (which fails if flush has not occurred)
                this.postChannel.processTelemetry({
                    name: 'discardEvent-0',
                    latency: EventLatency.Normal,
                    iKey: 'testIkey'
                } as IPostTransmissionTelemetryItem);

                // Allow the request and event notifications to be sent
                this.clock.tick(1);
                QUnit.assert.equal(sendEvents.length, 1, 'Only 1 request should have been sent because of the kill switch');
                QUnit.assert.equal(sentRequests.length, 1, 'Only 1 request should have been sent because of the kill switch');
                QUnit.assert.equal(discardEvents.length, 0, 'Nothing should have been discarded as the events are scheduled to be sent');

                sentRequests[0].oncomplete(200, {});

                this.clock.tick(1);
                QUnit.assert.equal(sendEvents.length, 3, '3 request should now have been sent');
                QUnit.assert.equal(sentRequests.length, 3, '3 request should now have been sent');
                QUnit.assert.equal(discardEvents.length, 0, 'Nothing should have been discarded as the events are scheduled to be sent');
            }
        });

        this.testCase({
            name: "test mixed event latency batching and sending",
            useFakeTimers: true,
            test: () => {
                let sentRequests = [];
                let sentEvents = [];
                let discardEvents = [];
                let sendEvents = [];

                this.config.extensionConfig[this.postChannel.identifier] = {
                    httpXHROverride: {
                        sendPOST: (payload: IPayloadData,
                            oncomplete: (status: number, headers: { [headerName: string]: string }) => void, sync?: boolean) => {
                                sentRequests.push({
                                    payload: payload,
                                    isSync: sync,
                                    oncomplete: oncomplete
                                });
                            }
                    }
                };

                let extConfig = this.config.extensionConfig[this.postChannel.identifier] || {};
                this.config.extensionConfig[this.postChannel.identifier] = extConfig;

                this.core.initialize(this.config, [this.postChannel]);
                this.core.addNotificationListener({
                    eventsSent: (events: ITelemetryItem[]) => {
                        sentEvents.push(events);
                    },
                    eventsDiscarded: (events: ITelemetryItem[], reason: number) => {
                        discardEvents.push({
                            events: events,
                            reason: reason
                        });
                    },
                    eventsSendRequest: (sendReason: number, isAsync?: boolean) => {
                        sendEvents.push({
                            sendReason: sendReason,
                            isAsync: isAsync
                        });
                    }
                });

                let latencyMap = {
                    [EventLatency.Normal] : [],
                    [EventLatency.RealTime] : []
                };
                // Send 1600 events and accumulate 1.6 seconds of "time"
                for (let lp = 0; lp < 1600; lp++) {
                    var event: IPostTransmissionTelemetryItem = {
                        name: 'testEvent-' + lp,
                        latency: lp % 2 ? EventLatency.Normal : EventLatency.RealTime,
                        iKey: 'testIkey'
                    };
                    latencyMap[event.latency].push(event.name);
                    this.postChannel.processTelemetry(event);
                    this.clock.tick(1);
                }

                // No Events should yet be sent for "normal" events, but the "realtime" ones should have been 
                QUnit.assert.equal(sentRequests.length, 1, 'Critical events should have been triggered yet');
                QUnit.assert.equal(sendEvents.length, 1, '1 send event should have been sent -- they are sent as a async event');
                QUnit.assert.equal(sentEvents.length, 0, 'No sent events should have been sent yet');
                QUnit.assert.equal(discardEvents.length, 0, 'No discard events should have been sent yet');

                let data = sentRequests[0].payload.data.split('\n');
                QUnit.assert.equal(data.length, 500, 'There should be 500 events');

                let allCritical = true;
                for (let lp = 0; lp < data.length; lp++) {
                    let evt = JSON.parse(data[lp]);
                    if (latencyMap[EventLatency.RealTime].indexOf(evt.name) === -1) {
                        QUnit.assert.ok(false, "Event does not belong to the RealTime Latency - " + JSON.stringify(evt));
                        allCritical = false;
                        break;
                    }
                }
                QUnit.assert.ok(allCritical, "Not all of the events in batch 1 where realtime events");

                // Move timer up to 2 seconds -- triggering the second request which should contain a mixture of events (normal / realtime)
                this.clock.tick(400);
                // Clock Skew manager should block any additional requests from being immediately sent
                QUnit.assert.equal(sentRequests.length, 1, '1 request should have been triggered -- waiting for the kill switch for first response');
                QUnit.assert.equal(sendEvents.length, 1, '1 send event should have been sent yet -- they are sent as a async event -- based on the request type');
                QUnit.assert.equal(sentEvents.length, 0, 'No sent events should have been sent yet');
                QUnit.assert.equal(discardEvents.length, 0, 'No discard events should have been sent yet');

                // Trigger any extra event notifications
                this.clock.tick(1);
                QUnit.assert.equal(sentRequests.length, 1, '1 request should have been triggered -- waiting for the kill switch for first response');
                QUnit.assert.equal(sentEvents.length, 0, 'No sent events should have been sent yet');
                QUnit.assert.equal(discardEvents.length, 0, 'No discard events should have been sent yet');

                // process the 1st request as successful, triggering a flushing of 2 additional requests
                sentRequests[0].oncomplete(200, {});

                // No extra events should be triggered yet
                QUnit.assert.equal(sentRequests.length, 3, '3 request should have been triggered');
                QUnit.assert.equal(sendEvents.length, 1, 'One send event should have been sent yet -- as they are sent async');
                QUnit.assert.equal(sentEvents.length, 0, 'No sent events should have been sent yet - they are sent async');
                QUnit.assert.equal(discardEvents.length, 0, 'No discard events should have been sent yet');

                data = sentRequests[1].payload.data.split('\n');
                QUnit.assert.equal(data.length, 500, 'Second batch should also contain 500 events');

                let hasCritical = false;
                let hasNormal = false;
                arrForEach(data, (evtData: string) => {
                    let evt = JSON.parse(evtData);
                    hasNormal = hasNormal || latencyMap[EventLatency.Normal].indexOf(evt.name) !== -1;
                    hasCritical = hasCritical || latencyMap[EventLatency.RealTime].indexOf(evt.name) !== -1;
                });

                QUnit.assert.ok(hasCritical, "Batch must contain realtime events - " + JSON.stringify(data));
                QUnit.assert.ok(hasNormal, "Batch must contain normal events - " + JSON.stringify(data));

                // Trigger any extra event notifications
                this.clock.tick(1);
                QUnit.assert.equal(sendEvents.length, 3, '3 send events should have been sent yet -- they are sent as a async event');
                QUnit.assert.equal(sentEvents.length, 1, '1 sent event should have been sent yet -- they are sent async');
                QUnit.assert.equal(discardEvents.length, 0, 'No discard events should have been sent yet');

                // This should have caused an additional 2 requests to be sent
                QUnit.assert.equal(sentRequests.length, 3, '3 Events should have been triggered');
                QUnit.assert.equal(sendEvents.length, 3, '3 send events should have been sent yet');
                QUnit.assert.equal(sentEvents.length, 1, 'One sent event should have been sent yet');
                QUnit.assert.equal(discardEvents.length, 0, 'No discard events should have been sent yet');

                // process the 3rd request as successful
                sentRequests[2].oncomplete(200, {});

                // This should have caused an additional requests to be sent
                QUnit.assert.equal(sentRequests.length, 4, '4 Events should have been triggered');
                QUnit.assert.equal(sendEvents.length, 3, '3 send events should have been sent yet');
                QUnit.assert.equal(sentEvents.length, 1, '1 sent events should have been sent yet');
                QUnit.assert.equal(discardEvents.length, 0, 'No discard events should have been sent yet');

                // The forth request should have only included the remaining 400 requests
                data = sentRequests[3].payload.data.split('\n');
                QUnit.assert.equal(data.length, 100, 'There should be 100 events');

                hasCritical = false;
                hasNormal = false;
                arrForEach(data, (evtData: string) => {
                    let evt = JSON.parse(evtData);
                    hasNormal = hasNormal || latencyMap[EventLatency.Normal].indexOf(evt.name) !== -1;
                    hasCritical = hasCritical || latencyMap[EventLatency.RealTime].indexOf(evt.name) !== -1;
                });

                QUnit.assert.ok(!hasCritical, "All critical events should have been sent in the first 2 batches - " + JSON.stringify(data));
                QUnit.assert.ok(hasNormal, "Batch must contain normal events - " + JSON.stringify(data));

                // Trigger any extra event notifications
                this.clock.tick(1);
                QUnit.assert.equal(sentRequests.length, 4, '4 Events should have been triggered');
                QUnit.assert.equal(sendEvents.length, 4, '4 send events should have been sent yet');
                QUnit.assert.equal(sentEvents.length, 2, '2 sent (completed) events should have been sent yet');
                QUnit.assert.equal(discardEvents.length, 0, 'No discard events should have been sent yet');
            }
        });

        this.testCase({
            name: "test the queue counts are reset when events can't be dropped",
            useFakeTimers: true,
            test: () => {
                let sentRequests = [];
                let sentEvents = [];
                let discardEvents = [];
                let sendEvents = [];

                this.config.extensionConfig[this.postChannel.identifier] = {
                    httpXHROverride: {
                        sendPOST: (payload: IPayloadData,
                            oncomplete: (status: number, headers: { [headerName: string]: string }) => void, sync?: boolean) => {
                                sentRequests.push({
                                    payload: payload,
                                    isSync: sync,
                                    oncomplete: oncomplete
                                });
                            }
                    }
                };

                let extConfig = this.config.extensionConfig[this.postChannel.identifier] || {};
                this.config.extensionConfig[this.postChannel.identifier] = extConfig;

                this.core.initialize(this.config, [this.postChannel]);
                this.core.addNotificationListener({
                    eventsSent: (events: ITelemetryItem[]) => {
                        sentEvents.push(events);
                    },
                    eventsDiscarded: (events: ITelemetryItem[], reason: number) => {
                        discardEvents.push({
                            events: events,
                            reason: reason
                        });
                    },
                    eventsSendRequest: (sendReason: number, isAsync?: boolean) => {
                        sendEvents.push({
                            sendReason: sendReason,
                            isAsync: isAsync
                        });
                    }
                });

                // Send 11666 events = Queuelimit of 10,000 + auto flush limit 1,667
                for (let lp = 0; lp < 11667; lp++) {
                    this.postChannel.processTelemetry({
                        name: 'testEvent-' + lp,
                        latency: EventLatency.RealTime,
                        iKey: 'testIkey'
                    } as IPostTransmissionTelemetryItem);
                }

                QUnit.assert.equal(sendEvents.length, 0, 'No Send events yet as they are sent async');
                QUnit.assert.equal(sentRequests.length, 0, "We haven't actually sent the request yet");

                // Attempt to add a normal event that should get discarded
                this.postChannel.processTelemetry({
                    name: 'discardTriggerEvent-0',
                    latency: EventLatency.Normal,
                    iKey: 'testIkey'
                } as IPostTransmissionTelemetryItem);

                // Let the auto flush send event to send
                this.clock.tick(1);
                QUnit.assert.equal(sendEvents.length, 1, 'Only 1 request should have been sent because of the kill switch');
                QUnit.assert.equal(sentRequests.length, 1, 'Only 1 request should have been sent because of the kill switch');
                QUnit.assert.equal(discardEvents.length, 1, 'We should have at least 1 discard event');

                QUnit.assert.equal(discardEvents[0].events.length, 1, 'There should be 1 discarded event');
                QUnit.assert.equal(discardEvents[0].events[0].name, 'discardTriggerEvent-0', 'The first event discarded should be event discardTriggerEvent-0');
            }
        });

        this.testCase({
            name: "Validate unload scenario with zero response code and requeuing during beforeunload/unload - default",
            useFakeTimers: true,
            test: () => {
                let sentNotifications = [];
                let discardNotifications = [];
                let sendNotifications = [];
                let xhrRequests = [];
                let beaconCalls = [];

                this.hookSendBeacon((url, data) => {
                    beaconCalls.push({
                        url,
                        data,
                    });
                    return false;
                });

                var fetchCalls = this.hookFetch((resolve, reject) => {
                    setTimeout(function() {
                        reject();
                    }, 0);
                });

                this.config.extensionConfig[this.postChannel.identifier] = {
                    httpXHROverride: {
                        sendPOST: (payload: IPayloadData,
                            oncomplete: (status: number, headers: { [headerName: string]: string }) => void, sync?: boolean) => {
                                xhrRequests.push({
                                    payload: payload,
                                    isSync: sync,
                                    oncomplete: oncomplete
                                });

                                // Return on error immediately to simulate a synchronous failure
                                oncomplete(0, {});
                            }
                    }
                };

                let channelConfig: IChannelConfiguration = this.config.extensionConfig[this.postChannel.identifier] || {};
                this.config.extensionConfig[this.postChannel.identifier] = channelConfig;

                // Always use the XHR Override so that we can correct simulate a zero response
                channelConfig.alwaysUseXhrOverride = true;

                this.core.initialize(this.config, [this.postChannel]);
                this.core.addNotificationListener({
                    eventsSent: (events: ITelemetryItem[]) => {
                        sentNotifications.push(events);
                    },
                    eventsDiscarded: (events: ITelemetryItem[], reason: number) => {
                        discardNotifications.push({
                            events: events,
                            reason: reason
                        });
                    },
                    eventsSendRequest: (sendReason: number, isAsync?: boolean) => {
                        sendNotifications.push({
                            sendReason: sendReason,
                            isAsync: isAsync
                        });
                    }
                });

                for (let lp = 0; lp < 50; lp++) {
                    this.postChannel.processTelemetry({
                        name: 'testEvent-' + lp,
                        latency: EventLatency.RealTime,
                        iKey: 'testIkey'
                    } as IPostTransmissionTelemetryItem);
                }

                QUnit.assert.equal(sendNotifications.length, 0, 'No Send events yet as they are sent');
                QUnit.assert.equal(sentNotifications.length, 0, 'No Sent events yet as they are sent');
                QUnit.assert.equal(discardNotifications.length, 0, 'No Discard events yet as they are sent');
                QUnit.assert.equal(xhrRequests.length, 0, "We haven't actually sent the request yet");
                QUnit.assert.equal(fetchCalls.length, 0, "No Fetch requests");
                QUnit.assert.equal(beaconCalls.length, 0, "No Beacon requests");

                // Simulate an beforeunload event which will cause the event to get re-queued
                document.dispatchEvent(new Event("beforeunload"));
                QUnit.assert.equal(sendNotifications.length, 1, 'We should now have attempted to send the events');
                QUnit.assert.equal(sentNotifications.length, 0, 'No Sent events yet as they are sent');
                QUnit.assert.equal(discardNotifications.length, 0, 'No Discard events yet as they are sent');
                QUnit.assert.equal(xhrRequests.length, 1, "Only 1 requests should be sent");
                QUnit.assert.equal(fetchCalls.length, 0, "No Fetch requests");
                QUnit.assert.equal(beaconCalls.length, 0, "No Beacon requests");

                // Let the auto flush send event to send
                this.clock.tick(1);
                QUnit.assert.equal(sendNotifications.length, 1, '1 requests should have been sent because of requeue and sync resend');
                QUnit.assert.equal(xhrRequests.length, 1, '1 request should have been sent because of requeue and sync resend');
                QUnit.assert.equal(discardNotifications.length, 0, 'We should have at least no discard events');

                // Simulate an unload event which will cause the event triggering the internal unload logic
                document.dispatchEvent(new Event("unload"));
                QUnit.assert.equal(sendNotifications.length, 2, 'We should now have attempted to send the events');
                QUnit.assert.equal(sentNotifications.length, 0, 'No Sent events yet as they are sent');
                QUnit.assert.equal(xhrRequests.length, 2, "2 requests should be sent");
                QUnit.assert.equal(fetchCalls.length, 0, "No Fetch requests");
                QUnit.assert.equal(beaconCalls.length, 0, "No Beacon requests");

                QUnit.assert.equal(discardNotifications.length, 0, 'There should no discarded events yet!');
                // Discard events are always executed on the next cycle
                this.clock.tick(1);
                QUnit.assert.equal(discardNotifications.length, 1, 'There should be 1 batch of events should have been discarded');
                QUnit.assert.equal(discardNotifications[0].events.length, 50, 'There should be 50 discarded event');
                QUnit.assert.equal(discardNotifications[0].events[0].name, 'testEvent-0', 'The first event discarded should be event testEvent-0');

                // Lets tick over some time to see if anything else happens
                this.clock.tick(10000);
                QUnit.assert.equal(sendNotifications.length, 2, '2 requests should have been sent because of requeue and sync resend');
                QUnit.assert.equal(xhrRequests.length, 2, '2 requests should have been sent because of requeue and sync resend');

                QUnit.assert.equal(discardNotifications.length, 1, 'There should be 1 batch of events should have been discarded');
                QUnit.assert.equal(discardNotifications[0].events.length, 50, 'There should be 50 discarded event');
                QUnit.assert.equal(discardNotifications[0].events[0].name, 'testEvent-0', 'The first event discarded should be event testEvent-0');
            }
        });

        this.testCase({
            name: "Validate unload scenario with zero response code and requeuing during beforeunload/unload - maxUnloadRetryEvents == 5",
            useFakeTimers: true,
            test: () => {
                let sentNotifications = [];
                let discardNotifications = [];
                let sendNotifications = [];
                let xhrRequests = [];
                let beaconCalls = [];

                this.hookSendBeacon((url, data) => {
                    beaconCalls.push({
                        url,
                        data,
                    });
                    return false;
                });

                var fetchCalls = this.hookFetch((resolve, reject) => {
                    setTimeout(function() {
                        reject();
                    }, 0);
                });

                this.config.extensionConfig[this.postChannel.identifier] = {
                    httpXHROverride: {
                        sendPOST: (payload: IPayloadData,
                            oncomplete: (status: number, headers: { [headerName: string]: string }) => void, sync?: boolean) => {
                                xhrRequests.push({
                                    payload: payload,
                                    isSync: sync,
                                    oncomplete: oncomplete
                                });

                                // Return on error immediately to simulate a synchronous failure
                                oncomplete(0, {});
                            }
                    }
                };

                let channelConfig: IChannelConfiguration = this.config.extensionConfig[this.postChannel.identifier] || {};
                this.config.extensionConfig[this.postChannel.identifier] = channelConfig;

                // Always use the XHR Override so that we can correct simulate a zero response
                channelConfig.alwaysUseXhrOverride = true;
                channelConfig.maxUnloadEventRetryAttempts = 5;

                this.core.initialize(this.config, [this.postChannel]);
                this.core.addNotificationListener({
                    eventsSent: (events: ITelemetryItem[]) => {
                        sentNotifications.push(events);
                    },
                    eventsDiscarded: (events: ITelemetryItem[], reason: number) => {
                        discardNotifications.push({
                            events: events,
                            reason: reason
                        });
                    },
                    eventsSendRequest: (sendReason: number, isAsync?: boolean) => {
                        sendNotifications.push({
                            sendReason: sendReason,
                            isAsync: isAsync
                        });
                    }
                });

                for (let lp = 0; lp < 50; lp++) {
                    this.postChannel.processTelemetry({
                        name: 'testEvent-' + lp,
                        latency: EventLatency.RealTime,
                        iKey: 'testIkey'
                    } as IPostTransmissionTelemetryItem);
                }

                QUnit.assert.equal(sendNotifications.length, 0, 'No Send events yet as they are sent');
                QUnit.assert.equal(sentNotifications.length, 0, 'No Sent events yet as they are sent');
                QUnit.assert.equal(discardNotifications.length, 0, 'No Discard events yet as they are sent');
                QUnit.assert.equal(xhrRequests.length, 0, "We haven't actually sent the request yet");
                QUnit.assert.equal(fetchCalls.length, 0, "No Fetch requests");
                QUnit.assert.equal(beaconCalls.length, 0, "No Beacon requests");

                // Simulate an beforeunload event which will cause the event to get re-queued
                document.dispatchEvent(new Event("beforeunload"));
                QUnit.assert.equal(sendNotifications.length, 1, 'We should now have attempted to send the events');
                QUnit.assert.equal(sentNotifications.length, 0, 'No Sent events yet as they are sent');
                QUnit.assert.equal(discardNotifications.length, 0, 'No Discard events yet as they are sent');
                QUnit.assert.equal(xhrRequests.length, 1, "Only 1 requests should be sent");
                QUnit.assert.equal(fetchCalls.length, 0, "No Fetch requests");
                QUnit.assert.equal(beaconCalls.length, 0, "No Beacon requests");

                // Let the auto flush send event to send
                this.clock.tick(1);
                QUnit.assert.equal(sendNotifications.length, 1, '1 requests should have been sent because of requeue and sync resend');
                QUnit.assert.equal(xhrRequests.length, 1, '1 request should have been sent because of requeue and sync resend');
                QUnit.assert.equal(discardNotifications.length, 0, 'We should have at least no discard events');

                // Simulate an unload event which will cause the event triggering the internal unload logic
                document.dispatchEvent(new Event("unload"));
                QUnit.assert.equal(sendNotifications.length, 5, 'We should now have attempted to send the events');
                QUnit.assert.equal(sentNotifications.length, 0, 'No Sent events yet as they are sent');
                QUnit.assert.equal(xhrRequests.length, 5, "5 requests should be sent");
                QUnit.assert.equal(fetchCalls.length, 0, "No Fetch requests");
                QUnit.assert.equal(beaconCalls.length, 0, "No Beacon requests");
                QUnit.assert.equal(discardNotifications.length, 0, 'There should no discarded events yet!');

                // Discard events are always executed on the next cycle
                this.clock.tick(1);
                QUnit.assert.equal(discardNotifications.length, 1, 'There should be 1 batch of events should have been discarded');
                QUnit.assert.equal(discardNotifications[0].events.length, 50, 'There should be 50 discarded event');
                QUnit.assert.equal(discardNotifications[0].events[0].name, 'testEvent-0', 'The first event discarded should be event testEvent-0');

                // Just tick over some additional time
                this.clock.tick(10000);
                QUnit.assert.equal(sendNotifications.length, 5, '5 requests should have been sent because of requeue and sync resend');
                QUnit.assert.equal(xhrRequests.length, 5, '5 requests should have been sent because of requeue and sync resend');
                QUnit.assert.equal(discardNotifications.length, 1, 'There should be 1 batch of events should have been discarded');
                QUnit.assert.equal(discardNotifications[0].events.length, 50, 'There should be 50 discarded event');
                QUnit.assert.equal(discardNotifications[0].events[0].name, 'testEvent-0', 'The first event discarded should be event testEvent-0');
            }
        });

        this.testCase({
            name: "Validate unload scenario with zero response code and requeuing during unload - default",
            useFakeTimers: true,
            test: () => {
                let sentNotifications = [];
                let discardNotifications = [];
                let sendNotifications = [];
                let xhrRequests = [];
                let beaconCalls = [];

                this.hookSendBeacon((url, data) => {
                    beaconCalls.push({
                        url,
                        data,
                    });
                    return false;
                });

                var fetchCalls = this.hookFetch((resolve, reject) => {
                    setTimeout(function() {
                        reject();
                    }, 0);
                });

                this.config.extensionConfig[this.postChannel.identifier] = {
                    httpXHROverride: {
                        sendPOST: (payload: IPayloadData,
                            oncomplete: (status: number, headers: { [headerName: string]: string }) => void, sync?: boolean) => {
                                xhrRequests.push({
                                    payload: payload,
                                    isSync: sync,
                                    oncomplete: oncomplete
                                });

                                // Return on error immediately to simulate a synchronous failure
                                oncomplete(0, {});
                            }
                    }
                };

                let channelConfig: IChannelConfiguration = this.config.extensionConfig[this.postChannel.identifier] || {};
                this.config.extensionConfig[this.postChannel.identifier] = channelConfig;

                // Always use the XHR Override so that we can correct simulate a zero response
                channelConfig.alwaysUseXhrOverride = true;

                this.core.initialize(this.config, [this.postChannel]);
                this.core.addNotificationListener({
                    eventsSent: (events: ITelemetryItem[]) => {
                        sentNotifications.push(events);
                    },
                    eventsDiscarded: (events: ITelemetryItem[], reason: number) => {
                        discardNotifications.push({
                            events: events,
                            reason: reason
                        });
                    },
                    eventsSendRequest: (sendReason: number, isAsync?: boolean) => {
                        sendNotifications.push({
                            sendReason: sendReason,
                            isAsync: isAsync
                        });
                    }
                });

                for (let lp = 0; lp < 50; lp++) {
                    this.postChannel.processTelemetry({
                        name: 'testEvent-' + lp,
                        latency: EventLatency.RealTime,
                        iKey: 'testIkey'
                    } as IPostTransmissionTelemetryItem);
                }

                QUnit.assert.equal(sendNotifications.length, 0, 'No Send events yet as they are sent');
                QUnit.assert.equal(sentNotifications.length, 0, 'No Sent events yet as they are sent');
                QUnit.assert.equal(discardNotifications.length, 0, 'No Discard events yet as they are sent');
                QUnit.assert.equal(xhrRequests.length, 0, "We haven't actually sent the request yet");
                QUnit.assert.equal(fetchCalls.length, 0, "No Fetch requests");
                QUnit.assert.equal(beaconCalls.length, 0, "No Beacon requests");

                // Simulate an unload event
                document.dispatchEvent(new Event("unload"));
                QUnit.assert.equal(sendNotifications.length, 2, 'We should now have attempted to send the events');
                QUnit.assert.equal(sentNotifications.length, 0, 'No Sent events yet as they are sent');
                QUnit.assert.equal(xhrRequests.length, 2, "2 attempts requeue events should be sent");
                QUnit.assert.equal(fetchCalls.length, 0, "No Fetch requests");
                QUnit.assert.equal(beaconCalls.length, 0, "No Beacon requests");
                QUnit.assert.equal(discardNotifications.length, 0, 'There should no discarded events yet!');

                // Discard events are always executed on the next cycle
                this.clock.tick(1);
                QUnit.assert.equal(discardNotifications.length, 1, 'There should be 1 batch of events should have been discarded');
                QUnit.assert.equal(discardNotifications[0].events.length, 50, 'There should be 50 discarded event');
                QUnit.assert.equal(discardNotifications[0].events[0].name, 'testEvent-0', 'The first event discarded should be event testEvent-0');

                // Tick over some additional time
                this.clock.tick(10000);
                QUnit.assert.equal(sendNotifications.length, 2, '2 requests should have been sent because of requeue and sync resend');
                QUnit.assert.equal(xhrRequests.length, 2, 'Still 2 requests should have been sent because of requeue sync resend');
                QUnit.assert.equal(discardNotifications.length, 1, 'There should be 1 batch of events should have been discarded');
                QUnit.assert.equal(discardNotifications[0].events.length, 50, 'There should be 50 discarded event');
                QUnit.assert.equal(discardNotifications[0].events[0].name, 'testEvent-0', 'The first event discarded should be event testEvent-0');
            }
        });

        this.testCase({
            name: "Validate unload scenario with zero response code and requeuing during unload - with maxUnloadEvents == 5",
            useFakeTimers: true,
            test: () => {
                let sentNotifications = [];
                let discardNotifications = [];
                let sendNotifications = [];
                let xhrRequests = [];
                let beaconCalls = [];

                this.hookSendBeacon((url, data) => {
                    beaconCalls.push({
                        url,
                        data,
                    });
                    return false;
                });

                var fetchCalls = this.hookFetch((resolve, reject) => {
                    setTimeout(function() {
                        reject();
                    }, 0);
                });

                this.config.extensionConfig[this.postChannel.identifier] = {
                    httpXHROverride: {
                        sendPOST: (payload: IPayloadData,
                            oncomplete: (status: number, headers: { [headerName: string]: string }) => void, sync?: boolean) => {
                                xhrRequests.push({
                                    payload: payload,
                                    isSync: sync,
                                    oncomplete: oncomplete
                                });

                                // Return on error immediately to simulate a synchronous failure
                                oncomplete(0, {});
                            }
                    }
                };

                let channelConfig: IChannelConfiguration = this.config.extensionConfig[this.postChannel.identifier] || {};
                this.config.extensionConfig[this.postChannel.identifier] = channelConfig;

                // Always use the XHR Override so that we can correct simulate a zero response
                channelConfig.alwaysUseXhrOverride = true;
                channelConfig.maxUnloadEventRetryAttempts = 5;

                this.core.initialize(this.config, [this.postChannel]);
                this.core.addNotificationListener({
                    eventsSent: (events: ITelemetryItem[]) => {
                        sentNotifications.push(events);
                    },
                    eventsDiscarded: (events: ITelemetryItem[], reason: number) => {
                        discardNotifications.push({
                            events: events,
                            reason: reason
                        });
                    },
                    eventsSendRequest: (sendReason: number, isAsync?: boolean) => {
                        sendNotifications.push({
                            sendReason: sendReason,
                            isAsync: isAsync
                        });
                    }
                });

                for (let lp = 0; lp < 50; lp++) {
                    this.postChannel.processTelemetry({
                        name: 'testEvent-' + lp,
                        latency: EventLatency.RealTime,
                        iKey: 'testIkey'
                    } as IPostTransmissionTelemetryItem);
                }

                QUnit.assert.equal(sendNotifications.length, 0, 'No Send events yet as they are sent');
                QUnit.assert.equal(sentNotifications.length, 0, 'No Sent events yet as they are sent');
                QUnit.assert.equal(discardNotifications.length, 0, 'No Discard events yet as they are sent');
                QUnit.assert.equal(xhrRequests.length, 0, "We haven't actually sent the request yet");
                QUnit.assert.equal(fetchCalls.length, 0, "No Fetch requests");
                QUnit.assert.equal(beaconCalls.length, 0, "No Beacon requests");

                // Simulate an unload event
                document.dispatchEvent(new Event("unload"));
                QUnit.assert.equal(sendNotifications.length, 5, 'We should now have attempted to send the events');
                QUnit.assert.equal(sentNotifications.length, 0, 'No Sent events yet as they are sent');
                QUnit.assert.equal(xhrRequests.length, 5, "5 attempts requeue events should be sent");
                QUnit.assert.equal(fetchCalls.length, 0, "No Fetch requests");
                QUnit.assert.equal(beaconCalls.length, 0, "No Beacon requests");
                QUnit.assert.equal(discardNotifications.length, 0, 'There should no discarded events yet!');

                // Discard events are always executed on the next cycle
                this.clock.tick(1);
                QUnit.assert.equal(discardNotifications.length, 1, 'There should be 1 batch of events should have been discarded');
                QUnit.assert.equal(discardNotifications[0].events.length, 50, 'There should be 50 discarded event');
                QUnit.assert.equal(discardNotifications[0].events[0].name, 'testEvent-0', 'The first event discarded should be event testEvent-0');

                // Tick over some time to make sure nothing else happens
                this.clock.tick(10000);
                QUnit.assert.equal(sendNotifications.length, 5, '5 requests should have been sent because of requeue and sync resend');
                QUnit.assert.equal(xhrRequests.length, 5, 'Still 5 requests should have been sent because of requeue sync resend');

                QUnit.assert.equal(discardNotifications.length, 1, 'There should be 1 batch of events should have been discarded');
                QUnit.assert.equal(discardNotifications[0].events.length, 50, 'There should be 50 discarded event');
                QUnit.assert.equal(discardNotifications[0].events[0].name, 'testEvent-0', 'The first event discarded should be event testEvent-0');
            }
        });

        this.testCase({
            name: "Validate synchronous flush scenario with zero response code and requeuing with synchronous flushing and no unload - default retries",
            useFakeTimers: true,
            test: () => {
                let sentNotifications = [];
                let discardNotifications = [];
                let sendNotifications = [];
                let xhrRequests = [];
                let beaconCalls = [];

                this.hookSendBeacon((url, data) => {
                    beaconCalls.push({
                        url,
                        data,
                    });
                    return false;
                });

                var fetchCalls = this.hookFetch((resolve, reject) => {
                    setTimeout(function() {
                        reject();
                    }, 0);
                });

                this.config.extensionConfig[this.postChannel.identifier] = {
                    httpXHROverride: {
                        sendPOST: (payload: IPayloadData,
                            oncomplete: (status: number, headers: { [headerName: string]: string }) => void, sync?: boolean) => {
                                xhrRequests.push({
                                    payload: payload,
                                    isSync: sync,
                                    oncomplete: oncomplete
                                });

                                // Return on error immediately to simulate a synchronous failure
                                oncomplete(0, {});
                            }
                    }
                };

                let channelConfig: IChannelConfiguration = this.config.extensionConfig[this.postChannel.identifier] || {};
                this.config.extensionConfig[this.postChannel.identifier] = channelConfig;

                // Always use the XHR Override so that we can correct simulate a zero response
                channelConfig.alwaysUseXhrOverride = true;

                this.core.initialize(this.config, [this.postChannel]);
                this.core.addNotificationListener({
                    eventsSent: (events: ITelemetryItem[]) => {
                        sentNotifications.push(events);
                    },
                    eventsDiscarded: (events: ITelemetryItem[], reason: number) => {
                        discardNotifications.push({
                            events: events,
                            reason: reason
                        });
                    },
                    eventsSendRequest: (sendReason: number, isAsync?: boolean) => {
                        sendNotifications.push({
                            sendReason: sendReason,
                            isAsync: isAsync
                        });
                    }
                });

                for (let lp = 0; lp < 50; lp++) {
                    this.postChannel.processTelemetry({
                        name: 'testEvent-' + lp,
                        latency: EventLatency.RealTime,
                        iKey: 'testIkey'
                    } as IPostTransmissionTelemetryItem);
                }

                QUnit.assert.equal(sendNotifications.length, 0, 'No Send events yet as they are sent');
                QUnit.assert.equal(sentNotifications.length, 0, 'No Sent events yet as they are sent');
                QUnit.assert.equal(discardNotifications.length, 0, 'No Discard events yet as they are sent');
                QUnit.assert.equal(xhrRequests.length, 0, "We haven't actually sent the request yet");
                QUnit.assert.equal(fetchCalls.length, 0, "No Fetch requests");
                QUnit.assert.equal(beaconCalls.length, 0, "No Beacon requests");

                let flushCompleted = 0;
                for (let lp = 0; lp < 8; lp++) {
                    // cause a synchronous flush
                    this.postChannel.flush(false, () => {
                        flushCompleted++;
                    });

                    QUnit.assert.equal(flushCompleted, lp + 1, "The flush should have been completed synchronously");
                    QUnit.assert.equal(sentNotifications.length, 0, 'No Sent events yet as they are sent');
                    if (lp < 6) {
                        QUnit.assert.equal(sendNotifications.length, lp + 1, 'request should have been sent and the events requeued');
                        QUnit.assert.equal(discardNotifications.length, 0, 'No Discard events yet as they are sent');
                        QUnit.assert.equal(xhrRequests.length, lp + 1, "Check the number of attempts and requeue events should be sent");
                    } else {
                        QUnit.assert.equal(sendNotifications.length, 6, 'request should have been sent and the events requeued');
                        QUnit.assert.equal(xhrRequests.length, 6, "Only 6 attempts and requeue events should be sent");
                        QUnit.assert.equal(discardNotifications.length, 1, 'The batch should now have been discarded');
                        QUnit.assert.equal(discardNotifications[0].events.length, 50, 'There should be 50 discarded event');
                        QUnit.assert.equal(discardNotifications[0].events[0].name, 'testEvent-0', 'The first event discarded should be event testEvent-0');
                    }

                    QUnit.assert.equal(fetchCalls.length, 0, "No Fetch requests");
                    QUnit.assert.equal(beaconCalls.length, 0, "No Beacon requests");

                    // Should not be required but lets just tick over some time
                    this.clock.tick(1);
                }
            }
        });

        this.testCase({
            name: "Validate asynchronous flush scenario with zero response code and requeuing and no unload - default retries",
            useFakeTimers: true,
            test: () => {
                let sentNotifications = [];
                let discardNotifications = [];
                let sendNotifications = [];
                let xhrRequests = [];
                let beaconCalls = [];

                this.hookSendBeacon((url, data) => {
                    beaconCalls.push({
                        url,
                        data,
                    });
                    return false;
                });

                var fetchCalls = this.hookFetch((resolve, reject) => {
                    setTimeout(function() {
                        reject();
                    }, 0);
                });

                this.config.extensionConfig[this.postChannel.identifier] = {
                    httpXHROverride: {
                        sendPOST: (payload: IPayloadData,
                            oncomplete: (status: number, headers: { [headerName: string]: string }) => void, sync?: boolean) => {
                                xhrRequests.push({
                                    payload: payload,
                                    isSync: sync,
                                    oncomplete: oncomplete
                                });

                                // Return on error immediately to simulate a synchronous failure
                                oncomplete(0, {});
                            }
                    }
                };

                let channelConfig: IChannelConfiguration = this.config.extensionConfig[this.postChannel.identifier] || {};
                this.config.extensionConfig[this.postChannel.identifier] = channelConfig;

                // Always use the XHR Override so that we can correct simulate a zero response
                channelConfig.alwaysUseXhrOverride = true;

                this.core.initialize(this.config, [this.postChannel]);
                this.core.addNotificationListener({
                    eventsSent: (events: ITelemetryItem[]) => {
                        sentNotifications.push(events);
                    },
                    eventsDiscarded: (events: ITelemetryItem[], reason: number) => {
                        discardNotifications.push({
                            events: events,
                            reason: reason
                        });
                    },
                    eventsSendRequest: (sendReason: number, isAsync?: boolean) => {
                        sendNotifications.push({
                            sendReason: sendReason,
                            isAsync: isAsync
                        });
                    }
                });

                for (let lp = 0; lp < 50; lp++) {
                    this.postChannel.processTelemetry({
                        name: 'testEvent-' + lp,
                        latency: EventLatency.RealTime,
                        iKey: 'testIkey'
                    } as IPostTransmissionTelemetryItem);
                }

                QUnit.assert.equal(sendNotifications.length, 0, 'No Send events yet as they are sent');
                QUnit.assert.equal(sentNotifications.length, 0, 'No Sent events yet as they are sent');
                QUnit.assert.equal(discardNotifications.length, 0, 'No Discard events yet as they are sent');
                QUnit.assert.equal(xhrRequests.length, 0, "We haven't actually sent the request yet");
                QUnit.assert.equal(fetchCalls.length, 0, "No Fetch requests");
                QUnit.assert.equal(beaconCalls.length, 0, "No Beacon requests");

                let flushCompleted = 0;
                for (let lp = 0; lp < 8; lp++) {
                    // cause a asynchronous flush
                    this.postChannel.flush(true, () => {
                        flushCompleted++;
                    });

                    QUnit.assert.equal(sentNotifications.length, 0, 'No Sent events yet as they are sent');
                    if (lp < 3) {
                        QUnit.assert.equal(flushCompleted, lp, lp + ":The flush should have been completed asynchronously");
                        QUnit.assert.equal(sendNotifications.length, (lp * 2), lp + ":request should have been sent and the events requeued");
                        QUnit.assert.equal(discardNotifications.length, 0, lp + ":No Discard events yet as they are sent");
                        QUnit.assert.equal(xhrRequests.length, (lp * 2), lp + ":Check the number of attempts and requeue events should be sent");

                        // Simulate time passing for the requeue/random back off timer for sending of the events and wait for the flush to complete
                        let attempt = 0;
                        while (attempt < 6000 && flushCompleted === lp) {
                            this.clock.tick(10);
                            attempt++;
                        }

                        QUnit.assert.equal(flushCompleted, lp + 1, "The flush should have been completed asynchronously");
                        QUnit.assert.equal(sendNotifications.length, ((lp + 1) * 2), 'request should have been sent and the events requeued');
                        QUnit.assert.equal(xhrRequests.length, ((lp + 1) * 2), "Check the number of attempts and requeue events should be sent");
                        if (lp === 2) {
                            QUnit.assert.equal(discardNotifications.length, 1, "The batch should now have been discarded");
                            QUnit.assert.equal(discardNotifications[0].events.length, 50, "There should be 50 discarded event");
                            QUnit.assert.equal(discardNotifications[0].events[0].name, 'testEvent-0', "The first event discarded should be event testEvent-0");
                        } else {
                            QUnit.assert.equal(discardNotifications.length, 0, 'No Discard events yet as they are sent');
                        }
                    } else {
                        QUnit.assert.equal(flushCompleted, lp, lp + ":The flush should have been completed asynchronously");
                        this.clock.tick(30000);
                        QUnit.assert.equal(flushCompleted, (lp + 1), lp + ":The flush should have been completed asynchronously");
                        QUnit.assert.equal(sendNotifications.length, 6, lp + ":request should have been sent and the events requeued");
                        QUnit.assert.equal(xhrRequests.length, 6, lp + ":Only 6 attempts and requeue events should be sent");
                        QUnit.assert.equal(discardNotifications.length, 1, 'No Discard events yet as they are sent');
                        QUnit.assert.equal(discardNotifications[0].events.length, 50, "There should be 50 discarded event");
                        QUnit.assert.equal(discardNotifications[0].events[0].name, 'testEvent-0', "The first event discarded should be event testEvent-0");
                    }

                    QUnit.assert.equal(fetchCalls.length, 0, "No Fetch requests");
                    QUnit.assert.equal(beaconCalls.length, 0, "No Beacon requests");

                    // Should not be required but lets just tick over some time
                    this.clock.tick(1);
                }
            }
        });

        this.testCase({
            name: "Validate synchronous flush scenario with zero response code and requeuing with synchronous flushing and no unload - maxEventRetry == 5",
            useFakeTimers: true,
            test: () => {
                let sentNotifications = [];
                let discardNotifications = [];
                let sendNotifications = [];
                let xhrRequests = [];
                let beaconCalls = [];

                this.hookSendBeacon((url, data) => {
                    beaconCalls.push({
                        url,
                        data,
                    });
                    return false;
                });

                var fetchCalls = this.hookFetch((resolve, reject) => {
                    setTimeout(function() {
                        reject();
                    }, 0);
                });

                this.config.extensionConfig[this.postChannel.identifier] = {
                    httpXHROverride: {
                        sendPOST: (payload: IPayloadData,
                            oncomplete: (status: number, headers: { [headerName: string]: string }) => void, sync?: boolean) => {
                                xhrRequests.push({
                                    payload: payload,
                                    isSync: sync,
                                    oncomplete: oncomplete
                                });

                                // Return on error immediately to simulate a synchronous failure
                                oncomplete(0, {});
                            }
                    }
                };

                let channelConfig: IChannelConfiguration = this.config.extensionConfig[this.postChannel.identifier] || {};
                this.config.extensionConfig[this.postChannel.identifier] = channelConfig;

                // Always use the XHR Override so that we can correct simulate a zero response
                channelConfig.alwaysUseXhrOverride = true;
                channelConfig.maxEventRetryAttempts = 5;

                this.core.initialize(this.config, [this.postChannel]);
                this.core.addNotificationListener({
                    eventsSent: (events: ITelemetryItem[]) => {
                        sentNotifications.push(events);
                    },
                    eventsDiscarded: (events: ITelemetryItem[], reason: number) => {
                        discardNotifications.push({
                            events: events,
                            reason: reason
                        });
                    },
                    eventsSendRequest: (sendReason: number, isAsync?: boolean) => {
                        sendNotifications.push({
                            sendReason: sendReason,
                            isAsync: isAsync
                        });
                    }
                });

                for (let lp = 0; lp < 50; lp++) {
                    this.postChannel.processTelemetry({
                        name: 'testEvent-' + lp,
                        latency: EventLatency.RealTime,
                        iKey: 'testIkey'
                    } as IPostTransmissionTelemetryItem);
                }

                QUnit.assert.equal(sendNotifications.length, 0, 'No Send events yet as they are sent');
                QUnit.assert.equal(sentNotifications.length, 0, 'No Sent events yet as they are sent');
                QUnit.assert.equal(discardNotifications.length, 0, 'No Discard events yet as they are sent');
                QUnit.assert.equal(xhrRequests.length, 0, "We haven't actually sent the request yet");
                QUnit.assert.equal(fetchCalls.length, 0, "No Fetch requests");
                QUnit.assert.equal(beaconCalls.length, 0, "No Beacon requests");

                let flushCompleted = 0;
                for (let lp = 0; lp < 8; lp++) {
                    // cause a synchronous flush
                    this.postChannel.flush(false, () => {
                        flushCompleted++;
                    });

                    QUnit.assert.equal(flushCompleted, lp + 1, "The flush should have been completed synchronously");
                    QUnit.assert.equal(sentNotifications.length, 0, 'No Sent events yet as they are sent');
                    if (lp < 5) {
                        QUnit.assert.equal(sendNotifications.length, lp + 1, 'request should have been sent and the events requeued');
                        QUnit.assert.equal(discardNotifications.length, 0, 'No Discard events yet as they are sent');
                        QUnit.assert.equal(xhrRequests.length, lp + 1, "Check the number of attempts and requeue events should be sent");
                    } else {
                        QUnit.assert.equal(sendNotifications.length, 5, 'request should have been sent and the events requeued');
                        QUnit.assert.equal(xhrRequests.length, 5, "Only 5 attempts and requeue events should be sent");
                        QUnit.assert.equal(discardNotifications.length, 1, 'The batch should now have been discarded');
                        QUnit.assert.equal(discardNotifications[0].events.length, 50, 'There should be 50 discarded event');
                        QUnit.assert.equal(discardNotifications[0].events[0].name, 'testEvent-0', 'The first event discarded should be event testEvent-0');
                    }

                    QUnit.assert.equal(fetchCalls.length, 0, "No Fetch requests");
                    QUnit.assert.equal(beaconCalls.length, 0, "No Beacon requests");

                    // Should not be required but lets just tick over some time
                    this.clock.tick(1);
                }
            }
        });

        this.testCase({
            name: "Validate asynchronous flush scenario with zero response code and requeuing and no unload - maxEventRetry == 5",
            useFakeTimers: true,
            test: () => {
                let sentNotifications = [];
                let discardNotifications = [];
                let sendNotifications = [];
                let xhrRequests = [];
                let beaconCalls = [];

                this.hookSendBeacon((url, data) => {
                    beaconCalls.push({
                        url,
                        data,
                    });
                    return false;
                });

                var fetchCalls = this.hookFetch((resolve, reject) => {
                    setTimeout(function() {
                        reject();
                    }, 0);
                });

                this.config.extensionConfig[this.postChannel.identifier] = {
                    httpXHROverride: {
                        sendPOST: (payload: IPayloadData,
                            oncomplete: (status: number, headers: { [headerName: string]: string }) => void, sync?: boolean) => {
                                xhrRequests.push({
                                    payload: payload,
                                    isSync: sync,
                                    oncomplete: oncomplete
                                });

                                // Return on error immediately to simulate a synchronous failure
                                oncomplete(0, {});
                            }
                    }
                };

                let channelConfig: IChannelConfiguration = this.config.extensionConfig[this.postChannel.identifier] || {};
                this.config.extensionConfig[this.postChannel.identifier] = channelConfig;

                // Always use the XHR Override so that we can correct simulate a zero response
                channelConfig.alwaysUseXhrOverride = true;
                channelConfig.maxEventRetryAttempts = 5;

                this.core.initialize(this.config, [this.postChannel]);
                this.core.addNotificationListener({
                    eventsSent: (events: ITelemetryItem[]) => {
                        sentNotifications.push(events);
                    },
                    eventsDiscarded: (events: ITelemetryItem[], reason: number) => {
                        discardNotifications.push({
                            events: events,
                            reason: reason
                        });
                    },
                    eventsSendRequest: (sendReason: number, isAsync?: boolean) => {
                        sendNotifications.push({
                            sendReason: sendReason,
                            isAsync: isAsync
                        });
                    }
                });

                for (let lp = 0; lp < 50; lp++) {
                    this.postChannel.processTelemetry({
                        name: 'testEvent-' + lp,
                        latency: EventLatency.RealTime,
                        iKey: 'testIkey'
                    } as IPostTransmissionTelemetryItem);
                }

                QUnit.assert.equal(sendNotifications.length, 0, 'No Send events yet as they are sent');
                QUnit.assert.equal(sentNotifications.length, 0, 'No Sent events yet as they are sent');
                QUnit.assert.equal(discardNotifications.length, 0, 'No Discard events yet as they are sent');
                QUnit.assert.equal(xhrRequests.length, 0, "We haven't actually sent the request yet");
                QUnit.assert.equal(fetchCalls.length, 0, "No Fetch requests");
                QUnit.assert.equal(beaconCalls.length, 0, "No Beacon requests");

                let flushCompleted = 0;
                for (let lp = 0; lp < 8; lp++) {
                    // cause a asynchronous flush
                    this.postChannel.flush(true, () => {
                        flushCompleted++;
                    });

                    QUnit.assert.equal(sentNotifications.length, 0, 'No Sent events yet as they are sent');
                    if (lp < 3) {
                        QUnit.assert.equal(flushCompleted, lp, lp + ":The flush should have been completed asynchronously");
                        QUnit.assert.equal(sendNotifications.length, (lp * 2), lp + ":request should have been sent and the events requeued");
                        QUnit.assert.equal(discardNotifications.length, 0, lp + ":No Discard events yet as they are sent");
                        QUnit.assert.equal(xhrRequests.length, (lp * 2), lp + ":Check the number of attempts and requeue events should be sent");

                        // Simulate time passing for the requeue/random back off timer for sending of the events and wait for the flush to complete
                        let attempt = 0;
                        while (attempt < 6000 && flushCompleted === lp) {
                            this.clock.tick(10);
                            attempt++;
                        }

                        QUnit.assert.equal(flushCompleted, lp + 1, "The flush should have been completed asynchronously");
                        if (lp === 2) {
                            QUnit.assert.equal(sendNotifications.length, 6, lp + ":request should have been sent and the events requeued");
                            QUnit.assert.equal(xhrRequests.length, 6, lp + ":Only 6 attempts and requeue events should be sent");
                            QUnit.assert.equal(discardNotifications.length, 1, "The batch should now have been discarded");
                            QUnit.assert.equal(discardNotifications[0].events.length, 50, "There should be 50 discarded event");
                            QUnit.assert.equal(discardNotifications[0].events[0].name, 'testEvent-0', "The first event discarded should be event testEvent-0");
                        } else {
                            QUnit.assert.equal(sendNotifications.length, ((lp + 1) * 2), 'request should have been sent and the events requeued');
                            QUnit.assert.equal(xhrRequests.length, ((lp + 1) * 2), "Check the number of attempts and requeue events should be sent");
                            QUnit.assert.equal(discardNotifications.length, 0, 'No Discard events yet as they are sent');
                        }
                    } else {
                        QUnit.assert.equal(flushCompleted, lp, lp + ":The flush should have been completed asynchronously");
                        this.clock.tick(30000);
                        QUnit.assert.equal(flushCompleted, (lp + 1), lp + ":The flush should have been completed asynchronously");
                        QUnit.assert.equal(sendNotifications.length, 6, lp + ":request should have been sent and the events requeued");
                        QUnit.assert.equal(xhrRequests.length, 6, lp + ":Only 6 attempts and requeue events should be sent");
                        QUnit.assert.equal(discardNotifications.length, 1, 'No Discard events yet as they are sent');
                        QUnit.assert.equal(discardNotifications[0].events.length, 50, "There should be 50 discarded event");
                        QUnit.assert.equal(discardNotifications[0].events[0].name, 'testEvent-0', "The first event discarded should be event testEvent-0");
                    }

                    QUnit.assert.equal(fetchCalls.length, 0, "No Fetch requests");
                    QUnit.assert.equal(beaconCalls.length, 0, "No Beacon requests");

                    // Should not be required but lets just tick over some time
                    this.clock.tick(1);
                }
            }
        });

        this.testCase({
            name: "Validate asynchronous flush scenario with zero response code and requeuing and no unload - maxEventRetry == 4",
            useFakeTimers: true,
            test: () => {
                let sentNotifications = [];
                let discardNotifications = [];
                let sendNotifications = [];
                let xhrRequests = [];
                let beaconCalls = [];

                this.hookSendBeacon((url, data) => {
                    beaconCalls.push({
                        url,
                        data,
                    });
                    return false;
                });

                var fetchCalls = this.hookFetch((resolve, reject) => {
                    setTimeout(function() {
                        reject();
                    }, 0);
                });

                this.config.extensionConfig[this.postChannel.identifier] = {
                    httpXHROverride: {
                        sendPOST: (payload: IPayloadData,
                            oncomplete: (status: number, headers: { [headerName: string]: string }) => void, sync?: boolean) => {
                                xhrRequests.push({
                                    payload: payload,
                                    isSync: sync,
                                    oncomplete: oncomplete
                                });

                                // Return on error immediately to simulate a synchronous failure
                                oncomplete(0, {});
                            }
                    }
                };

                let channelConfig: IChannelConfiguration = this.config.extensionConfig[this.postChannel.identifier] || {};
                this.config.extensionConfig[this.postChannel.identifier] = channelConfig;

                // Always use the XHR Override so that we can correct simulate a zero response
                channelConfig.alwaysUseXhrOverride = true;
                channelConfig.maxEventRetryAttempts = 4;

                this.core.initialize(this.config, [this.postChannel]);
                this.core.addNotificationListener({
                    eventsSent: (events: ITelemetryItem[]) => {
                        sentNotifications.push(events);
                    },
                    eventsDiscarded: (events: ITelemetryItem[], reason: number) => {
                        discardNotifications.push({
                            events: events,
                            reason: reason
                        });
                    },
                    eventsSendRequest: (sendReason: number, isAsync?: boolean) => {
                        sendNotifications.push({
                            sendReason: sendReason,
                            isAsync: isAsync
                        });
                    }
                });

                for (let lp = 0; lp < 50; lp++) {
                    this.postChannel.processTelemetry({
                        name: 'testEvent-' + lp,
                        latency: EventLatency.RealTime,
                        iKey: 'testIkey'
                    } as IPostTransmissionTelemetryItem);
                }

                QUnit.assert.equal(sendNotifications.length, 0, 'No Send events yet as they are sent');
                QUnit.assert.equal(sentNotifications.length, 0, 'No Sent events yet as they are sent');
                QUnit.assert.equal(discardNotifications.length, 0, 'No Discard events yet as they are sent');
                QUnit.assert.equal(xhrRequests.length, 0, "We haven't actually sent the request yet");
                QUnit.assert.equal(fetchCalls.length, 0, "No Fetch requests");
                QUnit.assert.equal(beaconCalls.length, 0, "No Beacon requests");

                let flushCompleted = 0;
                for (let lp = 0; lp < 8; lp++) {
                    // cause a asynchronous flush
                    this.postChannel.flush(true, () => {
                        flushCompleted++;
                    });

                    QUnit.assert.equal(sentNotifications.length, 0, 'No Sent events yet as they are sent');
                    if (lp < 2) {
                        QUnit.assert.equal(flushCompleted, lp, lp + ":The flush should have been completed asynchronously");
                        QUnit.assert.equal(sendNotifications.length, (lp * 2), lp + ":request should have been sent and the events requeued");
                        QUnit.assert.equal(discardNotifications.length, 0, lp + ":No Discard events yet as they are sent");
                        QUnit.assert.equal(xhrRequests.length, (lp * 2), lp + ":Check the number of attempts and requeue events should be sent");

                        // Simulate time passing for the requeue/random back off timer for sending of the events and wait for the flush to complete
                        let attempt = 0;
                        while (attempt < 6000 && flushCompleted === lp) {
                            this.clock.tick(10);
                            attempt++;
                        }

                        QUnit.assert.equal(flushCompleted, lp + 1, "The flush should have been completed asynchronously");
                        if (lp === 1) {
                            QUnit.assert.equal(sendNotifications.length, 4, lp + ":request should have been sent and the events requeued");
                            QUnit.assert.equal(xhrRequests.length, 4, lp + ":Only 4 attempts and requeue events should be sent");
                            QUnit.assert.equal(discardNotifications.length, 1, "The batch should now have been discarded");
                            QUnit.assert.equal(discardNotifications[0].events.length, 50, "There should be 50 discarded event");
                            QUnit.assert.equal(discardNotifications[0].events[0].name, 'testEvent-0', "The first event discarded should be event testEvent-0");
                        } else {
                            QUnit.assert.equal(sendNotifications.length, ((lp + 1) * 2), 'request should have been sent and the events requeued');
                            QUnit.assert.equal(xhrRequests.length, ((lp + 1) * 2), "Check the number of attempts and requeue events should be sent");
                            QUnit.assert.equal(discardNotifications.length, 0, 'No Discard events yet as they are sent');
                        }
                    } else {
                        QUnit.assert.equal(flushCompleted, lp, lp + ":The flush should have been completed asynchronously");
                        this.clock.tick(30000);
                        QUnit.assert.equal(flushCompleted, (lp + 1), lp + ":The flush should have been completed asynchronously");
                        QUnit.assert.equal(sendNotifications.length, 4, lp + ":request should have been sent and the events requeued");
                        QUnit.assert.equal(xhrRequests.length, 4, lp + ":Only 4 attempts and requeue events should be sent");
                        QUnit.assert.equal(discardNotifications.length, 1, 'No Discard events yet as they are sent');
                        QUnit.assert.equal(discardNotifications[0].events.length, 50, "There should be 50 discarded event");
                        QUnit.assert.equal(discardNotifications[0].events[0].name, 'testEvent-0', "The first event discarded should be event testEvent-0");
                    }

                    QUnit.assert.equal(fetchCalls.length, 0, "No Fetch requests");
                    QUnit.assert.equal(beaconCalls.length, 0, "No Beacon requests");

                    // Should not be required but lets just tick over some time
                    this.clock.tick(1);
                }
            }
        });

        this.testCase({
            name: "Validate retry scenario with zero response code -- hitting the maximum back off limit",
            useFakeTimers: true,
            test: () => {
                let sentNotifications = [];
                let discardNotifications = [];
                let sendNotifications = [];
                let xhrRequests = [];
                let beaconCalls = [];

                this.hookSendBeacon((url, data) => {
                    beaconCalls.push({
                        url,
                        data,
                    });
                    return false;
                });

                var fetchCalls = this.hookFetch((resolve, reject) => {
                    setTimeout(function() {
                        reject();
                    }, 0);
                });

                this.config.extensionConfig[this.postChannel.identifier] = {
                    httpXHROverride: {
                        sendPOST: (payload: IPayloadData,
                            oncomplete: (status: number, headers: { [headerName: string]: string }) => void, sync?: boolean) => {
                                xhrRequests.push({
                                    payload: payload,
                                    isSync: sync,
                                    oncomplete: oncomplete
                                });

                                setTimeout(function() {
                                    oncomplete(0, {});
                                }, 0);
                            }
                    }
                };

                let channelConfig: IChannelConfiguration = this.config.extensionConfig[this.postChannel.identifier] || {};
                this.config.extensionConfig[this.postChannel.identifier] = channelConfig;

                // Always use the XHR Override so that we can correct simulate a zero response
                channelConfig.alwaysUseXhrOverride = true;

                this.core.initialize(this.config, [this.postChannel]);
                this.core.addNotificationListener({
                    eventsSent: (events: ITelemetryItem[]) => {
                        sentNotifications.push(events);
                    },
                    eventsDiscarded: (events: ITelemetryItem[], reason: number) => {
                        discardNotifications.push({
                            events: events,
                            reason: reason
                        });
                    },
                    eventsSendRequest: (sendReason: number, isAsync?: boolean) => {
                        sendNotifications.push({
                            sendReason: sendReason,
                            isAsync: isAsync
                        });
                    }
                });

                for (let lp = 0; lp < 50; lp++) {
                    this.postChannel.processTelemetry({
                        name: 'testEvent-' + lp,
                        latency: EventLatency.RealTime,
                        iKey: 'testIkey'
                    } as IPostTransmissionTelemetryItem);
                }

                QUnit.assert.equal(sendNotifications.length, 0, 'No Send events yet as they are sent');
                QUnit.assert.equal(sentNotifications.length, 0, 'No Sent events yet as they are sent');
                QUnit.assert.equal(discardNotifications.length, 0, 'No Discard events yet as they are sent');
                QUnit.assert.equal(xhrRequests.length, 0, "We haven't actually sent the request yet");
                QUnit.assert.equal(fetchCalls.length, 0, "No Fetch requests");
                QUnit.assert.equal(beaconCalls.length, 0, "No Beacon requests");

                this.postChannel.flush();

                // Let the auto flush send event to send
                this.clock.tick(2);

                for (let retry = 0; retry < 8; retry++) {
                    if (retry < 4) {
                        QUnit.assert.equal(sendNotifications.length, retry + 1, retry + ": We should now have attempted to send the events");
                        QUnit.assert.equal(sentNotifications.length, 0, retry + ": No Sent events yet as they are sent");
                        QUnit.assert.equal(discardNotifications.length, 0, retry + ": No Discard events yet as they are sent");
                        QUnit.assert.equal(xhrRequests.length, retry + 1, retry + ": Check requests should be sent");
                        QUnit.assert.equal(fetchCalls.length, 0, retry + ": No Fetch requests");
                        QUnit.assert.equal(beaconCalls.length, 0, retry + ": No Beacon requests");
    
                        // Simulate time passing for the requeue and sending of the events
                        let attempt = 0;
                        while (attempt < 6000 && sendNotifications.length === (retry + 1)) {
                            this.clock.tick(10);
                            attempt++;
                        }
                    } else {
                        QUnit.assert.equal(sendNotifications.length, 4, retry + ": We should now have attempted to send the events");
                        QUnit.assert.equal(sentNotifications.length, 0, retry + ": No Sent events yet as they are sent");
                        QUnit.assert.equal(xhrRequests.length, 4, retry + ": Check requests should be sent");
                        QUnit.assert.equal(fetchCalls.length, 0, retry + ": No Fetch requests");
                        QUnit.assert.equal(beaconCalls.length, 0, retry + ": No Beacon requests");

                        // Jump forward 30 seconds
                        this.clock.tick(30000);
                    }
                }

                // Add a new event which will cause a new event to be sent
                this.postChannel.processTelemetry({
                    name: 'testEvent-extra',
                    latency: EventLatency.RealTime,
                    iKey: 'testIkey'
                } as IPostTransmissionTelemetryItem);                

                // Simulate time passing for the requeue/random back off timer for sending of the events
                let attempt = 0;
                while (attempt < 6000 && sendNotifications.length < 5) {
                    this.clock.tick(10);
                    attempt++;
                }

                QUnit.assert.equal(sendNotifications.length, 5, 'We should now have attempted to send the events');
                QUnit.assert.equal(sentNotifications.length, 0, 'No Sent events yet as they are sent');
                QUnit.assert.equal(xhrRequests.length, 5, "Check requests should be sent");
                QUnit.assert.equal(fetchCalls.length, 0, "No Fetch requests");
                QUnit.assert.equal(beaconCalls.length, 0, "No Beacon requests");

                // Simulate time passing for the retry which uses a random back off timer for sending of the events
                attempt = 0;
                while (attempt < 7000 && (sendNotifications.length < 6 || discardNotifications.length < 1 || xhrRequests.length < 6)) {
                    this.clock.tick(10);
                    attempt++;
                }

                QUnit.assert.equal(sendNotifications.length, 6, 'We should now have attempted to send the events');
                QUnit.assert.equal(sentNotifications.length, 0, 'No Sent events yet as they are sent');
                QUnit.assert.equal(xhrRequests.length, 6, "Check requests should be sent");
                QUnit.assert.equal(fetchCalls.length, 0, "No Fetch requests");
                QUnit.assert.equal(beaconCalls.length, 0, "No Beacon requests");

                QUnit.assert.equal(discardNotifications.length, 1, 'The batch should now have been discarded');
                QUnit.assert.equal(discardNotifications[0].events.length, 50, 'There should be 50 discarded event');
                QUnit.assert.equal(discardNotifications[0].events[0].name, 'testEvent-0', 'The first event discarded should be event testEvent-0');

            }
        });

        this.testCase({
            name: "Post Channel: check excludeCsMetaData",
            useFakeTimers: true,
            useFakeServer: true,
            test: () => {
                let config = this.config;
                let core = this.core;
                let postChannel = this.postChannel;
                let identifier = postChannel.identifier;
                let event1: IPostTransmissionTelemetryItem = TestHelper.mockEvent(EventPersistence.Normal);
                let event2: IPostTransmissionTelemetryItem = TestHelper.mockEvent(EventPersistence.Normal);
                core.initialize(config, [postChannel]);

                // test timeout
                core.track(event1);
                this.clock.tick(10001);

                let requests = this._getXhrRequests();
                QUnit.assert.equal(requests.length, 1, "request should be sent");
                requests[0].respond(200, {}, "response body");

                QUnit.assert.equal(requests[0].method, "POST", "request method should be POST");

                let evt = JSON.parse(requests[0]["requestBody"]);
                QUnit.assert.equal(evt.name, event1.name, "request data should be set");
                let metaData = evt.ext.metadata;
                QUnit.assert.ok(!isNullOrUndefined(metaData));
                QUnit.assert.equal(metaData.f.evValue2.t, 8193, "evValue should be tagged");
                QUnit.assert.equal(metaData.f.value5.t, 6, "value5 should be tagged as number");
                QUnit.assert.equal(metaData.f.value1.a.t, 6, "value1 should be tagged as array of numbers");

                // Disable CsMetaData
                core!.config!.extensionConfig![identifier].excludeCsMetaData = true;
                // Let the dynamic config changes occur
                this.clock.tick(1);

                core.track(event2);
                this.clock.tick(10001);

                requests = this._getXhrRequests();
                QUnit.assert.equal(requests.length, 2, "request should be sent");
                requests[1].respond(200, {}, "response body");

                QUnit.assert.equal(requests[1].method, "POST", "request method should be POST");

                evt = JSON.parse(requests[1]["requestBody"]);
                QUnit.assert.equal(evt.name, event2.name, "request data should be set");
                metaData = evt.ext.metadata;
                QUnit.assert.equal(metaData, undefined, "metadata should be undefined");
            }
        });

    }
}

class AutoCompleteXhrOverride {
    public sendPOST(payload: IPayloadData, oncomplete: (status: number, headers: { [headerName: string]: string }) => void, sync?: boolean) {
        oncomplete(200, null);
    }
}<|MERGE_RESOLUTION|>--- conflicted
+++ resolved
@@ -179,10 +179,7 @@
                     maxUnloadEventRetryAttempts: 2,
                     addNoResponse: undefValue,
                     excludeCsMetaData: undefValue,
-<<<<<<< HEAD
                     requestLimit: {}
-=======
->>>>>>> 6e315f19
                 };
                 let actaulConfig =  postChannel["_getDbgPlgTargets"]()[1];
                 QUnit.assert.deepEqual(expectedConfig, actaulConfig, "default config should be set");
