--- conflicted
+++ resolved
@@ -6,19 +6,12 @@
 import dynamicProto from "@microsoft/dynamicproto-js";
 import {
     EventSendType, FullVersionString, IAppInsightsCore, ICookieMgr, IDiagnosticLogger, IExtendedConfiguration, IPayloadData, IPerfEvent,
-<<<<<<< HEAD
-    ITelemetryItem, IUnloadHook, IXHROverride, OnCompleteCallback, SendPOSTFunction, SendRequestReason, TransportType,
-    _eExtendedInternalMessageId, _eInternalMessageId, _throwInternal, _warnToConsole, arrForEach, dateNow, doPerf, dumpObj, eLoggingSeverity,
-    extend, getLocation, getNavigator, getTime, hasOwnProperty, isArray, isBeaconsSupported, isFetchSupported, isNullOrUndefined, isNumber,
-    isReactNative, isString, isUndefined, isValueAssigned, isXhrSupported, objForEachKey, objKeys, onConfigChange, openXhr, strTrim,
-    strUndefined, useXDomainRequest
-=======
+    ITelemetryItem,
     IUnloadHook, IXHROverride, OnCompleteCallback, SendPOSTFunction, SendRequestReason, TransportType, _eExtendedInternalMessageId,
     _eInternalMessageId, _throwInternal, _warnToConsole, arrForEach, dateNow, doPerf, dumpObj, eLoggingSeverity, extend,
     getCommonSchemaMetaData, getLocation, getNavigator, getTime, hasOwnProperty, isArray, isBeaconsSupported, isFetchSupported,
     isNullOrUndefined, isNumber, isReactNative, isString, isUndefined, isValueAssigned, isXhrSupported, objForEachKey, objKeys,
     onConfigChange, openXhr, strTrim, strUndefined, useXDomainRequest
->>>>>>> ed653fa9
 } from "@microsoft/1ds-core-js";
 import { arrAppend } from "@nevware21/ts-utils";
 import { BatchNotificationAction, BatchNotificationActions } from "./BatchNotificationActions";
