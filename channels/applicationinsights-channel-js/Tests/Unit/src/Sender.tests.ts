--- conflicted
+++ resolved
@@ -699,11 +699,7 @@
                 QUnit.assert.ok(baseData.ver);
                 QUnit.assert.equal(2, baseData.ver);
 
-<<<<<<< HEAD
-                QUnit.assert.equal("javascript:2.8.1", appInsightsEnvelope.tags["ai.internal.sdkVersion"]);
-=======
                 QUnit.assert.equal("javascript:2.8.3", appInsightsEnvelope.tags["ai.internal.sdkVersion"]);
->>>>>>> 3f8a64d4
             }
         })
 
