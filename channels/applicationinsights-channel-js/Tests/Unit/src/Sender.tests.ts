--- conflicted
+++ resolved
@@ -699,11 +699,7 @@
                 QUnit.assert.ok(baseData.ver);
                 QUnit.assert.equal(2, baseData.ver);
 
-<<<<<<< HEAD
-                QUnit.assert.equal("javascript:2.8.5", appInsightsEnvelope.tags["ai.internal.sdkVersion"]);
-=======
                 QUnit.assert.equal("javascript:2.8.6", appInsightsEnvelope.tags["ai.internal.sdkVersion"]);
->>>>>>> 6ba2c0dc
             }
         })
 
