--- conflicted
+++ resolved
@@ -1856,12 +1856,8 @@
         });
 
         this.testCase({
-<<<<<<< HEAD
-            name: "Onunloadflush: send payloads with fetch.",
-=======
             name: "fetchKeepAliveSender should not send duplicacted events during unload.",
             useFakeTimers: true,
->>>>>>> efcfc02f
             test: () => {
                 let window = getWindow();
                 let fetchstub = this.sandbox.stub((window as any), "fetch");
@@ -1875,7 +1871,168 @@
                     sendBeaconCalled += 1;
                     return true;
                 });
-<<<<<<< HEAD
+                const sender = new Sender();
+                const cr = new AppInsightsCore();
+
+                sender.initialize({
+                    instrumentationKey: "abc",
+                    extensionConfig: {
+                        [sender.identifier]: {
+                            disableXhr: true,
+                            disableSendBeaconSplit: false
+                        }
+                    }
+                    
+                }, cr, []);
+                this.onDone(() => {
+                    sender.teardown();
+                });
+
+                const telemetryItem: ITelemetryItem = {
+                    name: "item",
+                    iKey: "iKey",
+                    baseType: "type",
+                    baseData: {}
+                };
+
+
+                let buffer = sender._buffer;
+
+                QUnit.assert.ok(isBeaconApiSupported(), "Beacon API is supported");
+                QUnit.assert.equal(0, sendBeaconCalled, "Beacon API was not called before");
+                QUnit.assert.equal(0, this._getXhrRequests().length, "xhr sender was not called before");
+                QUnit.assert.equal(0, buffer.getItems().length, "sender buffer should be clear");
+                QUnit.assert.equal(false, fetchstub.called, "fetch sender is not called before");
+
+                try {
+                    sender.processTelemetry(telemetryItem, null);
+                    QUnit.assert.equal(1, buffer.getItems().length, "sender buffer should have one payload");
+                    let bufferItems = JSON.parse(sessionStorage.getItem("AI_buffer") as any);
+                    QUnit.assert.equal(bufferItems.length, 1, "sender buffer should have one payload");
+                    let sentItems = JSON.parse(sessionStorage.getItem("AI_sentBuffer") as any);
+                    QUnit.assert.equal(0, sentItems.length, "sent buffer should have zero payload");
+                    sender.onunloadFlush();
+                } catch(e) {
+                    QUnit.assert.ok(false);
+                }
+                this.clock.tick(5);
+
+                QUnit.assert.equal(0, sendBeaconCalled, "Beacon API should be not called");
+                QUnit.assert.equal(0, this._getXhrRequests().length, "xhr sender should not be called");
+                QUnit.assert.equal(true, fetchstub.calledOnce, "fetch sender is called once");
+                QUnit.assert.equal(0, buffer.getItems().length, "sender buffer should not have one payload");
+                QUnit.assert.equal(0, buffer.count(), "sender buffer should not have any payload");
+                let bufferItems = JSON.parse(sessionStorage.getItem("AI_buffer") as any);
+                QUnit.assert.equal(bufferItems.length, 0, "sender buffer should be clear payload");
+                let sentItems = JSON.parse(sessionStorage.getItem("AI_sentBuffer") as any);
+                QUnit.assert.equal(1, sentItems.length, "sent buffer should have one payload");
+
+
+                (window as any).XMLHttpRequest = fakeXMLHttpRequest;
+                sessionStorage.clear();
+                
+            }
+        });
+
+        this.testCase({
+            name: "fetchKeepAliveSender should only trigger fetch once during unload.",
+            useFakeTimers: true,
+            test: () => {
+                let window = getWindow();
+                let fakeXMLHttpRequest = (window as any).XMLHttpRequest;
+                let sessionStorage = window.sessionStorage;
+                QUnit.assert.ok(sessionStorage, "sessionStorage API is supported");
+                sessionStorage.clear();
+
+                let sendBeaconCalled = 0;
+                this.hookSendBeacon((url: string) => {
+                    sendBeaconCalled += 1;
+                    return true;
+                });
+                let fetchCalls = this.hookFetch((resolve) => {
+                    setTimeout(function() {
+                        resolve();
+                    }, 0);
+                });
+
+                const sender = new Sender();
+                const cr = new AppInsightsCore();
+
+                sender.initialize({
+                    instrumentationKey: "abc",
+                    extensionConfig: {
+                        [sender.identifier]: {
+                            disableXhr: true,
+                            disableSendBeaconSplit: false
+                        }
+                    }
+                    
+                }, cr, []);
+                this.onDone(() => {
+                    sender.teardown();
+                });
+
+                const telemetryItem: ITelemetryItem = {
+                    name: "item",
+                    iKey: "iKey",
+                    baseType: "type",
+                    baseData: {}
+                };
+
+
+                let buffer = sender._buffer;
+
+                QUnit.assert.ok(isBeaconApiSupported(), "Beacon API is supported");
+                QUnit.assert.equal(0, sendBeaconCalled, "Beacon API was not called before");
+                QUnit.assert.equal(0, this._getXhrRequests().length, "xhr sender was not called before");
+                QUnit.assert.equal(0, buffer.getItems().length, "sender buffer should be clear");
+                QUnit.assert.equal(0, fetchCalls.length, "fetch calls should not be called before");
+
+                try {
+                    sender.processTelemetry(telemetryItem, null);
+                    QUnit.assert.equal(1, buffer.getItems().length, "sender buffer should have one payload");
+                    let bufferItems = JSON.parse(sessionStorage.getItem("AI_buffer") as any);
+                    QUnit.assert.equal(bufferItems.length, 1, "sender buffer should have one payload");
+                    let sentItems = JSON.parse(sessionStorage.getItem("AI_sentBuffer") as any);
+                    QUnit.assert.equal(0, sentItems.length, "sent buffer should have zero payload");
+                    sender.onunloadFlush();
+                } catch(e) {
+                    QUnit.assert.ok(false);
+                }
+                this.clock.tick(5);
+
+                QUnit.assert.equal(0, sendBeaconCalled, "Beacon API should be not called");
+                QUnit.assert.equal(1, fetchCalls.length, "fetch calls should be called only once");
+                QUnit.assert.equal(0, this._getXhrRequests().length, "xhr sender should not be called");
+                QUnit.assert.equal(0, buffer.getItems().length, "sender buffer should not have one payload");
+                QUnit.assert.equal(0, buffer.count(), "sender buffer should not have any payload");
+                let bufferItems = JSON.parse(sessionStorage.getItem("AI_buffer") as any);
+                QUnit.assert.equal(bufferItems.length, 0, "sender buffer should be clear payload");
+                let sentItems = JSON.parse(sessionStorage.getItem("AI_sentBuffer") as any);
+                QUnit.assert.equal(0, sentItems.length, "sent buffer should not have one payload");
+
+
+                (window as any).XMLHttpRequest = fakeXMLHttpRequest;
+                sessionStorage.clear();
+                
+            }
+        });
+
+        this.testCase({
+            name: "Onunloadflush: send payloads with fetch.",
+            test: () => {
+                let window = getWindow();
+                let fetchstub = this.sandbox.stub((window as any), "fetch");
+                let fakeXMLHttpRequest = (window as any).XMLHttpRequest;
+                let sessionStorage = window.sessionStorage;
+                QUnit.assert.ok(sessionStorage, "sessionStorage API is supported");
+                sessionStorage.clear();
+
+                let sendBeaconCalled = 0;
+                this.hookSendBeacon((url: string) => {
+                    sendBeaconCalled += 1;
+                    return true;
+                });
 
                 // let fetchCalls = this.hookFetch((resolve) => {
                 //     setTimeout(function() {
@@ -1883,8 +2040,6 @@
                 //     }, 0);
                 // });
 
-=======
->>>>>>> efcfc02f
                 const sender = new Sender();
                 const cr = new AppInsightsCore();
 
@@ -1892,30 +2047,25 @@
                     instrumentationKey: "abc",
                     extensionConfig: {
                         [sender.identifier]: {
-<<<<<<< HEAD
                             onunloadDisableFetch: false,
                             disableXhr: true,
                             disableSendBeaconSplit: false
                             // to make sure beacon is used
-=======
-                            disableXhr: true
->>>>>>> efcfc02f
-                        }
-                    }
-                    
+                        }
+                    }
+
                 }, cr, []);
                 this.onDone(() => {
                     sender.teardown();
                 });
 
                 const telemetryItem: ITelemetryItem = {
-<<<<<<< HEAD
                     name: "large item",
                     iKey: "iKey",
                     baseType: "type",
                     baseData: {
                         name: "large item"
-                        
+
                     }
                 };
 
@@ -1925,14 +2075,8 @@
                     baseType: "type",
                     baseData: {
                         name: "small item"
-                        
-                    }
-=======
-                    name: "item",
-                    iKey: "iKey",
-                    baseType: "type",
-                    baseData: {}
->>>>>>> efcfc02f
+
+                    }
                 };
 
 
@@ -1942,7 +2086,6 @@
                 QUnit.assert.equal(0, sendBeaconCalled, "Beacon API was not called before");
                 QUnit.assert.equal(0, this._getXhrRequests().length, "xhr sender was not called before");
                 QUnit.assert.equal(0, buffer.getItems().length, "sender buffer should be clear");
-<<<<<<< HEAD
 
                 try {
                     sender.processTelemetry(telemetryItem, null);
@@ -1950,64 +2093,34 @@
                     QUnit.assert.equal(2, buffer.getItems().length, "sender buffer should have two payload");
                     let bufferItems = JSON.parse(sessionStorage.getItem("AI_buffer") as any);
                     QUnit.assert.equal(bufferItems.length, 2, "sender buffer should have two payload");
-=======
-                QUnit.assert.equal(false, fetchstub.called, "fetch sender is not called before");
-
-                try {
-                    sender.processTelemetry(telemetryItem, null);
-                    QUnit.assert.equal(1, buffer.getItems().length, "sender buffer should have one payload");
-                    let bufferItems = JSON.parse(sessionStorage.getItem("AI_buffer") as any);
-                    QUnit.assert.equal(bufferItems.length, 1, "sender buffer should have one payload");
->>>>>>> efcfc02f
                     let sentItems = JSON.parse(sessionStorage.getItem("AI_sentBuffer") as any);
                     QUnit.assert.equal(0, sentItems.length, "sent buffer should have zero payload");
                     sender.onunloadFlush();
                 } catch(e) {
                     QUnit.assert.ok(false);
                 }
-<<<<<<< HEAD
 
                 QUnit.assert.equal(0, sendBeaconCalled, "Beacon API should not be called");
                 QUnit.assert.equal(0, this._getXhrRequests().length, "xhr sender should not be called");
                 QUnit.assert.equal(true, fetchstub.called, "fetch sender is called");
-=======
-                this.clock.tick(5);
-
-                QUnit.assert.equal(0, sendBeaconCalled, "Beacon API should be not called");
-                QUnit.assert.equal(0, this._getXhrRequests().length, "xhr sender should not be called");
-                QUnit.assert.equal(true, fetchstub.calledOnce, "fetch sender is called once");
->>>>>>> efcfc02f
                 QUnit.assert.equal(0, buffer.getItems().length, "sender buffer should not have one payload");
                 QUnit.assert.equal(0, buffer.count(), "sender buffer should not have any payload");
                 let bufferItems = JSON.parse(sessionStorage.getItem("AI_buffer") as any);
                 QUnit.assert.equal(bufferItems.length, 0, "sender buffer should be clear payload");
                 let sentItems = JSON.parse(sessionStorage.getItem("AI_sentBuffer") as any);
-<<<<<<< HEAD
                 QUnit.assert.equal(2, sentItems.length, "sent buffer should have two payload");
-                
-=======
-                QUnit.assert.equal(1, sentItems.length, "sent buffer should have one payload");
-
-
->>>>>>> efcfc02f
+
                 (window as any).XMLHttpRequest = fakeXMLHttpRequest;
                 sessionStorage.clear();
-                
-            }
-        });
-
-        this.testCase({
-<<<<<<< HEAD
+
+            }
+        });
+
+        this.testCase({
             name: "Onunloadflush: send payloads with beacon.",
             test: () => {
                 let window = getWindow();
                 let fetchstub = this.sandbox.stub((window as any), "fetch");
-=======
-            name: "fetchKeepAliveSender should only trigger fetch once during unload.",
-            useFakeTimers: true,
-            test: () => {
-                let window = getWindow();
->>>>>>> efcfc02f
                 let fakeXMLHttpRequest = (window as any).XMLHttpRequest;
                 let sessionStorage = window.sessionStorage;
                 QUnit.assert.ok(sessionStorage, "sessionStorage API is supported");
@@ -2016,16 +2129,7 @@
                 let sendBeaconCalled = 0;
                 this.hookSendBeacon((url: string) => {
                     sendBeaconCalled += 1;
-<<<<<<< HEAD
                     return false;
-=======
-                    return true;
-                });
-                let fetchCalls = this.hookFetch((resolve) => {
-                    setTimeout(function() {
-                        resolve();
-                    }, 0);
->>>>>>> efcfc02f
                 });
 
                 const sender = new Sender();
@@ -2035,24 +2139,19 @@
                     instrumentationKey: "abc",
                     extensionConfig: {
                         [sender.identifier]: {
-<<<<<<< HEAD
                             onunloadDisableFetch: true,
                             disableXhr: true,
                             disableSendBeaconSplit: false
                             // to make sure beacon is used
-=======
-                            disableXhr: true
->>>>>>> efcfc02f
-                        }
-                    }
-                    
+                        }
+                    }
+
                 }, cr, []);
                 this.onDone(() => {
                     sender.teardown();
                 });
 
                 const telemetryItem: ITelemetryItem = {
-<<<<<<< HEAD
                     name: "small item",
                     iKey: "iKey",
                     baseType: "type",
@@ -2068,12 +2167,6 @@
                     baseData: {
                         name: "large item"
                     }
-=======
-                    name: "item",
-                    iKey: "iKey",
-                    baseType: "type",
-                    baseData: {}
->>>>>>> efcfc02f
                 };
 
 
@@ -2083,7 +2176,6 @@
                 QUnit.assert.equal(0, sendBeaconCalled, "Beacon API was not called before");
                 QUnit.assert.equal(0, this._getXhrRequests().length, "xhr sender was not called before");
                 QUnit.assert.equal(0, buffer.getItems().length, "sender buffer should be clear");
-<<<<<<< HEAD
 
                 try {
                     sender.processTelemetry(telemetryItem, null);
@@ -2091,51 +2183,29 @@
                     QUnit.assert.equal(2, buffer.getItems().length, "sender buffer should have two payload");
                     let bufferItems = JSON.parse(sessionStorage.getItem("AI_buffer") as any);
                     QUnit.assert.equal(bufferItems.length, 2, "sender buffer should have two payload");
-=======
-                QUnit.assert.equal(0, fetchCalls.length, "fetch calls should not be called before");
-
-                try {
-                    sender.processTelemetry(telemetryItem, null);
-                    QUnit.assert.equal(1, buffer.getItems().length, "sender buffer should have one payload");
-                    let bufferItems = JSON.parse(sessionStorage.getItem("AI_buffer") as any);
-                    QUnit.assert.equal(bufferItems.length, 1, "sender buffer should have one payload");
->>>>>>> efcfc02f
                     let sentItems = JSON.parse(sessionStorage.getItem("AI_sentBuffer") as any);
                     QUnit.assert.equal(0, sentItems.length, "sent buffer should have zero payload");
                     sender.onunloadFlush();
                 } catch(e) {
                     QUnit.assert.ok(false);
                 }
-<<<<<<< HEAD
 
                 QUnit.assert.equal(3, sendBeaconCalled, "Beacon API should be called");
                 QUnit.assert.equal(1, this._getXhrRequests().length, "xhr sender should not be called");
                 QUnit.assert.equal(false, fetchstub.called, "fetch sender is called");
-=======
-                this.clock.tick(5);
-
-                QUnit.assert.equal(0, sendBeaconCalled, "Beacon API should be not called");
-                QUnit.assert.equal(1, fetchCalls.length, "fetch calls should be called only once");
-                QUnit.assert.equal(0, this._getXhrRequests().length, "xhr sender should not be called");
->>>>>>> efcfc02f
                 QUnit.assert.equal(0, buffer.getItems().length, "sender buffer should not have one payload");
                 QUnit.assert.equal(0, buffer.count(), "sender buffer should not have any payload");
                 let bufferItems = JSON.parse(sessionStorage.getItem("AI_buffer") as any);
                 QUnit.assert.equal(bufferItems.length, 0, "sender buffer should be clear payload");
                 let sentItems = JSON.parse(sessionStorage.getItem("AI_sentBuffer") as any);
-<<<<<<< HEAD
                 QUnit.assert.equal(2, sentItems.length, "sent buffer should not have two payload");
-                
-=======
-                QUnit.assert.equal(0, sentItems.length, "sent buffer should not have one payload");
-
-
->>>>>>> efcfc02f
+
                 (window as any).XMLHttpRequest = fakeXMLHttpRequest;
                 sessionStorage.clear();
-                
-            }
-        });
+
+            }
+        });
+
 
         this.testCase({
             name: 'FetchAPI is used when isBeaconApiDisabled flag is true and disableXhr flag is true , use fetch sender.',
