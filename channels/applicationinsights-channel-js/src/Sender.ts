import dynamicProto from "@microsoft/dynamicproto-js";
import {
    BreezeChannelIdentifier, DEFAULT_BREEZE_ENDPOINT, DEFAULT_BREEZE_PATH, Event, Exception, IConfig, IEnvelope, IOfflineListener, ISample,
    IStorageBuffer, Metric, PageView, PageViewPerformance, ProcessLegacy, RemoteDependencyData, RequestHeaders, SampleRate, Trace,
    createOfflineListener, eRequestHeaders, isInternalApplicationInsightsEndpoint, utlCanUseSessionStorage, utlSetStoragePrefix
} from "@microsoft/applicationinsights-common";
import {
    ActiveStatus, BaseTelemetryPlugin, IAppInsightsCore, IBackendResponse, IChannelControls, IConfigDefaults, IConfiguration,
    IDiagnosticLogger, IInternalOfflineSupport, INotificationManager, IPayloadData, IPlugin, IProcessTelemetryContext,
<<<<<<< HEAD
    IProcessTelemetryUnloadContext, IStatsBeatConfig, IStatsBeatEvent, ITelemetryItem, ITelemetryPluginChain, ITelemetryUnloadState,
    IXDomainRequest, IXHROverride, OnCompleteCallback, SendPOSTFunction, SendRequestReason, SenderPostManager, TransportType,
    _ISendPostMgrConfig, _ISenderOnComplete, _eInternalMessageId, _throwInternal, _warnToConsole, arrForEach, cfgDfBoolean, cfgDfValidate,
    createProcessTelemetryContext, createUniqueNamespace, dateNow, dumpObj, eLoggingSeverity, formatErrorMessageXdr, formatErrorMessageXhr,
    getExceptionName, getIEVersion, isArray, isBeaconsSupported, isFetchSupported, isNullOrUndefined, mergeEvtNamespace, objExtend,
    onConfigChange, parseResponse, prependTransports, runTargetUnload
=======
    IProcessTelemetryUnloadContext, ITelemetryItem, ITelemetryPluginChain, ITelemetryUnloadState, IXDomainRequest, IXHROverride,
    OnCompleteCallback, SendPOSTFunction, SendRequestReason, SenderPostManager, TransportType, _ISendPostMgrConfig, _ISenderOnComplete,
    _eInternalMessageId, _throwInternal, _warnToConsole, arrForEach, cfgDfBoolean, cfgDfValidate, createProcessTelemetryContext,
    createUniqueNamespace, dateNow, dumpObj, eLoggingSeverity, formatErrorMessageXdr, formatErrorMessageXhr, getExceptionName, getIEVersion,
    isArray, isBeaconsSupported, isFeatureEnabled, isFetchSupported, isNullOrUndefined, mergeEvtNamespace, objExtend, onConfigChange,
    parseResponse, prependTransports, runTargetUnload
>>>>>>> 1647e6f1
} from "@microsoft/applicationinsights-core-js";
import { IPromise } from "@nevware21/ts-async";
import {
    ITimerHandler, getInst, isFunction, isNumber, isPromiseLike, isString, isTruthy, mathFloor, mathMax, mathMin, objDeepFreeze, objDefine,
    scheduleTimeout
} from "@nevware21/ts-utils";
import {
    DependencyEnvelopeCreator, EnvelopeCreator, EventEnvelopeCreator, ExceptionEnvelopeCreator, MetricEnvelopeCreator,
    PageViewEnvelopeCreator, PageViewPerformanceEnvelopeCreator, TraceEnvelopeCreator
} from "./EnvelopeCreator";
import { IInternalStorageItem, ISenderConfig } from "./Interfaces";
import { ArraySendBuffer, ISendBuffer, SessionStorageSendBuffer } from "./SendBuffer";
import { Serializer } from "./Serializer";
import { Sample } from "./TelemetryProcessors/Sample";

const UNDEFINED_VALUE: undefined = undefined;
const EMPTY_STR = "";

const FetchSyncRequestSizeLimitBytes = 65000; // approx 64kb (the current Edge, Firefox and Chrome max limit)

interface IInternalPayloadData extends IPayloadData {
    oriPayload: IInternalStorageItem[];
    retryCnt?: number;
<<<<<<< HEAD
    statsBeatData?: IStatsBeatEvent;
=======
    // statsBeatData?: IStatsEventData;
>>>>>>> 1647e6f1
}


function _getResponseText(xhr: XMLHttpRequest | IXDomainRequest) {
    try {
        return xhr.responseText;
    } catch (e) {
        // Best effort, as XHR may throw while XDR wont so just ignore
    }

    return null;
}

function isOverrideFn(httpXHROverride: any) {
    return httpXHROverride && httpXHROverride.sendPOST;
}


const defaultAppInsightsChannelConfig: IConfigDefaults<ISenderConfig> = objDeepFreeze({
    // Use the default value (handles empty string in the configuration)
    endpointUrl: cfgDfValidate(isTruthy, DEFAULT_BREEZE_ENDPOINT + DEFAULT_BREEZE_PATH),
    emitLineDelimitedJson: cfgDfBoolean(),
    maxBatchInterval: 15000,
    maxBatchSizeInBytes: 102400,  // 100kb
    disableTelemetry: cfgDfBoolean(),
    enableSessionStorageBuffer: cfgDfBoolean(true),
    isRetryDisabled: cfgDfBoolean(),
    isBeaconApiDisabled: cfgDfBoolean(true),
    disableSendBeaconSplit: cfgDfBoolean(true),
    disableXhr: cfgDfBoolean(),
    onunloadDisableFetch: cfgDfBoolean(),
    onunloadDisableBeacon: cfgDfBoolean(),
    instrumentationKey: UNDEFINED_VALUE,  // Channel doesn't need iKey, it should be set already
    namePrefix: UNDEFINED_VALUE,
    samplingPercentage: cfgDfValidate(_chkSampling, 100),
    customHeaders: UNDEFINED_VALUE,
    convertUndefined: UNDEFINED_VALUE,
    eventsLimitInMem: 10000,
    bufferOverride: false,
    httpXHROverride: { isVal: isOverrideFn, v:UNDEFINED_VALUE },
    alwaysUseXhrOverride: cfgDfBoolean(),
    transports: UNDEFINED_VALUE,
    retryCodes: UNDEFINED_VALUE,
    corsPolicy: UNDEFINED_VALUE,
    maxRetryCnt: {isVal: isNumber, v:10}
});

const CrossOriginResourcePolicyHeader: string = "X-Set-Cross-Origin-Resource-Policy";

function _chkSampling(value: number) {
    return !isNaN(value) && value > 0 && value <= 100;
}

type EnvelopeCreator = (logger: IDiagnosticLogger, telemetryItem: ITelemetryItem, customUndefinedValue?: any) => IEnvelope;

const EnvelopeTypeCreator: { [key:string] : EnvelopeCreator } = {
    [Event.dataType]:                   EventEnvelopeCreator,
    [Trace.dataType]:                   TraceEnvelopeCreator,
    [PageView.dataType]:                PageViewEnvelopeCreator,
    [PageViewPerformance.dataType]:     PageViewPerformanceEnvelopeCreator,
    [Exception.dataType]:               ExceptionEnvelopeCreator,
    [Metric.dataType]:                  MetricEnvelopeCreator,
    [RemoteDependencyData.dataType]:    DependencyEnvelopeCreator
};

export type SenderFunction = (payload: string[] | IInternalStorageItem[], isAsync: boolean) => void | IPromise<boolean>;

export class Sender extends BaseTelemetryPlugin implements IChannelControls {

    public static constructEnvelope(orig: ITelemetryItem, iKey: string, logger: IDiagnosticLogger, convertUndefined?: any): IEnvelope {
        let envelope: ITelemetryItem;
        if (iKey !== orig.iKey && !isNullOrUndefined(iKey)) {
            envelope = {
                ...orig,
                iKey
            };
        } else {
            envelope = orig;
        }
    
        let creator: EnvelopeCreator = EnvelopeTypeCreator[envelope.baseType] || EventEnvelopeCreator;
    
        return creator(logger, envelope, convertUndefined);
    }
    
    public readonly priority: number = 1001;

    public readonly identifier: string = BreezeChannelIdentifier;

    /**
     * The configuration for this sender instance
     */
    public readonly _senderConfig: ISenderConfig;

    /**
     * A method which will cause data to be send to the url
     */
    public _sender: SenderFunction;

    /**
     * A send buffer object
     */
    public _buffer: ISendBuffer;

    /**
     * AppId of this component parsed from some backend response.
     */
    public _appId: string;

    protected _sample: ISample;

    constructor() {
        super();

        // Don't set the defaults here, set them in the _initDefaults() as this is also called during unload
        let _consecutiveErrors: number;         // How many times in a row a retryable error condition has occurred.
        let _retryAt: number;                   // The time to retry at in milliseconds from 1970/01/01 (this makes the timer calculation easy).
        let _lastSend: number;                  // The time of the last send operation.
        let _paused: boolean;                   // Flag indicating that the sending should be paused
        let _timeoutHandle: ITimerHandler;      // Handle to the timer for delayed sending of batches of data.
        let _serializer: Serializer;
        let _stamp_specific_redirects: number;
        let _headers: { [name: string]: string };
        let _syncFetchPayload = 0;              // Keep track of the outstanding sync fetch payload total (as sync fetch has limits)
        let _syncUnloadSender: SenderFunction;  // The identified sender to use for the synchronous unload stage
        let _offlineListener: IOfflineListener;
        let _evtNamespace: string | string[];
        let _endpointUrl: string;
        let _orgEndpointUrl: string;
        let _maxBatchSizeInBytes: number;
        let _beaconSupported: boolean;
        let _beaconOnUnloadSupported: boolean;
        let _beaconNormalSupported: boolean;
        let _customHeaders: Array<{header: string, value: string}>;
        let _disableTelemetry: boolean;
        let _instrumentationKey: string;
        let _convertUndefined: any;
        let _isRetryDisabled: boolean;
        let _maxBatchInterval: number;
        let _sessionStorageUsed: boolean;
        let _bufferOverrideUsed: IStorageBuffer | false;
        let _namePrefix: string;
        let _enableSendPromise: boolean;
        let _alwaysUseCustomSend: boolean;
        let _disableXhr: boolean;
        let _fetchKeepAlive: boolean;
        let _xhrSend: SenderFunction;
        let _fallbackSend: SenderFunction;
        let _disableBeaconSplit: boolean;
        let _sendPostMgr: SenderPostManager;
        let _retryCodes: number[];
        let _zipPayload: boolean;

        dynamicProto(Sender, this, (_self, _base) => {

            _initDefaults();

            _self.pause = () => {
                _clearScheduledTimer();
                _paused = true;
            };
        
            _self.resume = () => {
                if (_paused) {
                    _paused = false;
                    _retryAt = null;

                    // flush if we have exceeded the max-size already
                    _checkMaxSize();
                    _setupTimer();
                }
            };
        
            _self.flush = (isAsync: boolean = true, callBack?: (flushComplete?: boolean) => void, sendReason?: SendRequestReason) => {
                if (!_paused) {
                    // Clear the normal schedule timer as we are going to try and flush ASAP
                    _clearScheduledTimer();

                    try {
                        return _self.triggerSend(isAsync, null, sendReason || SendRequestReason.ManualFlush);
                    } catch (e) {
                        _throwInternal(_self.diagLog(), eLoggingSeverity.CRITICAL,
                            _eInternalMessageId.FlushFailed,
                            "flush failed, telemetry will not be collected: " + getExceptionName(e),
                            { exception: dumpObj(e) });
                    }
                }
            };
        
            _self.onunloadFlush = () => {
                if (!_paused) {
                    if (_beaconSupported || _alwaysUseCustomSend) {
                        try {
                            return _self.triggerSend(true, _doUnloadSend, SendRequestReason.Unload);
                        } catch (e) {
                            _throwInternal(_self.diagLog(), eLoggingSeverity.CRITICAL,
                                _eInternalMessageId.FailedToSendQueuedTelemetry,
                                "failed to flush with beacon sender on page unload, telemetry will not be collected: " + getExceptionName(e),
                                { exception: dumpObj(e) });
                        }
                    } else {
                        _self.flush(false);
                    }
                }
            };

            _self.addHeader = (name: string, value: string) => {
                _headers[name] = value;
            };
        
            _self.initialize = (config: IConfiguration & IConfig, core: IAppInsightsCore, extensions: IPlugin[], pluginChain?:ITelemetryPluginChain): void => {
                if (_self.isInitialized()) {
                    _throwInternal(_self.diagLog(), eLoggingSeverity.CRITICAL, _eInternalMessageId.SenderNotInitialized, "Sender is already initialized");
                }

             
                _base.initialize(config, core, extensions, pluginChain);
                let identifier = _self.identifier;
                _serializer = new Serializer(core.logger);
                _consecutiveErrors = 0;
                _retryAt = null;
                _lastSend = 0;
                _self._sender = null;
                _stamp_specific_redirects = 0;
                let diagLog = _self.diagLog();
                _evtNamespace = mergeEvtNamespace(createUniqueNamespace("Sender"), core.evtNamespace && core.evtNamespace());
                _offlineListener = createOfflineListener(_evtNamespace);
                // This function will be re-called whenever any referenced configuration is changed
                _self._addHook(onConfigChange(config, (details) => {
                    let config = details.cfg;
                    if (config.storagePrefix){
                        utlSetStoragePrefix(config.storagePrefix);
                    }
                    let ctx = createProcessTelemetryContext(null, config, core);
                    // getExtCfg only finds undefined values from core
                    let senderConfig = ctx.getExtCfg(identifier, defaultAppInsightsChannelConfig);
                    let curExtUrl = senderConfig.endpointUrl;
                    
                    // if it is not inital change (_endpointUrl has value)
                    // if current sender endpoint url is not changed directly
                    // means ExtCfg is not changed directly
                    // then we need to monitor endpoint url changes from core
                    if (_endpointUrl && curExtUrl === _endpointUrl) {
                        let coreUrl = config.endpointUrl as any;
                        // if core endpoint url is changed
                        if (coreUrl && coreUrl !== curExtUrl) {
                            // and endpoint promise changes is handled by this as well
                            senderConfig.endpointUrl = coreUrl;
                        }
                    }
                    const csStream = getInst("CompressionStream");
                    // Determine whether to enable payload compression (zipping).
                    _zipPayload = isFeatureEnabled("zipPayload", config, false);
                    if (!isFunction(csStream)) {
                        _zipPayload = false;
                    }
                    let corsPolicy = senderConfig.corsPolicy;
                    if (corsPolicy){
                        if (corsPolicy === "same-origin" || corsPolicy === "same-site" || corsPolicy === "cross-origin") {
                            this.addHeader(CrossOriginResourcePolicyHeader, corsPolicy);
                        }
                    } else {
                        delete _headers[CrossOriginResourcePolicyHeader];
                    }

                    let corsPolicy = senderConfig.corsPolicy;
                    if (corsPolicy){
                        if (corsPolicy === "same-origin" || corsPolicy === "same-site" || corsPolicy === "cross-origin") {
                            this.addHeader(CrossOriginResourcePolicyHeader, corsPolicy);
                        }
                    } else {
                        delete _headers[CrossOriginResourcePolicyHeader];
                    }

                    if(isPromiseLike(senderConfig.instrumentationKey)) {
                        // if it is promise, means the endpoint url is from core.endpointurl
                        senderConfig.instrumentationKey = config.instrumentationKey as any;
                    }
                    objDefine(_self, "_senderConfig", {
                        g: function() {
                            return senderConfig;
                        }
                    });

                    // Only update the endpoint if the original config !== the current config
                    // This is so any redirect endpointUrl is not overwritten
                    if (_orgEndpointUrl !== senderConfig.endpointUrl) {
                        if (_orgEndpointUrl) {
                            // TODO: add doc to remind users to flush before changing endpoint, otherwise all unsent payload will be sent to new endpoint
                        }
                        _endpointUrl = _orgEndpointUrl = senderConfig.endpointUrl;
                    }

                    // or is not string
                    if (core.activeStatus() === ActiveStatus.PENDING) {
                        // waiting for core promises to be resolved
                        // NOTE: if active status is set to pending, stop sending, clear timer here
                        _self.pause();
                    } else if (core.activeStatus() === ActiveStatus.ACTIVE) {
                        // core status changed from pending to other status
                        _self.resume();
    
                    }

                    if (_customHeaders && _customHeaders !== senderConfig.customHeaders) {
                        // Removing any previously defined custom headers as they have changed
                        arrForEach(_customHeaders, customHeader => {
                            delete _headers[customHeader.header];
                        });
                    }

                    _maxBatchSizeInBytes = senderConfig.maxBatchSizeInBytes;
                    _beaconSupported = (senderConfig.onunloadDisableBeacon === false || senderConfig.isBeaconApiDisabled === false) && isBeaconsSupported();
                    _beaconOnUnloadSupported = senderConfig.onunloadDisableBeacon === false  && isBeaconsSupported();
                    _beaconNormalSupported = senderConfig.isBeaconApiDisabled === false && isBeaconsSupported();

                    _alwaysUseCustomSend = senderConfig.alwaysUseXhrOverride;
                    _disableXhr = !!senderConfig.disableXhr;
                    _retryCodes = senderConfig.retryCodes;
                    
                    let bufferOverride = senderConfig.bufferOverride;
                    let canUseSessionStorage = !!senderConfig.enableSessionStorageBuffer &&
                        (!!bufferOverride || utlCanUseSessionStorage());
                    let namePrefix = senderConfig.namePrefix;
                 
                    //Note: emitLineDelimitedJson and eventsLimitInMem is directly accessed via config in senderBuffer
                    //Therefore, if canUseSessionStorage is not changed, we do not need to re initialize a new one
                    let shouldUpdate = (canUseSessionStorage !== _sessionStorageUsed)
                                    || (canUseSessionStorage && (_namePrefix !== namePrefix))  // prefixName is only used in session storage
                                    || (canUseSessionStorage && (_bufferOverrideUsed !== bufferOverride));

                    if (_self._buffer) {
                        // case1 (Pre and Now enableSessionStorageBuffer settings are same)
                        // if namePrefix changes, transfer current buffer to new buffer
                        // else no action needed

                        //case2 (Pre and Now enableSessionStorageBuffer settings are changed)
                        // transfer current buffer to new buffer
                       
                        if (shouldUpdate) {
                            try {
                                
                                _self._buffer = _self._buffer.createNew(diagLog, senderConfig, canUseSessionStorage);
                       
                            } catch (e) {
                                _throwInternal(_self.diagLog(), eLoggingSeverity.CRITICAL,
                                    _eInternalMessageId.FailedAddingTelemetryToBuffer,
                                    "failed to transfer telemetry to different buffer storage, telemetry will be lost: " + getExceptionName(e),
                                    { exception: dumpObj(e) });
                            }
                        }
                        _checkMaxSize();
                    } else {
                        _self._buffer = canUseSessionStorage
                            ? new SessionStorageSendBuffer(diagLog, senderConfig) : new ArraySendBuffer(diagLog, senderConfig);
                    }

                    _namePrefix = namePrefix;
                    _sessionStorageUsed = canUseSessionStorage;
                    _bufferOverrideUsed = bufferOverride;
                    _fetchKeepAlive = !senderConfig.onunloadDisableFetch && isFetchSupported(true);
                    _disableBeaconSplit = !!senderConfig.disableSendBeaconSplit;

                    _self._sample = new Sample(senderConfig.samplingPercentage, diagLog);

                    _instrumentationKey = senderConfig.instrumentationKey;
                    if(!isPromiseLike(_instrumentationKey) && !_validateInstrumentationKey(_instrumentationKey, config)) {
                        _throwInternal(diagLog,
                            eLoggingSeverity.CRITICAL,
                            _eInternalMessageId.InvalidInstrumentationKey, "Invalid Instrumentation key " + _instrumentationKey);
                    }

                    _customHeaders = senderConfig.customHeaders;
                    if (isString(_endpointUrl) && !isInternalApplicationInsightsEndpoint(_endpointUrl) && _customHeaders && _customHeaders.length > 0) {
                        arrForEach(_customHeaders, customHeader => {
                            this.addHeader(customHeader.header, customHeader.value);
                        });
                    } else {
                        _customHeaders = null;
                    }
                    _enableSendPromise = senderConfig.enableSendPromise;
                    let sendPostConfig = _getSendPostMgrConfig();

                    // only init it once
                    if (!_sendPostMgr) {
                        _sendPostMgr = new SenderPostManager();
                        _sendPostMgr.initialize(sendPostConfig, diagLog);
                    } else {
                        _sendPostMgr.SetConfig(sendPostConfig);
                    }
                    let customInterface = senderConfig.httpXHROverride;
                    let httpInterface: IXHROverride = null;
                    let syncInterface: IXHROverride = null;
                   
                    // User requested transport(s) values > Beacon > Fetch > XHR
                    // Beacon would be filtered out if user has set disableBeaconApi to true at _getSenderInterface
                    let theTransports: TransportType[] = prependTransports([TransportType.Beacon, TransportType.Xhr, TransportType.Fetch], senderConfig.transports);

                    httpInterface = _sendPostMgr && _sendPostMgr.getSenderInst(theTransports, false);
                  
                    let xhrInterface = _sendPostMgr && _sendPostMgr.getFallbackInst();
                    _xhrSend = (payload: IInternalStorageItem[], isAsync: boolean) => {
                        return _doSend(xhrInterface, payload, isAsync);
                    };
                    _fallbackSend = (payload: IInternalStorageItem[], isAsync: boolean) => { // for fallback send, should NOT mark payload as sent again!
                        return _doSend(xhrInterface, payload, isAsync, false);
                    };
    
                    httpInterface = _alwaysUseCustomSend? customInterface : (httpInterface || customInterface || xhrInterface);

                    _self._sender = (payload: IInternalStorageItem[], isAsync: boolean) => {
                        return _doSend(httpInterface, payload, isAsync);
                    };

                    if (_fetchKeepAlive) {
                        // Try and use the fetch with keepalive
                        _syncUnloadSender = _fetchKeepAliveSender;
                    }
                    
                    let syncTransports: TransportType[] = prependTransports([TransportType.Beacon, TransportType.Xhr], senderConfig.unloadTransports);
                    if (!_fetchKeepAlive){
                        // remove fetch from theTransports
                        syncTransports = syncTransports.filter(transport => transport !== TransportType.Fetch);
                    }

                    syncInterface = _sendPostMgr && _sendPostMgr.getSenderInst(syncTransports, true);
                    syncInterface = _alwaysUseCustomSend? customInterface : (syncInterface || customInterface);
                   
                    if ((_alwaysUseCustomSend || senderConfig.unloadTransports || !_syncUnloadSender) && syncInterface) {
                        _syncUnloadSender = (payload: IInternalStorageItem[], isAsync: boolean) => {
                            return _doSend(syncInterface, payload, isAsync);
                        };
                    }

                    if (!_syncUnloadSender) {
                        _syncUnloadSender = _xhrSend;
                    }

                    _disableTelemetry = senderConfig.disableTelemetry;
                    _convertUndefined = senderConfig.convertUndefined || UNDEFINED_VALUE;
                    _isRetryDisabled = senderConfig.isRetryDisabled;
                    _maxBatchInterval = senderConfig.maxBatchInterval;
                }));
            };
            
            _self.processTelemetry = (telemetryItem: ITelemetryItem, itemCtx?: IProcessTelemetryContext) => {
                itemCtx = _self._getTelCtx(itemCtx);
                let diagLogger = itemCtx.diagLog();
                
                try {
                    let isValidate = _validate(telemetryItem, diagLogger);
                    if (!isValidate) {
                        return;
                    }
        
                    let aiEnvelope = _getEnvelope(telemetryItem, diagLogger);
                    if (!aiEnvelope) {
                        return;
                    }
        
                    // check if the incoming payload is too large, truncate if necessary
                    const payload: string = _serializer.serialize(aiEnvelope);
        
                    // flush if we would exceed the max-size limit by adding this item
                    const buffer = _self._buffer;
                    _checkMaxSize(payload);
                    let payloadItem = {
                        item: payload,
                        cnt: 0 // inital cnt will always be 0
                    } as IInternalStorageItem;

                    // enqueue the payload
                    buffer.enqueue(payloadItem);
        
                    // ensure an invocation timeout is set
                    _setupTimer();
        
                } catch (e) {
                    _throwInternal(diagLogger,
                        eLoggingSeverity.WARNING,
                        _eInternalMessageId.FailedAddingTelemetryToBuffer,
                        "Failed adding telemetry to the sender's buffer, some telemetry will be lost: " + getExceptionName(e),
                        { exception: dumpObj(e) });
                }
        
                // hand off the telemetry item to the next plugin
                _self.processNext(telemetryItem, itemCtx);
            };

            _self.isCompletelyIdle = () => {
                return !_paused && _syncFetchPayload === 0 && _self._buffer.count() === 0;
            }

            _self.getOfflineListener = () => {
                return _offlineListener;
            }
        
            /**
             * xhr state changes
             */
            _self._xhrReadyStateChange = (xhr: XMLHttpRequest, payload: string[] | IInternalStorageItem[], countOfItemsInPayload: number) => {
                // since version 3.2.0, this function is no-op
                if (_isStringArr(payload)) {
                    return;
                }
                return _xhrReadyStateChange(xhr, payload as IInternalStorageItem[], countOfItemsInPayload);

            }
        
            /**
             * Immediately send buffered data
             * @param async - Indicates if the events should be sent asynchronously
             * @param forcedSender - Indicates the forcedSender, undefined if not passed
             */
            _self.triggerSend = (async = true, forcedSender?: SenderFunction, sendReason?: SendRequestReason) => {
                let result: void | IPromise<boolean>;
                if (!_paused) {
                    try {
                        const buffer = _self._buffer;
    
                        // Send data only if disableTelemetry is false
                        if (!_disableTelemetry) {
            
                            if (buffer.count() > 0) {
                                const payload = buffer.getItems();
            
                                _notifySendRequest(sendReason||SendRequestReason.Undefined, async);
            
                                // invoke send
                                if (forcedSender) {
                                    result = forcedSender.call(_self, payload, async);
                                } else {
                                    result = _self._sender(payload, async);
                                }
                            }
            
                            // update lastSend time to enable throttling
                            _lastSend = +new Date;
                        } else {
                            buffer.clear();
                        }
            
                        _clearScheduledTimer();
                    } catch (e) {
                        /* Ignore this error for IE under v10 */
                        let ieVer = getIEVersion();
                        if (!ieVer || ieVer > 9) {
                            _throwInternal(_self.diagLog(),
                                eLoggingSeverity.CRITICAL,
                                _eInternalMessageId.TransmissionFailed,
                                "Telemetry transmission failed, some telemetry will be lost: " + getExceptionName(e),
                                { exception: dumpObj(e) });
                        }
                        // potential place to call countException q3
                    }
                }

                return result;
            };
            
            _self.getOfflineSupport = () => {
                return {
                    getUrl: () => {
                        return _endpointUrl;
                    },
                    createPayload:_createPayload,
                    serialize: _serialize,
                    batch: _batch,
                    shouldProcess:(evt) => {
                        return !!_validate(evt);
                    }
                } as IInternalOfflineSupport;
            }
        
            _self._doTeardown = (unloadCtx?: IProcessTelemetryUnloadContext, unloadState?: ITelemetryUnloadState) => {
                _self.onunloadFlush();
                runTargetUnload(_offlineListener, false);
                _initDefaults();
            };

            /**
             * error handler
             */
            _self._onError = (payload: IInternalStorageItem[] | string[], message: string, event?: ErrorEvent) => {
                // since version 3.1.3, string[] is no-op
                if (_isStringArr(payload)) {
                    return;
                }
                return _onError(payload as IInternalStorageItem[], message, event);
            };
        
            /**
             * partial success handler
             */
            _self._onPartialSuccess = (payload: IInternalStorageItem[] | string[], results: IBackendResponse) => {
                // since version 3.1.3, string[] is no-op
                if (_isStringArr(payload)) {
                    return;
                }
                return _onPartialSuccess(payload as IInternalStorageItem[], results);
            };
        
            /**
             * success handler
             */
            _self._onSuccess = (payload: IInternalStorageItem[] | string[], countOfItemsInPayload: number) => {
                // since version 3.1.3, string[] is no-op
                if (_isStringArr(payload)) {
                    return;
                }
                return _onSuccess(payload as IInternalStorageItem[], countOfItemsInPayload);
                
                //_self._buffer && _self._buffer.clearSent(payload);
            };

        
            /**
             * xdr state changes
             */
            _self._xdrOnLoad = (xdr: IXDomainRequest, payload: IInternalStorageItem[] | string[]) => {
                // since version 3.1.3, string[] is no-op
                if (_isStringArr(payload)) {
                    return;
                }
                return _xdrOnLoad(xdr, payload as IInternalStorageItem[]);

            }

<<<<<<< HEAD
            function _getStatsBeat() {
                let statsBeatConfig = {
                    ikey: _self._senderConfig.instrumentationKey,
                    endpoint: _endpointUrl,
                    version: EnvelopeCreator.Version
                } as IStatsBeatConfig;

                let core = _self.core;

                // During page unload the core may have been cleared and some async events may not have been sent yet
                // resulting in the core being null. In this case we don't want to create a statsbeat instance
                return core ? core.getStatsBeat(statsBeatConfig) : null;
            }
=======
            // function _getStatsBeat() {
            //     let statsBeatConfig: IStatsBeatState = {
            //         cKey: _self._senderConfig.instrumentationKey,
            //         endpoint: _endpointUrl,
            //         sdkVer: EnvelopeCreator.Version,
            //         type: eStatsType.SDK
            //     };

            //     let core = _self.core;

            //     // During page unload the core may have been cleared and some async events may not have been sent yet
            //     // resulting in the core being null. In this case we don't want to create a statsbeat instance
            //     return core ? core.getStatsBeat(statsBeatConfig) : null;
            // }
>>>>>>> 1647e6f1

            function _xdrOnLoad (xdr: IXDomainRequest, payload: IInternalStorageItem[]) {
                const responseText = _getResponseText(xdr);
                if (xdr && (responseText + "" === "200" || responseText === "")) {
                    _consecutiveErrors = 0;
                    _self._onSuccess(payload, 0);
                } else {
                    const results = parseResponse(responseText);
        
                    if (results && results.itemsReceived && results.itemsReceived > results.itemsAccepted
                        && !_isRetryDisabled) {
                        _self._onPartialSuccess(payload, results);
                    } else {
                        _self._onError(payload, formatErrorMessageXdr(xdr));
                    }
                }

            }

            function _getSendPostMgrConfig(): _ISendPostMgrConfig {
                try {
                    let onCompleteFuncs = {
                        xdrOnComplete: (xdr: IXDomainRequest, oncomplete: OnCompleteCallback,payload?: IPayloadData) => {
                            let payloadArr = _getPayloadArr(payload);
                            if (!payloadArr) {
                                return;
                            }
<<<<<<< HEAD
                            const responseText = _getResponseText(xdr);
                            let statsbeat = _getStatsBeat();
                            if (statsbeat) {
                                if (xdr && (responseText + "" === "200" || responseText === "")) {
                                    _consecutiveErrors = 0;
                                    statsbeat.count(200, payload, _endpointUrl);
                                } else {
                                    const results = parseResponse(responseText);
                        
                                    if (results && results.itemsReceived && results.itemsReceived > results.itemsAccepted
                                        && !_isRetryDisabled) {
                                        statsbeat.count(206, payload, _endpointUrl);
                                    } else {
                                        statsbeat.count(499, payload, _endpointUrl);
                                    }
                                }
                            }

                           
=======
                            //const responseText = _getResponseText(xdr);
                            // let statsbeat = _getStatsBeat();
                            // if (statsbeat) {
                            //     if (xdr && (responseText + "" === "200" || responseText === "")) {
                            //         _consecutiveErrors = 0;
                            //         statsbeat.count(200, payload, _endpointUrl);
                            //     } else {
                            //         const results = parseResponse(responseText);
                        
                            //         if (results && results.itemsReceived && results.itemsReceived > results.itemsAccepted
                            //             && !_isRetryDisabled) {
                            //             statsbeat.count(206, payload, _endpointUrl);
                            //         } else {
                            //             statsbeat.count(499, payload, _endpointUrl);
                            //         }
                            //     }
                            // }
>>>>>>> 1647e6f1

                            return _xdrOnLoad(xdr, payloadArr);
                           
                        },
                        fetchOnComplete: (response: Response, onComplete: OnCompleteCallback, resValue?: string, payload?: IPayloadData) => {
                            let payloadArr = _getPayloadArr(payload);
                            if (!payloadArr) {
                                return;
                            }
<<<<<<< HEAD
                            let statsbeat = _getStatsBeat();
                            if (statsbeat) {
                                statsbeat.count(response.status, payload, _endpointUrl);
                            }
=======
                            // let statsbeat = _getStatsBeat();
                            // if (statsbeat) {
                            //     statsbeat.count(response.status, payload, _endpointUrl);
                            // }
>>>>>>> 1647e6f1
                            return _checkResponsStatus(response.status, payloadArr, response.url, payloadArr.length, response.statusText, resValue || "");
                        },
                        xhrOnComplete: (request: XMLHttpRequest, oncomplete: OnCompleteCallback, payload?: IPayloadData) => {
                            let payloadArr = _getPayloadArr(payload);
                            if (!payloadArr) {
                                return;
                            }
<<<<<<< HEAD
                            let statsbeat = _getStatsBeat();
                            if (statsbeat && request.readyState === 4) {
                                statsbeat.count(request.status, payload, _endpointUrl);
                            }
                            return _xhrReadyStateChange(request, payloadArr, payloadArr.length);
                        },
                        beaconOnRetry: (data: IPayloadData, onComplete: OnCompleteCallback, canSend: (payload: IPayloadData, oncomplete: OnCompleteCallback, sync?: boolean) => boolean) => {
                            let statsbeat = _getStatsBeat();
                            if (statsbeat) {
                                statsbeat.count(499, data, _endpointUrl);
                            }
=======
                            // let statsbeat = _getStatsBeat();
                            // if (statsbeat && request.readyState === 4) {
                            //     statsbeat.count(request.status, payload, _endpointUrl);
                            // }

                            return _xhrReadyStateChange(request, payloadArr, payloadArr.length);
                        },
                        beaconOnRetry: (data: IPayloadData, onComplete: OnCompleteCallback, canSend: (payload: IPayloadData, oncomplete: OnCompleteCallback, sync?: boolean) => boolean) => {
                            // let statsbeat = _getStatsBeat();
                            // if (statsbeat) {
                            //     statsbeat.count(499, data, _endpointUrl);
                            // }

>>>>>>> 1647e6f1
                            return _onBeaconRetry(data, onComplete, canSend);
                        }
    
                    } as _ISenderOnComplete;

                    let config = {
                        enableSendPromise: _enableSendPromise,
                        isOneDs: false,
                        disableCredentials: false,
                        disableXhr: _disableXhr,
                        disableBeacon: !_beaconNormalSupported,
                        disableBeaconSync: !_beaconOnUnloadSupported,
                        senderOnCompleteCallBack: onCompleteFuncs
                    } as _ISendPostMgrConfig;
                    return config;
                 

                } catch (e) {
                    // eslint-disable-next-line no-empty

                }
                return null;

            }

            /**
             * xhr state changes
             */
            function _xhrReadyStateChange (xhr: XMLHttpRequest, payload: IInternalStorageItem[], countOfItemsInPayload: number) {
                if (xhr.readyState === 4) {
                    _checkResponsStatus(xhr.status, payload, xhr.responseURL, countOfItemsInPayload, formatErrorMessageXhr(xhr), _getResponseText(xhr) || xhr.response);
                }
            }

            /**
             * error handler
             */
            function _onError(payload: IInternalStorageItem[], message: string, event?: ErrorEvent) {
                _throwInternal(_self.diagLog(),
                    eLoggingSeverity.WARNING,
                    _eInternalMessageId.OnError,
                    "Failed to send telemetry.",
                    { message });
        
                _self._buffer && _self._buffer.clearSent(payload);
            }
            /**
             * partial success handler
             */
            function _onPartialSuccess(payload: IInternalStorageItem[], results: IBackendResponse) {
                const failed: IInternalStorageItem[] = [];
                const retry: IInternalStorageItem[] = [];
        
                // Iterate through the reversed array of errors so that splicing doesn't have invalid indexes after the first item.
                const errors = results.errors.reverse();
                for (const error of errors) {
                    const extracted = payload.splice(error.index, 1)[0];
                    if (_isRetriable(error.statusCode)) {
                        retry.push(extracted);
                    } else {
                        // All other errors, including: 402 (Monthly quota exceeded) and 439 (Too many requests and refresh cache).
                        failed.push(extracted);
                    }
                }
        
                if (payload.length > 0) {
                    _self._onSuccess(payload, results.itemsAccepted);
                }
        
                if (failed.length > 0) {
                    _self._onError(failed, formatErrorMessageXhr(null, ["partial success", results.itemsAccepted, "of", results.itemsReceived].join(" ")));
                }
        
                if (retry.length > 0) {
                    _resendPayload(retry);
        
                    _throwInternal(_self.diagLog(),
                        eLoggingSeverity.WARNING,
                        _eInternalMessageId.TransmissionFailed, "Partial success. " +
                        "Delivered: " + payload.length + ", Failed: " + failed.length +
                        ". Will retry to send " + retry.length + " our of " + results.itemsReceived + " items");
                }
            }

             
            /**
             * success handler
             */
            function _onSuccess(payload: IInternalStorageItem[], countOfItemsInPayload: number) {
                _self._buffer && _self._buffer.clearSent(payload);
            }


            function _getPayloadArr(payload?: IPayloadData) {
                try {
                    if (payload) {
                        let internalPayload = payload as IInternalPayloadData;
                        let arr = internalPayload.oriPayload;
                        if (arr && arr.length)  {
                            return arr;
                        }
                        return null;
                    }

                } catch (e) {
                    // eslint-disable-next-line no-empty
                }
                return null;

            }

            function _validate(telemetryItem: ITelemetryItem, diagLogger?: IDiagnosticLogger) {
                if (_disableTelemetry) {
                    // Do not send/save data
                    return false;
                }
    
                // validate input
                if (!telemetryItem) {
                    diagLogger && _throwInternal(diagLogger, eLoggingSeverity.CRITICAL, _eInternalMessageId.CannotSendEmptyTelemetry, "Cannot send empty telemetry");
                    return false;
                }
    
                // validate event
                if (telemetryItem.baseData && !telemetryItem.baseType) {
                    diagLogger && _throwInternal(diagLogger, eLoggingSeverity.CRITICAL, _eInternalMessageId.InvalidEvent, "Cannot send telemetry without baseData and baseType");
                    return false;
                }
    
                if (!telemetryItem.baseType) {
                    // Default
                    telemetryItem.baseType = "EventData";
                }
    
                // ensure a sender was constructed
                if (!_self._sender) {
                    diagLogger && _throwInternal(diagLogger, eLoggingSeverity.CRITICAL, _eInternalMessageId.SenderNotInitialized, "Sender was not initialized");
                    return false;
                }
              
                // check if this item should be sampled in, else add sampleRate tag
                if (!_isSampledIn(telemetryItem)) {
                    // Item is sampled out, do not send it
                    diagLogger && _throwInternal(diagLogger, eLoggingSeverity.WARNING, _eInternalMessageId.TelemetrySampledAndNotSent,
                        "Telemetry item was sampled out and not sent", { SampleRate: _self._sample.sampleRate });
                    return false;
                } else {
                    telemetryItem[SampleRate] = _self._sample.sampleRate;
                }
                return true;
            }

            function _getEnvelope(telemetryItem: ITelemetryItem, diagLogger: IDiagnosticLogger) {
                // construct an envelope that Application Insights endpoint can understand
                // if ikey of telemetry is provided and not empty, envelope will use this iKey instead of senderConfig iKey
                let defaultEnvelopeIkey = telemetryItem.iKey || _instrumentationKey;
                let aiEnvelope = Sender.constructEnvelope(telemetryItem, defaultEnvelopeIkey, diagLogger, _convertUndefined);
                if (!aiEnvelope) {
                    _throwInternal(diagLogger, eLoggingSeverity.CRITICAL, _eInternalMessageId.CreateEnvelopeError, "Unable to create an AppInsights envelope");
                    return;
                }
    
                let doNotSendItem = false;
                // this is for running in legacy mode, where customer may already have a custom initializer present
                if (telemetryItem.tags && telemetryItem.tags[ProcessLegacy]) {
                    arrForEach(telemetryItem.tags[ProcessLegacy], (callBack: (env: IEnvelope) => boolean | void) => {
                        try {
                            if (callBack && callBack(aiEnvelope) === false) {
                                doNotSendItem = true;
                                _warnToConsole(diagLogger, "Telemetry processor check returns false");
                            }
                        } catch (e) {
                            // log error but dont stop executing rest of the telemetry initializers
                            // doNotSendItem = true;
                            _throwInternal(diagLogger,
                                eLoggingSeverity.CRITICAL, _eInternalMessageId.TelemetryInitializerFailed, "One of telemetry initializers failed, telemetry item will not be sent: " + getExceptionName(e),
                                { exception: dumpObj(e) }, true);
                        }
                    });
    
                    delete telemetryItem.tags[ProcessLegacy];
                }
                if (doNotSendItem) {
                    return; // do not send, no need to execute next plugin
                }
                return aiEnvelope;
            }

            function _serialize(item: ITelemetryItem) {
                let rlt = EMPTY_STR;
                let diagLogger = _self.diagLog();
                try {
                    let valid = _validate(item, diagLogger);
                    let envelope = null;
                    if (valid) {
                        envelope = _getEnvelope(item, diagLogger);
                    }
                    if (envelope) {
                        rlt = _serializer.serialize(envelope);
                    }

                } catch (e) {
                    // eslint-disable-next-line no-empty

                }
                return rlt;
               
            }

            function _batch(arr: string[]) {
                let rlt = EMPTY_STR;
                if (arr && arr.length) {
                    rlt = "[" + arr.join(",") + "]";
                }
                return rlt;
            }

            function _createPayload(data: string |Uint8Array) {
                let headers = _getHeaders();
                return {
                    urlString: _endpointUrl,
                    data: data,
                    headers: headers
                } as IPayloadData;
            }
        
            function _isSampledIn(envelope: ITelemetryItem): boolean {
                return _self._sample.isSampledIn(envelope);
            }

            function _getOnComplete(payload: IInternalStorageItem[], status: number, headers: {[headerName: string]: string;}, response?: string) {

                // ***********************************************************************************************
                //TODO: handle other status codes
                if (status === 200 && payload) {
                    _self._onSuccess(payload, payload.length);
                } else {
                    response && _self._onError(payload, response);
                }
            }

            function _doSend(sendInterface: IXHROverride, payload: IInternalStorageItem[], isAsync: boolean, markAsSent: boolean = true): void | IPromise<boolean> {
                let onComplete = (status: number, headers: {[headerName: string]: string;}, response?: string) => {
<<<<<<< HEAD
                    let statsbeat = _getStatsBeat();
                    if (statsbeat) {
                        statsbeat.count(status, payloadData, _endpointUrl);
                    }
                    return _getOnComplete(payload, status, headers, response);
                }
                let payloadData = _getPayload(payload);
                if (payloadData) {
                    payloadData.statsBeatData = {startTime: dateNow()};
                }
=======
                    // let statsbeat = _getStatsBeat();
                    // if (statsbeat) {
                    //     statsbeat.count(status, payloadData, _endpointUrl);
                    // }

                    return _getOnComplete(payload, status, headers, response);
                }
                let payloadData = _getPayload(payload);
                // if (payloadData) {
                //     payloadData.statsBeatData = {startTime: dateNow()};
                // }

>>>>>>> 1647e6f1
                let sendPostFunc:  SendPOSTFunction = sendInterface && sendInterface.sendPOST;
                if (sendPostFunc && payloadData) {
                    // ***********************************************************************************************
                    // mark payload as sent at the beginning of calling each send function
                    if (markAsSent) {
                        _self._buffer.markAsSent(payload);
                    }

                    _sendPostMgr.preparePayload((processedPayload: IPayloadData) => {
                        return sendPostFunc(processedPayload, onComplete, !isAsync);
                    }, _zipPayload, payloadData, !isAsync);
                }
                return null;
            }

            function _getPayload(payload: IInternalStorageItem[]): IInternalPayloadData {
                if (isArray(payload) && payload.length > 0) {
                    let batch = _self._buffer.batchPayloads(payload);
                    let headers = _getHeaders();
                    let payloadData: IInternalPayloadData = {
                        data: batch,
                        urlString: _endpointUrl,
                        headers: headers,
                        disableXhrSync: _disableXhr,
                        disableFetchKeepAlive: !_fetchKeepAlive,
                        oriPayload: payload
                    };
                    return payloadData;
                }
                
                return null;
            }

            function _getHeaders() {
                try {
                    let headers = _headers || {};
                    if (isInternalApplicationInsightsEndpoint(_endpointUrl)) {
                        headers[RequestHeaders[eRequestHeaders.sdkContextHeader]] = RequestHeaders[eRequestHeaders.sdkContextHeaderAppIdRequest];
                    }
                    return headers;

                } catch(e) {
                    // eslint-disable-next-line no-empty

                }
                return null;
            }

            function _checkMaxSize(incomingPayload?: string): boolean {
                let incomingSize = incomingPayload? incomingPayload.length : 0;
                if ((_self._buffer.size() + incomingSize) > _maxBatchSizeInBytes) {
                    if (!_offlineListener || _offlineListener.isOnline()) { // only trigger send when currently online
                        _self.triggerSend(true, null, SendRequestReason.MaxBatchSize);
                    }

                    return true;
                }
                return false;
            }

            function _checkResponsStatus(status: number, payload: IInternalStorageItem[], responseUrl: string, countOfItemsInPayload: number, errorMessage: string, res: any) {
                let response: IBackendResponse = null;
                if (!_self._appId) {
                    response = parseResponse(res);
                    if (response && response.appId) {
                        _self._appId = response.appId;
                    }
                }
    
                if ((status < 200 || status >= 300) && status !== 0) {

                    // Update End Point url if permanent redirect or moved permanently
                    // Updates the end point url before retry
                    if(status === 301 || status === 307 || status === 308) {
                        if(!_checkAndUpdateEndPointUrl(responseUrl)) {
                            _self._onError(payload, errorMessage);
                            return;
                        }
                    }

                    if (_offlineListener && !_offlineListener.isOnline()) { // offline
                        // Note: Don't check for status == 0, since adblock gives this code
                        if (!_isRetryDisabled) {
                            const offlineBackOffMultiplier = 10; // arbritrary number
                            _resendPayload(payload, offlineBackOffMultiplier);
        
                            _throwInternal(_self.diagLog(),
                                eLoggingSeverity.WARNING,
                                _eInternalMessageId.TransmissionFailed, `. Offline - Response Code: ${status}. Offline status: ${!_offlineListener.isOnline()}. Will retry to send ${payload.length} items.`);
                        }
                        return;
                    }
                    if (!_isRetryDisabled && _isRetriable(status)) {
                        _resendPayload(payload);
                        _throwInternal(_self.diagLog(),
                            eLoggingSeverity.WARNING,
                            _eInternalMessageId.TransmissionFailed, ". " +
                            "Response code " + status + ". Will retry to send " + payload.length + " items.");
                    } else {
                        _self._onError(payload, errorMessage);
                    }
                } else {
                    // check if the xhr's responseURL or fetch's response.url is same as endpoint url
                    // TODO after 10 redirects force send telemetry with 'redirect=false' as query parameter.
                    _checkAndUpdateEndPointUrl(responseUrl);
                    
                    if (status === 206) {
                        if (!response) {
                            response = parseResponse(res);
                        }
    
                        if (response && !_isRetryDisabled) {
                            _self._onPartialSuccess(payload, response);
                        } else {
                            _self._onError(payload, errorMessage);
                        }
                    } else {
                        _consecutiveErrors = 0;
                        _self._onSuccess(payload, countOfItemsInPayload);
                    }
                }
            }

            function _checkAndUpdateEndPointUrl(responseUrl: string) {
                // Maximum stamp specific redirects allowed(uncomment this when breeze is ready with not allowing redirects feature)
                if(_stamp_specific_redirects >= 10) {
                    //  _self._senderConfig.endpointUrl = () => Sender._getDefaultAppInsightsChannelConfig().endpointUrl()+"/?redirect=false";
                    //  _stamp_specific_redirects = 0;
                    return false;
                }
                if(!isNullOrUndefined(responseUrl) && responseUrl !== "") {
                    if(responseUrl !== _endpointUrl) {
                        _endpointUrl = responseUrl;
                        ++_stamp_specific_redirects;
                        return true;
                    }
                }
                return false;
            }

            function _doUnloadSend(payload: IInternalStorageItem[], isAsync: boolean) {

                if (_syncUnloadSender) {
                    // We are unloading so always call the sender with sync set to false
                    _syncUnloadSender(payload, false);
                } else {
                    
                    // Fallback to the previous beacon Sender (which causes a CORB warning on chrome now)
                    let beaconInst = _sendPostMgr && _sendPostMgr.getSenderInst([TransportType.Beacon], true);
                    return _doSend(beaconInst, payload, isAsync);
                }
            }

            function _onBeaconRetry(payload: IPayloadData, onComplete: OnCompleteCallback, canSend:(payload: IPayloadData, oncomplete: OnCompleteCallback, sync?: boolean) => boolean) {

                let internalPayload = payload as IInternalPayloadData;
                let data = internalPayload  && internalPayload.oriPayload;
                if (!_disableBeaconSplit) {
                    // Failed to send entire payload so try and split data and try to send as much events as possible
                    let droppedPayload: IInternalStorageItem[] = [];
                    for (let lp = 0; lp < data.length; lp++) {
                        const thePayload = data[lp];
                        let arr = [thePayload];
                        let item = _getPayload(arr);
                        if (!canSend(item, onComplete)) {
                            // Can't send anymore, so split the batch and drop the rest
                            droppedPayload.push(thePayload);
                        } else {
                            _self._onSuccess(arr, arr.length);
                        }
                    }
                    if (droppedPayload.length > 0) {
                        _fallbackSend && _fallbackSend(droppedPayload, true);
                        _throwInternal(_self.diagLog(), eLoggingSeverity.WARNING, _eInternalMessageId.TransmissionFailed, ". " + "Failed to send telemetry with Beacon API, retried with normal sender.");
                    }
                } else {
                    _fallbackSend && _fallbackSend(data, true);
                    _throwInternal(_self.diagLog(), eLoggingSeverity.WARNING, _eInternalMessageId.TransmissionFailed, ". " + "Failed to send telemetry with Beacon API, retried with normal sender.");
                }

            }

            function _isStringArr(arr: string[] | IInternalStorageItem[]) {
                try {
                    if (arr && arr.length){
                        return (isString(arr[0]));
                    }

                } catch(e) {
                    //TODO: log, sender use IInternalStorageItem instead of string since 3.1.3
                }
                return null;
                
            }


            function _fetchKeepAliveSender(payload: IInternalStorageItem[], isAsync: boolean) {
             
                let transport  = null;
                if (isArray(payload)) {
                    let payloadSize = payload.length;
                    for (let lp = 0; lp < payload.length; lp++) {
                        payloadSize += payload[lp].item.length;
                    }

                    let syncFetchPayload = _sendPostMgr.getSyncFetchPayload();

                    if ((syncFetchPayload + payloadSize) <= FetchSyncRequestSizeLimitBytes) {
                        transport = TransportType.Fetch;
                    } else if (isBeaconsSupported()) {
                        // Fallback to beacon sender as we at least get told which events can't be scheduled
                        transport = TransportType.Beacon;
                    } else {
                        // Payload is going to be too big so just try and send via XHR
                        transport = TransportType.Xhr;
                        _throwInternal(_self.diagLog(), eLoggingSeverity.WARNING, _eInternalMessageId.TransmissionFailed, ". " + "Failed to send telemetry with Beacon API, retried with xhrSender.");
                    }
                    let inst = _sendPostMgr && _sendPostMgr.getSenderInst([transport], true);
                    return _doSend(inst, payload, isAsync);
                }
                return null;

            }

            /**
             * Resend payload. Adds payload back to the send buffer and setup a send timer (with exponential backoff).
             * @param payload
             */
            function _resendPayload(payload: IInternalStorageItem[], linearFactor: number = 1) {
                if (!payload || payload.length === 0) {
                    return;
                }
        
                const buffer = _self._buffer;
                buffer.clearSent(payload);
                _consecutiveErrors++;
        
                for (const item of payload) {
                    item.cnt = item.cnt || 0; // to make sure we have cnt for each payload
                    item.cnt ++; // when resend, increase cnt
                    buffer.enqueue(item);
                }
        
                // setup timer
                _setRetryTime(linearFactor);
                _setupTimer();
            }
        
            /**
             * Calculates the time to wait before retrying in case of an error based on
             * http://en.wikipedia.org/wiki/Exponential_backoff
             */
            function _setRetryTime(linearFactor: number) {
                const SlotDelayInSeconds = 10;
                let delayInSeconds: number;
        
                if (_consecutiveErrors <= 1) {
                    delayInSeconds = SlotDelayInSeconds;
                } else {
                    const backOffSlot = (Math.pow(2, _consecutiveErrors) - 1) / 2;
                    // tslint:disable-next-line:insecure-random
                    let backOffDelay = mathFloor(Math.random() * backOffSlot * SlotDelayInSeconds) + 1;
                    backOffDelay = linearFactor * backOffDelay;
                    delayInSeconds = mathMax(mathMin(backOffDelay, 3600), SlotDelayInSeconds);
                }
        
                // TODO: Log the backoff time like the C# version does.
                const retryAfterTimeSpan = dateNow() + (delayInSeconds * 1000);
        
                // TODO: Log the retry at time like the C# version does.
                _retryAt = retryAfterTimeSpan;
            }
        
            /**
             * Sets up the timer which triggers actually sending the data.
             */
            function _setupTimer() {
                if (!_timeoutHandle && !_paused) {
                    const retryInterval = _retryAt ? mathMax(0, _retryAt - dateNow()) : 0;
                    const timerValue = mathMax(_maxBatchInterval, retryInterval);
        
                    _timeoutHandle = scheduleTimeout(() => {
                        _timeoutHandle = null;
                        _self.triggerSend(true, null, SendRequestReason.NormalSchedule);
                    }, timerValue);
                }
            }

            function _clearScheduledTimer() {
                _timeoutHandle && _timeoutHandle.cancel();
                _timeoutHandle = null;
                _retryAt = null;
            }
        
            /**
             * Checks if the SDK should resend the payload after receiving this status code from the backend.
             * @param statusCode
             */
            function _isRetriable(statusCode: number): boolean {
                // retryCodes = [] means should not retry
                if (!isNullOrUndefined(_retryCodes)) {
                    return _retryCodes.length && _retryCodes.indexOf(statusCode) > -1;
                }

                return statusCode === 401 // Unauthorized
                    // Removing as private links can return a 403 which causes excessive retries and session storage usage
                    // || statusCode === 403 // Forbidden
                    || statusCode === 408 // Timeout
                    || statusCode === 429 // Too many requests.
                    || statusCode === 500 // Internal server error.
                    || statusCode === 502 // Bad Gateway.
                    || statusCode === 503 // Service unavailable.
                    || statusCode === 504; // Gateway timeout.
            }
        
            // Using function lookups for backward compatibility as the getNotifyMgr() did not exist until after v2.5.6
            function _getNotifyMgr() : INotificationManager {
                const func = "getNotifyMgr";
                let result: INotificationManager;
                let core = _self.core;
                if (core) {
                    // During page unload the core may have been cleared and some async events may not have been sent yet
                    // resulting in the core being null. In this case we don't want to create a statsbeat instance

                    if (core[func]) {
                        result = core[func]();
                    } else {
                        // using _self.core['_notificationManager'] for backward compatibility
                        result = (core as any)["_notificationManager"];
                    }
                }

                return result;
            }

            function _notifySendRequest(sendRequest: SendRequestReason, isAsync: boolean) {
                let manager = _getNotifyMgr();
                if (manager && manager.eventsSendRequest) {
                    try {
                        manager.eventsSendRequest(sendRequest, isAsync);
                    } catch (e) {
                        _throwInternal(_self.diagLog(), eLoggingSeverity.CRITICAL,
                            _eInternalMessageId.NotificationException,
                            "send request notification failed: " + getExceptionName(e),
                            { exception: dumpObj(e) });
                    }
                }
            }

            

            /**
             * Validate UUID Format
             * Specs taken from https://tools.ietf.org/html/rfc4122 and breeze repo
             */
            function _validateInstrumentationKey(instrumentationKey: string, config: IConfiguration & IConfig) :boolean {
                let disableValidation = config.disableInstrumentationKeyValidation;
                const disableIKeyValidationFlag = isNullOrUndefined(disableValidation) ? false : disableValidation;
                if(disableIKeyValidationFlag) {
                    return true;
                }

                const UUID_Regex = "^[0-9a-f]{8}-[0-9a-f]{4}-[0-9a-f]{4}-[0-9a-f]{4}-[0-9a-f]{12}$";
                const regexp = new RegExp(UUID_Regex);
                return regexp.test(instrumentationKey);
            }
        
            function _initDefaults() {
                _self._sender = null;
                _self._buffer = null;
                _self._appId = null;
                _self._sample = null;
                _headers = {};
                _offlineListener = null;
                _consecutiveErrors = 0;
                _retryAt = null;
                _lastSend = null;
                _paused = false;
                _timeoutHandle = null;
                _serializer = null;
                _stamp_specific_redirects = 0;
                _syncFetchPayload = 0;
                _syncUnloadSender = null;
                _evtNamespace = null;
                _endpointUrl = null;
                _orgEndpointUrl = null;
                _maxBatchSizeInBytes = 0;
                _beaconSupported = false;
                _customHeaders = null;
                _disableTelemetry = false;
                _instrumentationKey = null;
                _convertUndefined = UNDEFINED_VALUE;
                _isRetryDisabled = false;
                _sessionStorageUsed = null;
                _namePrefix = UNDEFINED_VALUE;
                _disableXhr = false;
                _fetchKeepAlive = false;
                _disableBeaconSplit = false;
                _xhrSend = null;
                _fallbackSend = null;
                _sendPostMgr = null;

                objDefine(_self, "_senderConfig", {
                    g: function() {
                        return objExtend({}, defaultAppInsightsChannelConfig);
                    }
                });
            }
        });
    }

    /**
     * Pause the sending (transmission) of events, this will cause all events to be batched only until the maximum limits are
     * hit at which point new events are dropped. Will also cause events to NOT be sent during page unload, so if Session storage
     * is disabled events will be lost.
     * SessionStorage Limit is 2000 events, In-Memory (Array) Storage is 10,000 events (can be configured via the eventsLimitInMem).
     */
    public pause(): void {
        // @DynamicProtoStub -- DO NOT add any code as this will be removed during packaging
    }

    /**
     * Resume the sending (transmission) of events, this will restart the timer and any batched events will be sent using the normal
     * send interval.
     */
    public resume(): void {
        // @DynamicProtoStub -- DO NOT add any code as this will be removed during packaging
    }

    /**
     * Flush to send data immediately; channel should default to sending data asynchronously. If executing asynchronously (the default) and
     * you DO NOT pass a callback function then a [IPromise](https://nevware21.github.io/ts-async/typedoc/interfaces/IPromise.html)
     * will be returned which will resolve once the flush is complete. The actual implementation of the `IPromise`
     * will be a native Promise (if supported) or the default as supplied by [ts-async library](https://github.com/nevware21/ts-async)
     * @param async - send data asynchronously when true
     * @param callBack - if specified, notify caller when send is complete, the channel should return true to indicate to the caller that it will be called.
     * If the caller doesn't return true the caller should assume that it may never be called.
     * @param sendReason - specify the reason that you are calling "flush" defaults to ManualFlush (1) if not specified
     * @returns - If a callback is provided `true` to indicate that callback will be called after the flush is complete otherwise the caller
     * should assume that any provided callback will never be called, Nothing or if occurring asynchronously a
     * [IPromise](https://nevware21.github.io/ts-async/typedoc/interfaces/IPromise.html) which will be resolved once the unload is complete,
     * the [IPromise](https://nevware21.github.io/ts-async/typedoc/interfaces/IPromise.html) will only be returned when no callback is provided
     * and async is true.
     */
    public flush(async: boolean = true, callBack?: (flushComplete?: boolean) => void): void | IPromise<boolean> {
        // @DynamicProtoStub -- DO NOT add any code as this will be removed during packaging
    }

    /**
     * Flush the batched events synchronously (if possible -- based on configuration).
     * Will not flush if the Send has been paused.
     */
    public onunloadFlush() {
        // @DynamicProtoStub -- DO NOT add any code as this will be removed during packaging
    }

    public initialize(config: IConfiguration & IConfig, core: IAppInsightsCore, extensions: IPlugin[], pluginChain?:ITelemetryPluginChain): void {
        // @DynamicProtoStub -- DO NOT add any code as this will be removed during packaging
    }

    public processTelemetry(telemetryItem: ITelemetryItem, itemCtx?: IProcessTelemetryContext) {
        // @DynamicProtoStub -- DO NOT add any code as this will be removed during packaging
    }

    /**
     * xhr state changes
     * @deprecated
     * since version 3.2.0, if the payload is string[], this function is no-op (string[] is only used for backwards Compatibility)
     */
    public _xhrReadyStateChange(xhr: XMLHttpRequest, payload: string[] | IInternalStorageItem[], countOfItemsInPayload: number) {
        // @DynamicProtoStub -- DO NOT add any code as this will be removed during packaging
        // TODO: no-op
        // add note to users, this will be removed
    }

    /**
     * Trigger the immediate send of buffered data; If executing asynchronously (the default) this may (not required) return
     * an [IPromise](https://nevware21.github.io/ts-async/typedoc/interfaces/IPromise.html) that will resolve once the
     * send is complete. The actual implementation of the `IPromise` will be a native Promise (if supported) or the default
     * as supplied by [ts-async library](https://github.com/nevware21/ts-async)
     * @param async - Indicates if the events should be sent asynchronously
     * @param forcedSender - Indicates the forcedSender, undefined if not passed
     * @returns - Nothing or optionally, if occurring asynchronously a [IPromise](https://nevware21.github.io/ts-async/typedoc/interfaces/IPromise.html)
     * which will be resolved (or reject) once the send is complete, the [IPromise](https://nevware21.github.io/ts-async/typedoc/interfaces/IPromise.html)
     * should only be returned when async is true.
     */
    public triggerSend(async = true, forcedSender?: SenderFunction, sendReason?: SendRequestReason): void | IPromise<boolean> {
        // @DynamicProtoStub -- DO NOT add any code as this will be removed during packaging
    }

    /**
     * error handler
     * @internal
     * since version 3.2.0, if the payload is string[], this function is no-op (string[] is only used for backwards Compatibility)
     */
    public _onError(payload: string[] | IInternalStorageItem[], message: string, event?: ErrorEvent) {
        // @DynamicProtoStub -- DO NOT add any code as this will be removed during packaging
    }

    /**
     * partial success handler
     * @internal
     * since version 3.2.0, if the payload is string[], this function is no-op (string[] is only used for backwards Compatibility)
     */
    public _onPartialSuccess(payload: string[] | IInternalStorageItem[], results: IBackendResponse) {
        // @DynamicProtoStub -- DO NOT add any code as this will be removed during packaging
    }

    /**
     * success handler
     * @internal
     * since version 3.2.0, if the payload is string[], this function is no-op (string[] is only used for backwards Compatibility)
     */
    public _onSuccess(payload: string[] | IInternalStorageItem[], countOfItemsInPayload: number) {
        // @DynamicProtoStub -- DO NOT add any code as this will be removed during packaging
    }

    /**
     * xdr state changes
     * @deprecated
     * since version 3.2.0, if the payload is string[], this function is no-op (string[] is only used for backwards Compatibility)
     */
    public _xdrOnLoad(xdr: IXDomainRequest, payload: string[] | IInternalStorageItem[]) {
        // @DynamicProtoStub -- DO NOT add any code as this will be removed during packaging
    }

    /**
     * Add header to request
     * @param name - Header name.
     * @param value - Header value.
     */
    public addHeader(name: string, value: string) {
        // @DynamicProtoStub - DO NOT add any code as this will be removed during packaging
    }

    /**
     * Check if there are no active requests being sent.
     * @returns True if idle, false otherwise.
     */
    public isCompletelyIdle(): boolean {
        // @DynamicProtoStub - DO NOT add any code as this will be removed during packaging
        return false;
    }
    /**
     * Get Offline Serializer support
     * @returns internal Offline Serializer object
     */
    public getOfflineSupport(): IInternalOfflineSupport {
        // @DynamicProtoStub - DO NOT add any code as this will be removed during packaging
        return null;
    }

    /**
     * Get Offline listener
     * @returns offlineListener
     * @since 3.3.4
     */
    public getOfflineListener(): IOfflineListener {
        // @DynamicProtoStub - DO NOT add any code as this will be removed during packaging
        return null;
    }

}<|MERGE_RESOLUTION|>--- conflicted
+++ resolved
@@ -7,21 +7,12 @@
 import {
     ActiveStatus, BaseTelemetryPlugin, IAppInsightsCore, IBackendResponse, IChannelControls, IConfigDefaults, IConfiguration,
     IDiagnosticLogger, IInternalOfflineSupport, INotificationManager, IPayloadData, IPlugin, IProcessTelemetryContext,
-<<<<<<< HEAD
-    IProcessTelemetryUnloadContext, IStatsBeatConfig, IStatsBeatEvent, ITelemetryItem, ITelemetryPluginChain, ITelemetryUnloadState,
-    IXDomainRequest, IXHROverride, OnCompleteCallback, SendPOSTFunction, SendRequestReason, SenderPostManager, TransportType,
-    _ISendPostMgrConfig, _ISenderOnComplete, _eInternalMessageId, _throwInternal, _warnToConsole, arrForEach, cfgDfBoolean, cfgDfValidate,
-    createProcessTelemetryContext, createUniqueNamespace, dateNow, dumpObj, eLoggingSeverity, formatErrorMessageXdr, formatErrorMessageXhr,
-    getExceptionName, getIEVersion, isArray, isBeaconsSupported, isFetchSupported, isNullOrUndefined, mergeEvtNamespace, objExtend,
-    onConfigChange, parseResponse, prependTransports, runTargetUnload
-=======
     IProcessTelemetryUnloadContext, ITelemetryItem, ITelemetryPluginChain, ITelemetryUnloadState, IXDomainRequest, IXHROverride,
     OnCompleteCallback, SendPOSTFunction, SendRequestReason, SenderPostManager, TransportType, _ISendPostMgrConfig, _ISenderOnComplete,
     _eInternalMessageId, _throwInternal, _warnToConsole, arrForEach, cfgDfBoolean, cfgDfValidate, createProcessTelemetryContext,
     createUniqueNamespace, dateNow, dumpObj, eLoggingSeverity, formatErrorMessageXdr, formatErrorMessageXhr, getExceptionName, getIEVersion,
     isArray, isBeaconsSupported, isFeatureEnabled, isFetchSupported, isNullOrUndefined, mergeEvtNamespace, objExtend, onConfigChange,
     parseResponse, prependTransports, runTargetUnload
->>>>>>> 1647e6f1
 } from "@microsoft/applicationinsights-core-js";
 import { IPromise } from "@nevware21/ts-async";
 import {
@@ -45,11 +36,7 @@
 interface IInternalPayloadData extends IPayloadData {
     oriPayload: IInternalStorageItem[];
     retryCnt?: number;
-<<<<<<< HEAD
-    statsBeatData?: IStatsBeatEvent;
-=======
     // statsBeatData?: IStatsEventData;
->>>>>>> 1647e6f1
 }
 
 
@@ -678,7 +665,6 @@
 
             }
 
-<<<<<<< HEAD
             function _getStatsBeat() {
                 let statsBeatConfig = {
                     ikey: _self._senderConfig.instrumentationKey,
@@ -692,7 +678,7 @@
                 // resulting in the core being null. In this case we don't want to create a statsbeat instance
                 return core ? core.getStatsBeat(statsBeatConfig) : null;
             }
-=======
+
             // function _getStatsBeat() {
             //     let statsBeatConfig: IStatsBeatState = {
             //         cKey: _self._senderConfig.instrumentationKey,
@@ -707,7 +693,6 @@
             //     // resulting in the core being null. In this case we don't want to create a statsbeat instance
             //     return core ? core.getStatsBeat(statsBeatConfig) : null;
             // }
->>>>>>> 1647e6f1
 
             function _xdrOnLoad (xdr: IXDomainRequest, payload: IInternalStorageItem[]) {
                 const responseText = _getResponseText(xdr);
@@ -735,27 +720,6 @@
                             if (!payloadArr) {
                                 return;
                             }
-<<<<<<< HEAD
-                            const responseText = _getResponseText(xdr);
-                            let statsbeat = _getStatsBeat();
-                            if (statsbeat) {
-                                if (xdr && (responseText + "" === "200" || responseText === "")) {
-                                    _consecutiveErrors = 0;
-                                    statsbeat.count(200, payload, _endpointUrl);
-                                } else {
-                                    const results = parseResponse(responseText);
-                        
-                                    if (results && results.itemsReceived && results.itemsReceived > results.itemsAccepted
-                                        && !_isRetryDisabled) {
-                                        statsbeat.count(206, payload, _endpointUrl);
-                                    } else {
-                                        statsbeat.count(499, payload, _endpointUrl);
-                                    }
-                                }
-                            }
-
-                           
-=======
                             //const responseText = _getResponseText(xdr);
                             // let statsbeat = _getStatsBeat();
                             // if (statsbeat) {
@@ -773,7 +737,6 @@
                             //         }
                             //     }
                             // }
->>>>>>> 1647e6f1
 
                             return _xdrOnLoad(xdr, payloadArr);
                            
@@ -783,17 +746,10 @@
                             if (!payloadArr) {
                                 return;
                             }
-<<<<<<< HEAD
-                            let statsbeat = _getStatsBeat();
-                            if (statsbeat) {
-                                statsbeat.count(response.status, payload, _endpointUrl);
-                            }
-=======
                             // let statsbeat = _getStatsBeat();
                             // if (statsbeat) {
                             //     statsbeat.count(response.status, payload, _endpointUrl);
                             // }
->>>>>>> 1647e6f1
                             return _checkResponsStatus(response.status, payloadArr, response.url, payloadArr.length, response.statusText, resValue || "");
                         },
                         xhrOnComplete: (request: XMLHttpRequest, oncomplete: OnCompleteCallback, payload?: IPayloadData) => {
@@ -801,19 +757,6 @@
                             if (!payloadArr) {
                                 return;
                             }
-<<<<<<< HEAD
-                            let statsbeat = _getStatsBeat();
-                            if (statsbeat && request.readyState === 4) {
-                                statsbeat.count(request.status, payload, _endpointUrl);
-                            }
-                            return _xhrReadyStateChange(request, payloadArr, payloadArr.length);
-                        },
-                        beaconOnRetry: (data: IPayloadData, onComplete: OnCompleteCallback, canSend: (payload: IPayloadData, oncomplete: OnCompleteCallback, sync?: boolean) => boolean) => {
-                            let statsbeat = _getStatsBeat();
-                            if (statsbeat) {
-                                statsbeat.count(499, data, _endpointUrl);
-                            }
-=======
                             // let statsbeat = _getStatsBeat();
                             // if (statsbeat && request.readyState === 4) {
                             //     statsbeat.count(request.status, payload, _endpointUrl);
@@ -827,7 +770,6 @@
                             //     statsbeat.count(499, data, _endpointUrl);
                             // }
 
->>>>>>> 1647e6f1
                             return _onBeaconRetry(data, onComplete, canSend);
                         }
     
@@ -1071,18 +1013,6 @@
 
             function _doSend(sendInterface: IXHROverride, payload: IInternalStorageItem[], isAsync: boolean, markAsSent: boolean = true): void | IPromise<boolean> {
                 let onComplete = (status: number, headers: {[headerName: string]: string;}, response?: string) => {
-<<<<<<< HEAD
-                    let statsbeat = _getStatsBeat();
-                    if (statsbeat) {
-                        statsbeat.count(status, payloadData, _endpointUrl);
-                    }
-                    return _getOnComplete(payload, status, headers, response);
-                }
-                let payloadData = _getPayload(payload);
-                if (payloadData) {
-                    payloadData.statsBeatData = {startTime: dateNow()};
-                }
-=======
                     // let statsbeat = _getStatsBeat();
                     // if (statsbeat) {
                     //     statsbeat.count(status, payloadData, _endpointUrl);
@@ -1095,7 +1025,6 @@
                 //     payloadData.statsBeatData = {startTime: dateNow()};
                 // }
 
->>>>>>> 1647e6f1
                 let sendPostFunc:  SendPOSTFunction = sendInterface && sendInterface.sendPOST;
                 if (sendPostFunc && payloadData) {
                     // ***********************************************************************************************
