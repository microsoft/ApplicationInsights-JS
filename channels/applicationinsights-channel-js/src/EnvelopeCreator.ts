import {
    IEnvelope, Data, Envelope,
    RemoteDependencyData, Event, Exception,
    Metric, PageView, Trace, PageViewPerformance, IDependencyTelemetry,
    IPageViewPerformanceTelemetry, CtxTagKeys,
    HttpMethod, IPageViewTelemetryInternal, IWeb,
    IExceptionInternal,
    SampleRate,
    dataSanitizeString
} from "@microsoft/applicationinsights-common";
import {
    ITelemetryItem, IDiagnosticLogger, eLoggingSeverity, _eInternalMessageId, hasJSON, getJSON, objForEachKey,
    isNullOrUndefined, isNumber, isString, toISOString, setValue, isTruthy, optimizeObject, _throwInternal, _warnToConsole
} from "@microsoft/applicationinsights-core-js";

// these two constants are used to filter out properties not needed when trying to extract custom properties and measurements from the incoming payload
const strBaseType = "baseType";
const strBaseData = "baseData";
const strProperties = "properties";
const strTrue = "true";

function _setValueIf<T>(target:T, field:keyof T, value:any) {
    return setValue(target, field, value, isTruthy);
}

/*
 * Maps Part A data from CS 4.0
 */
function _extractPartAExtensions(logger: IDiagnosticLogger, item: ITelemetryItem, env: IEnvelope) {
    // todo: switch to keys from common in this method
    let envTags = env.tags = env.tags || {};
    let itmExt = item.ext = item.ext || {};
    let itmTags = item.tags = item.tags || [];

    let extUser = itmExt.user;
    if (extUser) {
        _setValueIf(envTags, CtxTagKeys.userAuthUserId, extUser.authId);
        _setValueIf(envTags, CtxTagKeys.userId, extUser.id || extUser.localId);
    }

    let extApp = itmExt.app;
    if (extApp) {
        _setValueIf(envTags, CtxTagKeys.sessionId, extApp.sesId);
    }

    let extDevice = itmExt.device;
    if (extDevice) {
        _setValueIf(envTags, CtxTagKeys.deviceId, extDevice.id || extDevice.localId);
        _setValueIf(envTags, CtxTagKeys.deviceType, extDevice.deviceClass);
        _setValueIf(envTags, CtxTagKeys.deviceIp, extDevice.ip);
        _setValueIf(envTags, CtxTagKeys.deviceModel, extDevice.model);
        _setValueIf(envTags, CtxTagKeys.deviceType, extDevice.deviceType);
    }

    const web: IWeb = item.ext.web as IWeb;
    if (web) {
        _setValueIf(envTags, CtxTagKeys.deviceLanguage, web.browserLang);
        _setValueIf(envTags, CtxTagKeys.deviceBrowserVersion, web.browserVer);
        _setValueIf(envTags, CtxTagKeys.deviceBrowser, web.browser);

        let envData = env.data = env.data || {};
        let envBaseData = envData[strBaseData] = envData[strBaseData] || {};
        let envProps = envBaseData[strProperties] = envBaseData[strProperties] || {};

        _setValueIf(envProps, "domain", web.domain);
        _setValueIf(envProps, "isManual", web.isManual ? strTrue : null);
        _setValueIf(envProps, "screenRes", web.screenRes);
        _setValueIf(envProps, "userConsent", web.userConsent ? strTrue : null);
    }

    let extOs = itmExt.os;
    if (extOs) {
        _setValueIf(envTags, CtxTagKeys.deviceOS, extOs.name);
    }

    // No support for mapping Trace.traceState to 2.0 as it is currently empty

    let extTrace = itmExt.trace;
    if (extTrace) {
        _setValueIf(envTags, CtxTagKeys.operationParentId, extTrace.parentID);
        _setValueIf(envTags, CtxTagKeys.operationName, dataSanitizeString(logger, extTrace.name));
        _setValueIf(envTags, CtxTagKeys.operationId, extTrace.traceID);
    }

    // Sample 4.0 schema
    //  {
    //     "time" : "2018-09-05T22:51:22.4936Z",
    //     "name" : "MetricWithNamespace",
    //     "iKey" : "ABC-5a4cbd20-e601-4ef5-a3c6-5d6577e4398e",
    //     "ext": {  "cloud": {
    //          "role": "WATSON3",
    //          "roleInstance": "CO4AEAP00000260"
    //      },
    //      "device": {}, "correlation": {} },
    //      "tags": [
    //        { "amazon.region" : "east2" },
    //        { "os.expid" : "wp:02df239" }
    //     ]
    //   }

    const tgs = {};
    // deals with tags.push({object})
    for(let i = itmTags.length - 1; i >= 0; i--){
        const tg = itmTags[i];
        objForEachKey(tg, (key, value) => {
            tgs[key] = value;
        });

        itmTags.splice(i, 1);
    }

    // deals with tags[key]=value (and handles hasOwnProperty)
    objForEachKey(itmTags, (tg, value) => {
        tgs[tg] = value;
    });

    let theTags = { ...envTags, ...tgs };
    if(!theTags[CtxTagKeys.internalSdkVersion]) {
        // Append a version in case it is not already set
        theTags[CtxTagKeys.internalSdkVersion] = `javascript:${EnvelopeCreator.Version}`;
    }
    
    env.tags = optimizeObject(theTags);
}

function _extractPropsAndMeasurements(data: { [key: string]: any }, properties: { [key: string]: any }, measurements: { [key: string]: any }) {
    if (!isNullOrUndefined(data)) {
        objForEachKey(data, (key, value) => {
            if (isNumber(value)) {
                measurements[key] = value;
            } else if (isString(value)) {
                properties[key] = value;
            } else if (hasJSON()) {
                properties[key] = getJSON().stringify(value);
            }
        });
    }
}

function _convertPropsUndefinedToCustomDefinedValue(properties: { [key: string]: any }, customUndefinedValue: any) {
    if (!isNullOrUndefined(properties)) {
        objForEachKey(properties, (key, value) => {
            properties[key] = value || customUndefinedValue;
        });
    }
}

// TODO: Do we want this to take logger as arg or use this._logger as nonstatic?
function _createEnvelope<T>(logger: IDiagnosticLogger, envelopeType: string, telemetryItem: ITelemetryItem, data: Data<T>): IEnvelope {
    const envelope = new Envelope(logger, data, envelopeType);

    _setValueIf(envelope, "sampleRate", telemetryItem[SampleRate]);
    if ((telemetryItem[strBaseData] || {}).startTime) {
        envelope.time = toISOString(telemetryItem[strBaseData].startTime);
    }
    envelope.iKey = telemetryItem.iKey;
    const iKeyNoDashes = telemetryItem.iKey.replace(/-/g, "");
    envelope.name = envelope.name.replace("{0}", iKeyNoDashes);

    // extract all extensions from ctx
    _extractPartAExtensions(logger, telemetryItem, envelope);

    // loop through the envelope tags (extension of Part A) and pick out the ones that should go in outgoing envelope tags
    telemetryItem.tags = telemetryItem.tags || [];

    return optimizeObject(envelope);
}

function EnvelopeCreatorInit(logger: IDiagnosticLogger, telemetryItem: ITelemetryItem) {
    if (isNullOrUndefined(telemetryItem[strBaseData])) {
        _throwInternal(logger,
            eLoggingSeverity.CRITICAL,
            _eInternalMessageId.TelemetryEnvelopeInvalid, "telemetryItem.baseData cannot be null.");
    }
}

export const EnvelopeCreator = {
<<<<<<< HEAD
    Version: "2.8.1"
=======
    Version: "2.8.3"
>>>>>>> 3f8a64d4
};

export function DependencyEnvelopeCreator(logger: IDiagnosticLogger, telemetryItem: ITelemetryItem, customUndefinedValue?: any): IEnvelope {
    EnvelopeCreatorInit(logger, telemetryItem);

    const customMeasurements = telemetryItem[strBaseData].measurements || {};
    const customProperties = telemetryItem[strBaseData][strProperties] || {};
    _extractPropsAndMeasurements(telemetryItem.data, customProperties, customMeasurements);
    if (!isNullOrUndefined(customUndefinedValue)) {
        _convertPropsUndefinedToCustomDefinedValue(customProperties, customUndefinedValue);
    }
    const bd = telemetryItem[strBaseData] as IDependencyTelemetry;
    if (isNullOrUndefined(bd)) {
        _warnToConsole(logger, "Invalid input for dependency data");
        return null;
    }

    const method = bd[strProperties] && bd[strProperties][HttpMethod] ? bd[strProperties][HttpMethod] : "GET";
    const remoteDepData = new RemoteDependencyData(logger, bd.id, bd.target, bd.name, bd.duration, bd.success, bd.responseCode, method, bd.type, bd.correlationContext, customProperties, customMeasurements);
    const data = new Data<RemoteDependencyData>(RemoteDependencyData.dataType, remoteDepData);
    return _createEnvelope<RemoteDependencyData>(logger, RemoteDependencyData.envelopeType, telemetryItem, data);
}

export function EventEnvelopeCreator(logger: IDiagnosticLogger, telemetryItem: ITelemetryItem, customUndefinedValue?: any): IEnvelope {
    EnvelopeCreatorInit(logger, telemetryItem);

    let customProperties = {};
    let customMeasurements = {};
    if (telemetryItem[strBaseType] !== Event.dataType) {
        customProperties["baseTypeSource"] = telemetryItem[strBaseType]; // save the passed in base type as a property
    }

    if (telemetryItem[strBaseType] === Event.dataType) { // take collection
        customProperties = telemetryItem[strBaseData][strProperties] || {};
        customMeasurements = telemetryItem[strBaseData].measurements || {};
    } else { // if its not a known type, convert to custom event
        if (telemetryItem[strBaseData]) {
            _extractPropsAndMeasurements(telemetryItem[strBaseData], customProperties, customMeasurements);
        }
    }

    // Extract root level properties from part C telemetryItem.data
    _extractPropsAndMeasurements(telemetryItem.data, customProperties, customMeasurements);
    if (!isNullOrUndefined(customUndefinedValue)) {
        _convertPropsUndefinedToCustomDefinedValue(customProperties, customUndefinedValue);
    }
    const eventName = telemetryItem[strBaseData].name;
    const eventData = new Event(logger, eventName, customProperties, customMeasurements);
    const data = new Data<Event>(Event.dataType, eventData);
    return _createEnvelope<Event>(logger, Event.envelopeType, telemetryItem, data);
}

export function ExceptionEnvelopeCreator(logger: IDiagnosticLogger, telemetryItem: ITelemetryItem, customUndefinedValue?: any): IEnvelope {
    EnvelopeCreatorInit(logger, telemetryItem);

    // Extract root level properties from part C telemetryItem.data
    const customMeasurements = telemetryItem[strBaseData].measurements || {};
    const customProperties = telemetryItem[strBaseData][strProperties] || {};
    _extractPropsAndMeasurements(telemetryItem.data, customProperties, customMeasurements);
    if (!isNullOrUndefined(customUndefinedValue)) {
        _convertPropsUndefinedToCustomDefinedValue(customProperties, customUndefinedValue);
    }
    const bd = telemetryItem[strBaseData] as IExceptionInternal;
    const exData = Exception.CreateFromInterface(logger, bd, customProperties, customMeasurements);
    const data = new Data<Exception>(Exception.dataType, exData);
    return _createEnvelope<Exception>(logger, Exception.envelopeType, telemetryItem, data);
}

export function MetricEnvelopeCreator(logger: IDiagnosticLogger, telemetryItem: ITelemetryItem, customUndefinedValue?: any): IEnvelope {
    EnvelopeCreatorInit(logger, telemetryItem);

    const baseData = telemetryItem[strBaseData];
    const props = baseData[strProperties] || {};
    const measurements = baseData.measurements || {};
    _extractPropsAndMeasurements(telemetryItem.data, props, measurements);
    if (!isNullOrUndefined(customUndefinedValue)) {
        _convertPropsUndefinedToCustomDefinedValue(props, customUndefinedValue);
    }
    const baseMetricData = new Metric(logger, baseData.name, baseData.average, baseData.sampleCount, baseData.min, baseData.max, baseData.stdDev, props, measurements);
    const data = new Data<Metric>(Metric.dataType, baseMetricData);
    return _createEnvelope<Metric>(logger, Metric.envelopeType, telemetryItem, data);
}

export function PageViewEnvelopeCreator(logger: IDiagnosticLogger, telemetryItem: ITelemetryItem, customUndefinedValue?: any): IEnvelope {
    EnvelopeCreatorInit(logger, telemetryItem);

    // Since duration is not part of the domain properties in Common Schema, extract it from part C
    let strDuration = "duration";
    let duration;
    let baseData = telemetryItem[strBaseData];
    if (!isNullOrUndefined(baseData) &&
        !isNullOrUndefined(baseData[strProperties]) &&
        !isNullOrUndefined(baseData[strProperties][strDuration])) { // from part B properties
        duration = baseData[strProperties][strDuration];
        delete baseData[strProperties][strDuration];
    } else if (!isNullOrUndefined(telemetryItem.data) &&
        !isNullOrUndefined(telemetryItem.data[strDuration])) { // from custom properties
        duration = telemetryItem.data[strDuration];
        delete telemetryItem.data[strDuration];
    }

    const bd = telemetryItem[strBaseData] as IPageViewTelemetryInternal;

    // special case: pageview.id is grabbed from current operation id. Analytics plugin is decoupled from properties plugin, so this is done here instead. This can be made a default telemetry intializer instead if needed to be decoupled from channel
    let currentContextId;
    if (((telemetryItem.ext || {}).trace || {}).traceID) {
        currentContextId = telemetryItem.ext.trace.traceID;
    }
    const id = bd.id || currentContextId;
    const name = bd.name;
    const url = bd.uri;
    const properties = bd[strProperties] || {};
    const measurements = bd.measurements || {};

    // refUri is a field that Breeze still does not recognize as part of Part B. For now, put it in Part C until it supports it as a domain property
    if (!isNullOrUndefined(bd.refUri)) {
        properties["refUri"] = bd.refUri;
    }

    // pageType is a field that Breeze still does not recognize as part of Part B. For now, put it in Part C until it supports it as a domain property
    if (!isNullOrUndefined(bd.pageType)) {
        properties["pageType"] = bd.pageType;
    }

    // isLoggedIn is a field that Breeze still does not recognize as part of Part B. For now, put it in Part C until it supports it as a domain property
    if (!isNullOrUndefined(bd.isLoggedIn)) {
        properties["isLoggedIn"] = bd.isLoggedIn.toString();
    }

    // pageTags is a field that Breeze still does not recognize as part of Part B. For now, put it in Part C until it supports it as a domain property
    if (!isNullOrUndefined(bd[strProperties])) {
        const pageTags = bd[strProperties];
        objForEachKey(pageTags, (key, value) => {
            properties[key] = value;
        });
    }

    _extractPropsAndMeasurements(telemetryItem.data, properties, measurements);
    if (!isNullOrUndefined(customUndefinedValue)) {
        _convertPropsUndefinedToCustomDefinedValue(properties, customUndefinedValue);
    }
    const pageViewData = new PageView(logger, name, url, duration, properties, measurements, id);
    const data = new Data<PageView>(PageView.dataType, pageViewData);
    return _createEnvelope<PageView>(logger, PageView.envelopeType, telemetryItem, data);
}

export function PageViewPerformanceEnvelopeCreator(logger: IDiagnosticLogger, telemetryItem: ITelemetryItem, customUndefinedValue?: any): IEnvelope {
    EnvelopeCreatorInit(logger, telemetryItem);

    const bd = telemetryItem[strBaseData] as IPageViewPerformanceTelemetry;
    const name = bd.name;
    const url = bd.uri || (bd as any).url;
    const properties = bd[strProperties] || {};
    const measurements = bd.measurements || {};
    _extractPropsAndMeasurements(telemetryItem.data, properties, measurements);
    if (!isNullOrUndefined(customUndefinedValue)) {
        _convertPropsUndefinedToCustomDefinedValue(properties, customUndefinedValue);
    }
    const baseData = new PageViewPerformance(logger, name, url, undefined, properties, measurements, bd);
    const data = new Data<PageViewPerformance>(PageViewPerformance.dataType, baseData);
    return _createEnvelope<PageViewPerformance>(logger, PageViewPerformance.envelopeType, telemetryItem, data);
}

export function TraceEnvelopeCreator(logger: IDiagnosticLogger, telemetryItem: ITelemetryItem, customUndefinedValue?: any): IEnvelope {
    EnvelopeCreatorInit(logger, telemetryItem);

    const message = telemetryItem[strBaseData].message;
    const severityLevel = telemetryItem[strBaseData].severityLevel;
    const props = telemetryItem[strBaseData][strProperties] || {};
    const measurements = telemetryItem[strBaseData].measurements || {};
    _extractPropsAndMeasurements(telemetryItem.data, props, measurements);
    if (!isNullOrUndefined(customUndefinedValue)) {
        _convertPropsUndefinedToCustomDefinedValue(props, customUndefinedValue);
    }
    const baseData = new Trace(logger, message, severityLevel, props, measurements);
    const data = new Data<Trace>(Trace.dataType, baseData);
    return _createEnvelope<Trace>(logger, Trace.envelopeType, telemetryItem, data);
}<|MERGE_RESOLUTION|>--- conflicted
+++ resolved
@@ -175,11 +175,7 @@
 }
 
 export const EnvelopeCreator = {
-<<<<<<< HEAD
-    Version: "2.8.1"
-=======
     Version: "2.8.3"
->>>>>>> 3f8a64d4
 };
 
 export function DependencyEnvelopeCreator(logger: IDiagnosticLogger, telemetryItem: ITelemetryItem, customUndefinedValue?: any): IEnvelope {
