// -----------------------------------------------------------------------
// <copyright company="Microsoft Corporation">
// Copyright (c) Microsoft Corporation. All rights reserved.
// </copyright>
// -----------------------------------------------------------------------

import { IConfiguration } from "../configuration/IConfiguration";
import { IDataSource } from "./IDataSource";
import { NetworkDataSource } from "./networkDataSource";
import { OneDSDataSource } from "./oneDSDataSource";

export function createDataSource(configuration: IConfiguration): IDataSource {
  switch (configuration.dataSourceType) {
<<<<<<< HEAD
    case "Network":
      {
        return new NetworkDataSource(configuration.dataSourceUrls);
      }
    case "OneDSDataSource":
    {
      return new OneDSDataSource();
=======
    case 'Network': {
      return new NetworkDataSource(configuration.dataSourceUrls);
>>>>>>> 1f16954f
    }
    default: {
      throw new Error(
        `Unrecognized data source supplied in the configuration: ${configuration.dataSourceType}`
      );
    }
  }
}<|MERGE_RESOLUTION|>--- conflicted
+++ resolved
@@ -4,25 +4,18 @@
 // </copyright>
 // -----------------------------------------------------------------------
 
-import { IConfiguration } from "../configuration/IConfiguration";
-import { IDataSource } from "./IDataSource";
-import { NetworkDataSource } from "./networkDataSource";
-import { OneDSDataSource } from "./oneDSDataSource";
+import { IConfiguration } from '../configuration/IConfiguration';
+import { IDataSource } from './IDataSource';
+import { NetworkDataSource } from './networkDataSource';
+import { OneDSDataSource } from './oneDSDataSource';
 
 export function createDataSource(configuration: IConfiguration): IDataSource {
   switch (configuration.dataSourceType) {
-<<<<<<< HEAD
-    case "Network":
-      {
-        return new NetworkDataSource(configuration.dataSourceUrls);
-      }
-    case "OneDSDataSource":
-    {
-      return new OneDSDataSource();
-=======
     case 'Network': {
       return new NetworkDataSource(configuration.dataSourceUrls);
->>>>>>> 1f16954f
+    }
+    case 'OneDSDataSource': {
+      return new OneDSDataSource();
     }
     default: {
       throw new Error(
