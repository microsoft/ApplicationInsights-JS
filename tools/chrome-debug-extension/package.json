{
    "name": "@microsoft/applicationinsights-chrome-debug-extension",
<<<<<<< HEAD
    "version": "0.3.1",
=======
    "version": "0.3.3",
>>>>>>> 3f8a64d4
    "description": "A chrome based browser extension that provides a real time view of what's happening in Application Insights including what telemetry is being logged by the web application",
    "homepage": "https://github.com/microsoft/ApplicationInsights-JS/tree/master/tools/chrome-debug-extension#readme",
    "keywords": [
        "azure",
        "cloud",
        "script errors",
        "microsoft",
        "application insights",
        "browser performance monitoring",
        "web analytics",
        "chrome",
        "chrome extension"
    ],
    "main": "index.ts",
    "module": "index.ts",
    "files": [
        "dist"
    ],
    "repository": {
        "type": "git",
        "url": "https://github.com/microsoft/ApplicationInsights-JS/tree/master/tools/chrome-debug-extension"
    },
    "scripts": {
        "build": "npm run build:esm && npm run build:browser && npm run pack && npm run sri",
        "build:esm": "grunt chromedebugextension",
        "build:browser": "npm run update_manifest && npx rollup -c",
        "rebuild": "npm run build",
        "test": "",
        "perftest": "",
        "publishPackage": "npm publish",
        "copy": "cp ./images ./dist-esm",
        "update_manifest": "node ../../tools/release-tools/updatemanifest.js",
        "pack": "node ../../tools/release-tools/zipbrowser.js ai.chrome-ext dist",
        "sri": "node ../../tools/subResourceIntegrity/generateIntegrityFile.js"
    },
    "private": false,
    "license": "MIT",
    "sideEffects": false,
    "dependencies": {
<<<<<<< HEAD
        "@microsoft/applicationinsights-core-js": "2.8.1",
        "@microsoft/applicationinsights-common": "2.8.1",
        "@microsoft/applicationinsights-shims": "2.0.1",
        "@microsoft/dynamicproto-js": "^1.1.5",
=======
        "@microsoft/applicationinsights-core-js": "2.8.3",
        "@microsoft/applicationinsights-common": "2.8.3",
        "@microsoft/applicationinsights-shims": "2.0.1",
        "@microsoft/dynamicproto-js": "^1.1.6",
>>>>>>> 3f8a64d4
        "file-saver": "^2.0.0",
        "react": "^17.0.2",
        "react-dom": "^17.0.2",
        "react-is": "16.13.1",
        "scheduler": "~0.11.2"
    },
    "devDependencies": {
        "@rollup/plugin-commonjs": "^18.0.0",
        "@rollup/plugin-node-resolve": "^11.2.1",
        "@rollup/plugin-replace": "^2.3.3",
        "@types/chrome": "^0.0.148",
        "@types/file-saver": "~2.0.1",
        "@types/node": "11.13.2",
        "@types/react": "^16.9.11",
        "@types/react-dom": "^16.9.4",
        "ansi-regex": ">=5.0.1",
        "autoprefixer": "9.4.5",
        "grunt": "^1.4.1",
        "rollup": "^2.32.0",
        "rollup-plugin-cleanup": "^3.2.1",
        "rollup-plugin-copy": "^3.4.0",
        "rollup-plugin-peer-deps-external": "^2.2.4",
        "@nevware21/grunt-ts-plugin": "^0.4.3",
        "@nevware21/grunt-eslint-ts": "^0.2.2",
        "typescript": "^4.3.4",
        "archiver": "^5.3.0"
    }
}<|MERGE_RESOLUTION|>--- conflicted
+++ resolved
@@ -1,10 +1,6 @@
 {
     "name": "@microsoft/applicationinsights-chrome-debug-extension",
-<<<<<<< HEAD
-    "version": "0.3.1",
-=======
     "version": "0.3.3",
->>>>>>> 3f8a64d4
     "description": "A chrome based browser extension that provides a real time view of what's happening in Application Insights including what telemetry is being logged by the web application",
     "homepage": "https://github.com/microsoft/ApplicationInsights-JS/tree/master/tools/chrome-debug-extension#readme",
     "keywords": [
@@ -44,17 +40,10 @@
     "license": "MIT",
     "sideEffects": false,
     "dependencies": {
-<<<<<<< HEAD
-        "@microsoft/applicationinsights-core-js": "2.8.1",
-        "@microsoft/applicationinsights-common": "2.8.1",
-        "@microsoft/applicationinsights-shims": "2.0.1",
-        "@microsoft/dynamicproto-js": "^1.1.5",
-=======
         "@microsoft/applicationinsights-core-js": "2.8.3",
         "@microsoft/applicationinsights-common": "2.8.3",
         "@microsoft/applicationinsights-shims": "2.0.1",
         "@microsoft/dynamicproto-js": "^1.1.6",
->>>>>>> 3f8a64d4
         "file-saver": "^2.0.0",
         "react": "^17.0.2",
         "react-dom": "^17.0.2",
