--- conflicted
+++ resolved
@@ -2,13 +2,8 @@
     "name": "Telemetry Viewer",
     "short_name": "Telemetry Viewer",
     "description": "A browser extension that provides a real time view of what's happening in Application Insights including what telemetry is being logged by the web application",
-<<<<<<< HEAD
-    "version": "0.3.5",
-    "version_name": "0.3.5",
-=======
     "version": "0.3.6",
     "version_name": "0.3.6",
->>>>>>> 6ba2c0dc
     "manifest_version": 2,
     "icons": {
         "16": "images/icon-16.png",
