--- conflicted
+++ resolved
@@ -30,11 +30,8 @@
             overridePageViewDuration: false,
             maxAjaxCallsPerView: 44,
             disableDataLossAnalysis: true,
-<<<<<<< HEAD
+            disableCorrelationHeaders: false,
             cookieDomain: undefined
-=======
-            disableCorrelationHeaders: false
->>>>>>> bbf91ce9
         };
 
         // set default values
