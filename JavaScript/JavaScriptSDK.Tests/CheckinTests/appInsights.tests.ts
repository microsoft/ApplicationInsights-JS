--- conflicted
+++ resolved
@@ -23,12 +23,9 @@
             disableAjaxTracking: true,
             overridePageViewDuration: false,
             maxAjaxCallsPerView: 20,
+            cookieDomain: undefined,
             disableDataLossAnalysis: true,
-<<<<<<< HEAD
-            cookieDomain: undefined
-=======
             disableCorrelationHeaders: false
->>>>>>> bbf91ce9
         };
 
         // set default values
