﻿/// <reference path="../util.ts" />
/// <reference path="../Contracts/Generated/SessionState.ts"/>

module Microsoft.ApplicationInsights.Context {
    "use strict";

    export interface ISessionConfig {
        sessionRenewalMs: () => number;
        sessionExpirationMs: () => number;
    }

    export class Session {
        /**
         * The session ID.
         */
        public id: string;

        /**
         * The true if this is the first session
         */
        public isFirst: boolean;

        /**
         * The date at which this guid was genereated.
         * Per the spec the ID will be regenerated if more than acquisitionSpan milliseconds ellapse from this time.
         */
        public acquisitionDate: number;

        /**
         * The date at which this session ID was last reported.
         * This value should be updated whenever telemetry is sent using this ID.
         * Per the spec the ID will be regenerated if more than renewalSpan milliseconds elapse from this time with no activity.
         */
        public renewalDate: number;
    }

    export class _SessionManager {

        public static acquisitionSpan = 86400000; // 24 hours in ms
        public static renewalSpan = 1800000; // 30 minutes in ms
        public automaticSession: Session;
        public config: ISessionConfig;
        
        public _sessionHandler: (sessionState: AI.SessionState, timestamp: number) => void;
        
        constructor(config: ISessionConfig, sessionHandler: (sessionState: AI.SessionState, timestamp: number) => void) {

            if (!config) {
                config = <any>{};
            }

            if (!(typeof config.sessionExpirationMs === "function")) {
                config.sessionExpirationMs = () => _SessionManager.acquisitionSpan;
            }

            if (!(typeof config.sessionRenewalMs === "function")) {
                config.sessionRenewalMs = () => _SessionManager.renewalSpan;
            }

            this.config = config;

            this._sessionHandler = sessionHandler;
            this.automaticSession = new Session();
        }

        public update() {
            if (!this.automaticSession.id) {
                this.initializeAutomaticSession();
            }

            var now = +new Date;

            var acquisitionExpired = now - this.automaticSession.acquisitionDate > this.config.sessionExpirationMs();
            var renewalExpired = now - this.automaticSession.renewalDate > this.config.sessionRenewalMs();

            // renew if acquisitionSpan or renewalSpan has ellapsed
            if (acquisitionExpired || renewalExpired) {
                // first send session end than update automaticSession so session state has correct id
                if (typeof this._sessionHandler === "function") {
                    this._sessionHandler(AI.SessionState.End, this.automaticSession.renewalDate);
                }
                this.automaticSession.isFirst = undefined;
                this.renew();
            } else {
                this.automaticSession.renewalDate = +new Date;
                this.setCookie(this.automaticSession.id, this.automaticSession.acquisitionDate, this.automaticSession.renewalDate);
            }
        }

        public backup() {
            this.setStorage(this.automaticSession.id, this.automaticSession.acquisitionDate, this.automaticSession.renewalDate);
        }

        private initializeAutomaticSession() {
            var cookie = Util.getCookie('ai_session');
            if (cookie && typeof cookie.split === "function") {
<<<<<<< HEAD
                this.initializeAutomaticSessionWithData(cookie.split("|"));
            } else {
                // There's no cookie, but we might have session data in local storage
                // This can happen if the session expired or the user actively deleted the cookie
                // We only want to recover data if the cookie is missing from expiry. We should respect the user's wishes if the cookie was deleted actively.
                // The User class handles this for us and deletes our local storage object if the persistent user cookie was removed.
                var userCookie = Util.getCookie('ai_user');
                if (window.localStorage && localStorage['ai_session']) {
                    this.initializeAutomaticSessionWithData(localStorage['ai_session'].split("|"));
=======
                var params = cookie.split("|");
                if (params.length > 0) {
                    this.automaticSession.id = params[0];
                }

                try {
                    if (params.length > 1) {
                        var acq = +params[1];
                        this.automaticSession.acquisitionDate = +new Date(acq);
                        this.automaticSession.acquisitionDate = this.automaticSession.acquisitionDate > 0 ? this.automaticSession.acquisitionDate : 0;
                    }

                    if (params.length > 2) {
                        var renewal = +params[2];
                        this.automaticSession.renewalDate = +new Date(renewal);
                        this.automaticSession.renewalDate = this.automaticSession.renewalDate > 0 ? this.automaticSession.renewalDate : 0;
                    }
                } catch (e) {                    
                    _InternalLogging.throwInternalNonUserActionable(LoggingSeverity.WARNING, "Error parsing ai_session cookie, session will be reset: " + Util.dump(e));
                }            

                if (this.automaticSession.renewalDate == 0) {
                    _InternalLogging.throwInternalNonUserActionable(LoggingSeverity.WARNING, "AI sessoin renewal date is 0, session will be reset.");
>>>>>>> 23674bdd
                }
            }

            if (!this.automaticSession.id) {
                this.automaticSession.isFirst = true;
                this.renew();
            }
        }

        private initializeAutomaticSessionWithData(params) {
            if (params.length > 0) {
                this.automaticSession.id = params[0];
            }

            try {
                if (params.length > 1) {
                    var acq = +params[1];
                    this.automaticSession.acquisitionDate = +new Date(acq);
                    this.automaticSession.acquisitionDate = this.automaticSession.acquisitionDate > 0 ? this.automaticSession.acquisitionDate : 0;
                }

                if (params.length > 2) {
                    var renewal = +params[2];
                    this.automaticSession.renewalDate = +new Date(renewal);
                    this.automaticSession.renewalDate = this.automaticSession.renewalDate > 0 ? this.automaticSession.renewalDate : 0;
                }
            } catch (e) {
                _InternalLogging.throwInternalNonUserActionable(LoggingSeverity.WARNING, "Error parsing ai_session cookie, session will be reset: " + JSON.stringify(e));
            }

            if (this.automaticSession.renewalDate == 0) {
                _InternalLogging.throwInternalNonUserActionable(LoggingSeverity.WARNING, "AI session renewal date is 0, session will be reset.");
            }
        }

        private renew() {
            var now = +new Date;

            this.automaticSession.id = Util.newGuid();
            this.automaticSession.acquisitionDate = now;
            this.automaticSession.renewalDate = now;

            this.setCookie(this.automaticSession.id, this.automaticSession.acquisitionDate, this.automaticSession.renewalDate);
            // first we updated automaticSession than we send session start so it has correct id
            if (typeof this._sessionHandler === "function") {
                this._sessionHandler(AI.SessionState.Start, now);
            }

            // If this browser does not support local storage, fire an internal log to keep track of it at this point
            if (!window.localStorage) {
                _InternalLogging.throwInternalNonUserActionable(LoggingSeverity.WARNING, "Browser does not support local storage. Session durations will be inaccurate.");
            }
        }

        private setCookie(guid: string, acq: number, renewal: number) {
            // Set cookie to expire after the session expiry time passes or the session renewal deadline, whichever is sooner
            // Expiring the cookie will cause the session to expire even if the user isn't on the page
            var acquisitionExpiry = acq + this.config.sessionExpirationMs();
            var renewalExpiry = renewal + this.config.sessionRenewalMs();
            var cookieExpiry = new Date();
            var cookie = [guid, acq, renewal];

            if (acquisitionExpiry < renewalExpiry) {
                cookieExpiry.setTime(acquisitionExpiry);
            } else {
                cookieExpiry.setTime(renewalExpiry);
            }
            
            Util.setCookie('ai_session', cookie.join('|') + ';expires=' + cookieExpiry.toUTCString());
        }

        private setStorage(guid: string, acq: number, renewal: number) {
            // Keep data in local storage to retain the last session id, allowing us to cleanly end the session when it expires
            // Browsers that don't support local storage won't be able to end sessions cleanly from the client
            // The server will notice this and end the sessions itself, with loss of accurate session duration
            if (window.localStorage) {
                try {
                    localStorage['ai_session'] = [guid, acq, renewal].join('|');
                } catch(e) {
                    _InternalLogging.throwInternalNonUserActionable(LoggingSeverity.WARNING, "Browser failed backup of ai_session to local storage.");
                }
            }
        }
    }
} <|MERGE_RESOLUTION|>--- conflicted
+++ resolved
@@ -94,7 +94,6 @@
         private initializeAutomaticSession() {
             var cookie = Util.getCookie('ai_session');
             if (cookie && typeof cookie.split === "function") {
-<<<<<<< HEAD
                 this.initializeAutomaticSessionWithData(cookie.split("|"));
             } else {
                 // There's no cookie, but we might have session data in local storage
@@ -104,31 +103,6 @@
                 var userCookie = Util.getCookie('ai_user');
                 if (window.localStorage && localStorage['ai_session']) {
                     this.initializeAutomaticSessionWithData(localStorage['ai_session'].split("|"));
-=======
-                var params = cookie.split("|");
-                if (params.length > 0) {
-                    this.automaticSession.id = params[0];
-                }
-
-                try {
-                    if (params.length > 1) {
-                        var acq = +params[1];
-                        this.automaticSession.acquisitionDate = +new Date(acq);
-                        this.automaticSession.acquisitionDate = this.automaticSession.acquisitionDate > 0 ? this.automaticSession.acquisitionDate : 0;
-                    }
-
-                    if (params.length > 2) {
-                        var renewal = +params[2];
-                        this.automaticSession.renewalDate = +new Date(renewal);
-                        this.automaticSession.renewalDate = this.automaticSession.renewalDate > 0 ? this.automaticSession.renewalDate : 0;
-                    }
-                } catch (e) {                    
-                    _InternalLogging.throwInternalNonUserActionable(LoggingSeverity.WARNING, "Error parsing ai_session cookie, session will be reset: " + Util.dump(e));
-                }            
-
-                if (this.automaticSession.renewalDate == 0) {
-                    _InternalLogging.throwInternalNonUserActionable(LoggingSeverity.WARNING, "AI sessoin renewal date is 0, session will be reset.");
->>>>>>> 23674bdd
                 }
             }
 
@@ -156,7 +130,7 @@
                     this.automaticSession.renewalDate = this.automaticSession.renewalDate > 0 ? this.automaticSession.renewalDate : 0;
                 }
             } catch (e) {
-                _InternalLogging.throwInternalNonUserActionable(LoggingSeverity.WARNING, "Error parsing ai_session cookie, session will be reset: " + JSON.stringify(e));
+                    _InternalLogging.throwInternalNonUserActionable(LoggingSeverity.WARNING, "Error parsing ai_session cookie, session will be reset: " + Util.dump(e));
             }
 
             if (this.automaticSession.renewalDate == 0) {
