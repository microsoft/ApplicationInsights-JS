﻿/// <reference path="telemetrycontext.ts" />
/// <reference path="./Telemetry/Common/Data.ts"/>
/// <reference path="./Util.ts"/>
/// <reference path="./Contracts/Generated/SessionState.ts"/>
/// <reference path="./Telemetry/PageVisitTimeManager.ts"/>


module Microsoft.ApplicationInsights {
    
    "use strict";

    export var Version = "0.16.20150810.0";

    export interface IConfig {
        instrumentationKey: string;
        endpointUrl: string;
        emitLineDelimitedJson: boolean;
        accountId: string;
        appUserId: string;
        sessionRenewalMs: number;
        sessionExpirationMs: number;
        maxBatchSizeInBytes: number;
        maxBatchInterval: number;
        enableDebug: boolean;
        autoCollectErrors: boolean;
        disableTelemetry: boolean;
        verboseLogging: boolean;
        diagnosticLogInterval: number;
        autoTrackPageVisitTime: boolean;
    }

    /**
     * The main API that sends telemetry to Application Insights.
     * Learn more: http://go.microsoft.com/fwlink/?LinkID=401493
     */
    export class AppInsights {

        private _eventTracking: Timing;
        private _pageTracking: Timing;
        private _pageVisitTimeManager: Microsoft.ApplicationInsights.Telemetry.PageVisitTimeManager;

        public config: IConfig;
        public context: TelemetryContext;

        public static defaultConfig: IConfig;

        constructor(config: IConfig) {
            this.config = config || <IConfig>{};

            // load default values if specified
            var defaults: IConfig = AppInsights.defaultConfig;
            if (defaults !== undefined) {
                for (var field in defaults) {
                    // for each unspecified field, set the default value
                    if (this.config[field] === undefined) {
                        this.config[field] = defaults[field];
                    }
                }
            }

            _InternalLogging.verboseLogging = () => this.config.verboseLogging;
            _InternalLogging.enableDebugExceptions = () => this.config.enableDebug;
            var configGetters: ApplicationInsights.ITelemetryConfig = {
                instrumentationKey: () => this.config.instrumentationKey,
                accountId: () => this.config.accountId,
                appUserId: () => this.config.appUserId,
                sessionRenewalMs: () => this.config.sessionRenewalMs,
                sessionExpirationMs: () => this.config.sessionExpirationMs,
                endpointUrl: () => this.config.endpointUrl,
                emitLineDelimitedJson: () => this.config.emitLineDelimitedJson,
                maxBatchSizeInBytes: () => this.config.maxBatchSizeInBytes,
                maxBatchInterval: () => this.config.maxBatchInterval,
                disableTelemetry: () => this.config.disableTelemetry
            }

            this.context = new ApplicationInsights.TelemetryContext(configGetters);
            
            // initialize event timing
            this._eventTracking = new Timing("trackEvent");
            this._eventTracking.action = (name?: string, url?: string, duration?: number, properties?: Object, measurements?: Object) => {
                var event = new Telemetry.Event(name, properties, measurements);
                var data = new ApplicationInsights.Telemetry.Common.Data<ApplicationInsights.Telemetry.Event>(Telemetry.Event.dataType, event);
                var envelope = new Telemetry.Common.Envelope(data, Telemetry.Event.envelopeType);

                this.context.track(envelope);
            }

            // initialize page view timing
            this._pageTracking = new Timing("trackPageView");
            this._pageTracking.action = (name, url, duration, properties, measurements) => {
                this.sendPageViewInternal(name, url, duration, properties, measurements);
            }

            this._pageVisitTimeManager = new ApplicationInsights.Telemetry.PageVisitTimeManager(
                (pageName, pageUrl, pageVisitTime) => this.trackPageVisitTime(pageName, pageUrl, pageVisitTime));
        }

        private sendPageViewInternal(name?: string, url?: string, duration?: number, properties?: Object, measurements?: Object) {
            var pageView = new Telemetry.PageView(name, url, duration, properties, measurements);
            var data = new ApplicationInsights.Telemetry.Common.Data<ApplicationInsights.Telemetry.PageView>(Telemetry.PageView.dataType, pageView);
            var envelope = new Telemetry.Common.Envelope(data, Telemetry.PageView.envelopeType);

            this.context.track(envelope);
        }

        /**
         * Starts timing how long the user views a page or other item. Call this when the page opens. 
         * This method doesn't send any telemetry. Call {@link stopTrackTelemetry} to log the page when it closes.
         * @param   name  A string that idenfities this item, unique within this HTML document. Defaults to the document title.
         */
        public startTrackPage(name?: string) {
            try {
                if (typeof name !== "string") {
                    name = window.document && window.document.title || "";
                }

                this._pageTracking.start(name);
            } catch (e) {
                _InternalLogging.throwInternalNonUserActionable(LoggingSeverity.CRITICAL, "startTrackPage failed, page view may not be collected: " + Util.dump(e));
            }
        }

        /**
         * Logs how long a page or other item was visible, after {@link startTrackPage}. Call this when the page closes. 
         * @param   name  The string you used as the name in startTrackPage. Defaults to the document title.
         * @param   url   String - a relative or absolute URL that identifies the page or other item. Defaults to the window location.
         * @param   properties  map[string, string] - additional data used to filter pages and metrics in the portal. Defaults to empty.
         * @param   measurements    map[string, number] - metrics associated with this page, displayed in Metrics Explorer on the portal. Defaults to empty.
         */
        public stopTrackPage(name?: string, url?: string, properties?: Object, measurements?: Object) {
            try {
                if (typeof name !== "string") {
                    name = window.document && window.document.title || "";
                }

                if (typeof url !== "string") {
                    url = window.location && window.location.href || "";
                }

                this._pageTracking.stop(name, url, properties, measurements);

                if (this.config.autoTrackPageVisitTime) {
                    this._pageVisitTimeManager.trackPreviousPageVisit(name, url);
                }

            } catch (e) {
                _InternalLogging.throwInternalNonUserActionable(LoggingSeverity.CRITICAL, "stopTrackPage failed, page view will not be collected: " + Util.dump(e));
            }
        }

        /**
         * Logs that a page or other item was viewed. 
         * @param   name  The string you used as the name in startTrackPage. Defaults to the document title.
         * @param   url   String - a relative or absolute URL that identifies the page or other item. Defaults to the window location.
         * @param   properties  map[string, string] - additional data used to filter pages and metrics in the portal. Defaults to empty.
         * @param   measurements    map[string, number] - metrics associated with this page, displayed in Metrics Explorer on the portal. Defaults to empty.
         */
        public trackPageView(name?: string, url?: string, properties?: Object, measurements?: Object) {
            try {
                // ensure we have valid values for the required fields
                if (typeof name !== "string") {
                    name = window.document && window.document.title || "";
                }

                if (typeof url !== "string") {
                    url = window.location && window.location.href || "";
                }

                this.trackPageViewInternal(name, url, properties, measurements);
            } catch (e) {
                _InternalLogging.throwInternalNonUserActionable(LoggingSeverity.CRITICAL, "trackPageView failed, page view will not be collected: " + Util.dump(e));
            }
        }

        private trackPageViewInternal(name?: string, url?: string, properties?: Object, measurements?: Object) {
            var durationMs = 0;
            // check if timing data is available
            if (Telemetry.PageViewPerformance.isPerformanceTimingSupported()) {
                // compute current duration (navigation start to now) for the pageViewTelemetry
                var startTime = window.performance.timing.navigationStart;
                durationMs = Telemetry.PageViewPerformance.getDuration(startTime, +new Date);

<<<<<<< HEAD
                this.context.track(pageViewEnvelope);

                if (this.config.autoTrackPageVisitTime) {
                    this._pageVisitTimeManager.trackPreviousPageVisit(name, url);
                }

                setTimeout(() => {
                    // fire this event as soon as initial code execution completes in case the user navigates away
                    this.context._sender.triggerSend();
=======
                // poll for page load completion and send page view performance data when ready
                var handle = setInterval(() => {
                    try {
                        // abort this check if we have not finished loading after 1 minute
                        durationMs = Telemetry.PageViewPerformance.getDuration(startTime, +new Date);
                        var timingDataReady = Telemetry.PageViewPerformance.isPerformanceTimingDataReady();
                        var timeoutReached = durationMs > 60000;
                        if (timeoutReached || timingDataReady) {
                            clearInterval(handle);
                            durationMs = Telemetry.PageViewPerformance.getDuration(startTime, +new Date);
                            var pageViewPerformance = new Telemetry.PageViewPerformance(name, url, durationMs, properties, measurements);

                            // Sending page view when navigation timing (i.e. client perf data) is ready.
                            // We used to report page view duration separtely and it caused confusion - 
                            // how is that different from client perf duration?
                            // So we made these 2 metrics to have the same value (by reporting it at the same time).
                            this.sendPageViewInternal(
                                name,
                                url,
                                pageViewPerformance.isValid && !isNaN(<any>pageViewPerformance.duration) ?
                                    +pageViewPerformance.duration :
                                    durationMs,
                                properties,
                                measurements);
                            
                            if (pageViewPerformance.isValid) {
                                var pageViewPerformanceData = new ApplicationInsights.Telemetry.Common.Data<ApplicationInsights.Telemetry.PageViewPerformance>(
                                    Telemetry.PageViewPerformance.dataType, pageViewPerformance);
                                var pageViewPerformanceEnvelope = new Telemetry.Common.Envelope(pageViewPerformanceData, Telemetry.PageViewPerformance.envelopeType);
                                this.context.track(pageViewPerformanceEnvelope);
                            } 

                            this.context._sender.triggerSend();
                        }
                    } catch (e) {
                        _InternalLogging.throwInternalNonUserActionable(LoggingSeverity.CRITICAL, "trackPageView failed on page load calculation: " + Util.dump(e));
                    }
>>>>>>> 97c791b5
                }, 100);
            }
        }

        /**
         * Start timing an extended event. Call {@link stopTrackEvent} to log the event when it ends.
         * @param   name    A string that identifies this event uniquely within the document.
         */
        public startTrackEvent(name: string) {
            try {
                this._eventTracking.start(name);
            } catch (e) {
                _InternalLogging.throwInternalNonUserActionable(LoggingSeverity.CRITICAL, "startTrackEvent failed, event will not be collected: " + Util.dump(e));
            }
        }

        /** 
         * Log an extended event that you started timing with {@link startTrackEvent}.
         * @param   name    The string you used to identify this event in startTrackEvent.
         * @param   properties  map[string, string] - additional data used to filter events and metrics in the portal. Defaults to empty.
         * @param   measurements    map[string, number] - metrics associated with this event, displayed in Metrics Explorer on the portal. Defaults to empty.
         */
        public stopTrackEvent(name: string, properties?: Object, measurements?: Object) {
            try {
                this._eventTracking.stop(name, undefined, properties, measurements);
            } catch (e) {
                _InternalLogging.throwInternalNonUserActionable(LoggingSeverity.CRITICAL, "stopTrackEvent failed, event will not be collected: " + Util.dump(e));
            }
        }

        /** 
         * Log a user action or other occurrence.
         * @param   name    A string to identify this event in the portal.
         * @param   properties  map[string, string] - additional data used to filter events and metrics in the portal. Defaults to empty.
         * @param   measurements    map[string, number] - metrics associated with this event, displayed in Metrics Explorer on the portal. Defaults to empty.
         */
        public trackEvent(name: string, properties?: Object, measurements?: Object) {
            try {
                var eventTelemetry = new Telemetry.Event(name, properties, measurements);
                var data = new ApplicationInsights.Telemetry.Common.Data<ApplicationInsights.Telemetry.Event>(Telemetry.Event.dataType, eventTelemetry);
                var envelope = new Telemetry.Common.Envelope(data, Telemetry.Event.envelopeType);
                this.context.track(envelope);
            } catch (e) {
                _InternalLogging.throwInternalNonUserActionable(LoggingSeverity.CRITICAL, "trackEvent failed, event will not be collected: " + Util.dump(e));
            }
        }

        /**
         * Log an exception you have caught.
         * @param   exception   An Error from a catch clause, or the string error message.
         * @param   properties  map[string, string] - additional data used to filter events and metrics in the portal. Defaults to empty.
         * @param   measurements    map[string, number] - metrics associated with this event, displayed in Metrics Explorer on the portal. Defaults to empty.
         */
        public trackException(exception: Error, handledAt?: string, properties?: Object, measurements?: Object) {
            try {
                if (!Util.isError(exception)) {
                    // ensure that we have an error object (user could pass a string/message)
                    try {
                        throw new Error(<any>exception);
                    } catch (error) {
                        exception = error;
                    }
                }

                var exceptionTelemetry = new Telemetry.Exception(exception, handledAt, properties, measurements);
                var data = new ApplicationInsights.Telemetry.Common.Data<ApplicationInsights.Telemetry.Exception>(Telemetry.Exception.dataType, exceptionTelemetry);
                var envelope = new Telemetry.Common.Envelope(data, Telemetry.Exception.envelopeType);
                this.context.track(envelope);
            } catch (e) {
                _InternalLogging.throwInternalNonUserActionable(LoggingSeverity.CRITICAL, "trackException failed, exception will not be collected: " + Util.dump(e));
            }
        }

        /**
         * Log a numeric value that is not associated with a specific event. Typically used to send regular reports of performance indicators.
         * To send a single measurement, use just the first two parameters. If you take measurements very frequently, you can reduce the 
         * telemetry bandwidth by aggregating multiple measurements and sending the resulting average at intervals.
         * @param   name    A string that identifies the metric.
         * @param   average Number representing either a single measurement, or the average of several measurements.
         * @param   sampleCount The number of measurements represented by the average. Defaults to 1.
         * @param   min The smallest measurement in the sample. Defaults to the average.
         * @param   max The largest measurement in the sample. Defaults to the average.
         */
        public trackMetric(name: string, average: number, sampleCount?: number, min?: number, max?: number, properties?:Object) {
            try {
                var telemetry = new Telemetry.Metric(name, average, sampleCount, min, max, properties);
                var data = new ApplicationInsights.Telemetry.Common.Data<ApplicationInsights.Telemetry.Metric>(Telemetry.Metric.dataType, telemetry);
                var envelope = new Telemetry.Common.Envelope(data, Telemetry.Metric.envelopeType);

                this.context.track(envelope);
            } catch (e) {
                _InternalLogging.throwInternalNonUserActionable(LoggingSeverity.CRITICAL, "trackMetric failed, metric will not be collected: " + Util.dump(e));
            }
        }

        /**
        * Log a diagnostic message. 
        * @param    message A message string 
        * @param   properties  map[string, string] - additional data used to filter traces in the portal. Defaults to empty.
        */
        public trackTrace(message: string, properties?: Object) {
            try {
                var telemetry = new Telemetry.Trace(message, properties);
                var data = new ApplicationInsights.Telemetry.Common.Data<ApplicationInsights.Telemetry.Trace>(Telemetry.Trace.dataType, telemetry);
                var envelope = new Telemetry.Common.Envelope(data, Telemetry.Trace.envelopeType);

                this.context.track(envelope);
            } catch (e) {
                _InternalLogging.throwInternalNonUserActionable(LoggingSeverity.WARNING, "trackTrace failed, trace will not be collected: " + Util.dump(e));
            }
        }

        /**
       * Log a page visit time
       * @param    pageName    Name of page
       * @param    pageVisitDuration Duration of visit to the page in milleseconds
       */
        private trackPageVisitTime(pageName: string, pageUrl: string, pageVisitTime: number) {
            var properties = { PageName: pageName, PageUrl: pageUrl };
            this.trackMetric("PageVisitTime", pageVisitTime, 1, pageVisitTime, pageVisitTime, properties);
        }

        /**
         * Immediately send all queued telemetry.
         */
        public flush() {
            try {
                this.context._sender.triggerSend();
            } catch (e) {
                _InternalLogging.throwInternalNonUserActionable(LoggingSeverity.CRITICAL, "flush failed, telemetry will not be collected: " + Util.dump(e));
            }
        }

        /**
         * Sets the autheticated user id and the account id in this session.
         * User auth id and account id should be of type string. They should not contain commas, semi-colons, equal signs, spaces, or vertical-bars.
         *   
         * @param authenticatedUserId {string} - The authenticated user id. A unique and persistent string that represents each authenticated user in the service.
         * @param accountId {string} - An optional string to represent the account associated with the authenticated user.
         */
        public setAuthenticatedUserContext(authenticatedUserId: string, accountId?: string) {
            try {
                this.context.user.setAuthenticatedUserContext(authenticatedUserId, accountId);
            } catch (e) {
                _InternalLogging.throwInternalUserActionable(LoggingSeverity.WARNING, "Setting auth user context failed. " + Util.dump(e));
            }
        }

        /**
         * Clears the authenticated user id and the account id from the user context.
         */
        public clearAuthenticatedUserContext() {
            try {
                this.context.user.clearAuthenticatedUserContext();
            } catch (e) {
                _InternalLogging.throwInternalUserActionable(LoggingSeverity.WARNING, "Clearing auth user context failed. " + Util.dump(e));
            }
        }

        /**
        * In case of CORS exceptions - construct an exception manually.
        * See this for more info: http://stackoverflow.com/questions/5913978/cryptic-script-error-reported-in-javascript-in-chrome-and-firefox
        */
        private SendCORSException(properties: any) {
            var exceptionData = Microsoft.ApplicationInsights.Telemetry.Exception.CreateSimpleException(
                "Script error.", "Error", "unknown", "unknown",
                "The browser’s same-origin policy prevents us from getting the details of this exception.The exception occurred in a script loaded from an origin different than the web page.For cross- domain error reporting you can use crossorigin attribute together with appropriate CORS HTTP headers.For more information please see http://www.w3.org/TR/cors/.",
                0, null);
            exceptionData.properties = properties;

            var data = new ApplicationInsights.Telemetry.Common.Data<ApplicationInsights.Telemetry.Exception>(Telemetry.Exception.dataType, exceptionData);
            var envelope = new Telemetry.Common.Envelope(data, Telemetry.Exception.envelopeType);
            this.context.track(envelope);
        }

        /**
         * The custom error handler for Application Insights
         * @param {string} message - The error message
         * @param {string} url - The url where the error was raised
         * @param {number} lineNumber - The line number where the error was raised
         * @param {number} columnNumber - The column number for the line where the error was raised
         * @param {Error}  error - The Error object
         */
        public _onerror(message: string, url: string, lineNumber: number, columnNumber: number, error: Error) {
            try {
                var properties = { url: url ? url : document.URL };

                if (Util.isCrossOriginError(message, url, lineNumber, columnNumber, error)) {
                    this.SendCORSException(properties);
                } else {
                    if (!Util.isError(error)) {
                        var stack = "window.onerror@" + properties.url + ":" + lineNumber + ":" + (columnNumber || 0);
                        error = new Error(message);
                        error["stack"] = stack;
                    }
                    this.trackException(error, null, properties);
                }
            } catch (exception) {
                var errorString =
                    error ? (error.name + ", " + error.message) : "null";

                var exceptionDump: string = Util.dump(exception);

                _InternalLogging.throwInternalNonUserActionable(LoggingSeverity.CRITICAL, "_onerror threw " + exceptionDump + " while logging error, error will not be collected: " + errorString);
            }
        }

    }

    /**
     * Used to record timed events and page views.
     */
    class Timing {
        private _name;
        private _action: (ITimingDetail, number) => void;
        private _events: {
            [key: string]: number;
        };

        constructor(name: string) {
            this._name = name;
            this._events = {};
        }

        public start(name: string) {
            if (typeof this._events[name] !== "undefined") {
                _InternalLogging.throwInternalUserActionable(
                    LoggingSeverity.WARNING,
                    "start" + this._name + " was called more than once for this event without calling stop" + this._name + ". key is '" + name + "'");
            }

            this._events[name] = +new Date;
        }

        public stop(name: string, url: string, properties?: Object, measurements?: Object) {
            var start = this._events[name];
            if (isNaN(start)) {
                _InternalLogging.throwInternalUserActionable(
                    LoggingSeverity.WARNING,
                    "stop" + this._name + " was called without a corresponding start" + this._name + " . Event name is '" + name + "'");
            } else {
                var end = +new Date;
                var duration = Telemetry.PageViewPerformance.getDuration(start, end);
                this.action(name, url, duration, properties, measurements);
            }

            delete this._events[name];
            this._events[name] = undefined;
        }

        public action: (name?: string, url?: string, duration?: number, properties?: Object, measurements?: Object) => void;
    }
}<|MERGE_RESOLUTION|>--- conflicted
+++ resolved
@@ -103,6 +103,7 @@
             this.context.track(envelope);
         }
 
+
         /**
          * Starts timing how long the user views a page or other item. Call this when the page opens. 
          * This method doesn't send any telemetry. Call {@link stopTrackTelemetry} to log the page when it closes.
@@ -167,6 +168,11 @@
                 }
 
                 this.trackPageViewInternal(name, url, properties, measurements);
+
+                if (this.config.autoTrackPageVisitTime) {
+                    this._pageVisitTimeManager.trackPreviousPageVisit(name, url);
+                }
+
             } catch (e) {
                 _InternalLogging.throwInternalNonUserActionable(LoggingSeverity.CRITICAL, "trackPageView failed, page view will not be collected: " + Util.dump(e));
             }
@@ -180,17 +186,6 @@
                 var startTime = window.performance.timing.navigationStart;
                 durationMs = Telemetry.PageViewPerformance.getDuration(startTime, +new Date);
 
-<<<<<<< HEAD
-                this.context.track(pageViewEnvelope);
-
-                if (this.config.autoTrackPageVisitTime) {
-                    this._pageVisitTimeManager.trackPreviousPageVisit(name, url);
-                }
-
-                setTimeout(() => {
-                    // fire this event as soon as initial code execution completes in case the user navigates away
-                    this.context._sender.triggerSend();
-=======
                 // poll for page load completion and send page view performance data when ready
                 var handle = setInterval(() => {
                     try {
@@ -211,27 +206,27 @@
                                 name,
                                 url,
                                 pageViewPerformance.isValid && !isNaN(<any>pageViewPerformance.duration) ?
-                                    +pageViewPerformance.duration :
-                                    durationMs,
+                                +pageViewPerformance.duration :
+                                durationMs,
                                 properties,
                                 measurements);
-                            
+
                             if (pageViewPerformance.isValid) {
                                 var pageViewPerformanceData = new ApplicationInsights.Telemetry.Common.Data<ApplicationInsights.Telemetry.PageViewPerformance>(
                                     Telemetry.PageViewPerformance.dataType, pageViewPerformance);
                                 var pageViewPerformanceEnvelope = new Telemetry.Common.Envelope(pageViewPerformanceData, Telemetry.PageViewPerformance.envelopeType);
                                 this.context.track(pageViewPerformanceEnvelope);
-                            } 
+                            }
 
                             this.context._sender.triggerSend();
                         }
                     } catch (e) {
                         _InternalLogging.throwInternalNonUserActionable(LoggingSeverity.CRITICAL, "trackPageView failed on page load calculation: " + Util.dump(e));
                     }
->>>>>>> 97c791b5
                 }, 100);
             }
         }
+
 
         /**
          * Start timing an extended event. Call {@link stopTrackEvent} to log the event when it ends.
@@ -339,7 +334,7 @@
             } catch (e) {
                 _InternalLogging.throwInternalNonUserActionable(LoggingSeverity.WARNING, "trackTrace failed, trace will not be collected: " + Util.dump(e));
             }
-        }
+            }
 
         /**
        * Log a page visit time
@@ -435,7 +430,7 @@
                 _InternalLogging.throwInternalNonUserActionable(LoggingSeverity.CRITICAL, "_onerror threw " + exceptionDump + " while logging error, error will not be collected: " + errorString);
             }
         }
-
+ 
     }
 
     /**
