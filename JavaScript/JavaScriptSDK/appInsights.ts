--- conflicted
+++ resolved
@@ -2,12 +2,9 @@
 /// <reference path="./Telemetry/Common/Data.ts"/>
 /// <reference path="./Util.ts"/>
 /// <reference path="./Contracts/Generated/SessionState.ts"/>
-<<<<<<< HEAD
+/// <reference path="./Telemetry/PageVisitTimeManager.ts"/>
 /// <reference path="./Telemetry/RemoteDependencyData.ts"/>
-=======
-/// <reference path="./Telemetry/PageVisitTimeManager.ts"/>
-
->>>>>>> 41077b0a
+
 
 module Microsoft.ApplicationInsights {
     
@@ -227,7 +224,7 @@
                                     this.context._sender.triggerSend();
                                 }
                         } catch (e) {
-                        _InternalLogging.throwInternalNonUserActionable(LoggingSeverity.CRITICAL, "trackPageView failed on page load calculation: " + Util.dump(e));
+                            _InternalLogging.throwInternalNonUserActionable(LoggingSeverity.CRITICAL, "trackPageView failed on page load calculation: " + Util.dump(e));
                         }
                     }, 100);
                 }
@@ -444,7 +441,7 @@
                 _InternalLogging.throwInternalNonUserActionable(LoggingSeverity.CRITICAL, "_onerror threw " + exceptionDump + " while logging error, error will not be collected: " + errorString);
             }
         }
-
+        
     }
 
     /**
