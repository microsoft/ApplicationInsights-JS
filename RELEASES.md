# Releases

> Note: ES3/IE8 compatibility will be removed in the future v3.x.x releases (scheduled for mid-late 2022), so if you need to retain ES3 compatibility you will need to remain on the 2.x.x versions of the SDK or your runtime will need install polyfill's to your ES3 environment before loading / initializing the SDK.

<<<<<<< HEAD
=======
## 3.3.9 (June 25th, 2025)

This release contains an important fix for a change introduced in v3.3.7 that caused the `autoCaptureHandler` to incorrectly evaluate elements within `trackElementsType`, resulting in some click events not being auto-captured. See more details [here](https://github.com/microsoft/ApplicationInsights-JS/issues/2589).

### Changelog

- #2556 Update SDK Loader to rename the snippet postfix file to avoid CodeQL scanning issues
- #2586 [AI][Task] 33246973: Update Readme on Error Handler
- #2581 Export ICorrelationConfig interface from dependencies extension
- #2587 Click Analytics - Fix capturning of HTML events

## Web Snippet Release 1.2.2 (June 2nd, 2025)

This release adds support for Trusted Types in the Application Insights JavaScript SDK snippet loader. See more details [here](https://github.com/microsoft/ApplicationInsights-JS/blob/main/tools/applicationinsights-web-snippet/trustedTypeSupport.md).

### Changelog
- #2407 Custom Trusted Type Policy Support for Snippet Script Injection

>>>>>>> 2927525d
## 3.3.8 (May 22nd, 2025)

This release contains an important fix for a change introduced in v3.3.7 that caused a ReferenceError exception to be thrown when running in strict mode. See more details [here](https://github.com/microsoft/ApplicationInsights-JS/issues/2529).

### Changelog

- #2524 Update Components to address governance issues
- #2536 Fix ReferenceError in Click Analytics v3.3.7 by reordering variable declaration
- #2530 Add negative isArray check to _isConfigDefaults

## 3.3.7 (May 7th, 2025)

### Potential breaking change

<<<<<<< HEAD
This release contains a potential breaking change due to the new compress api feaure added. If you are using a Proxy to redirect your telemetry to your own endpoint or are relying on the events to be uncompressed (this feature is initially disabled and it is intended to be enabled by the service in the near future), it is recommended to either update collection endpoint to support GZip or to explicitly disable the feature. See more details [here](https://github.com/Microsoft/ApplicationInsights-JS?tab=readme-ov-file#feature).
=======
This release contains a potential breaking change due to the new compress api feature added. If you are using a Proxy to redirect your telemetry to your own endpoint or are relying on the events to be uncompressed (this feature is initially disabled and it is intended to be enabled by the service in the near future), it is recommended to either update collection endpoint to support GZip or to explicitly disable the feature. See more details [here](https://github.com/Microsoft/ApplicationInsights-JS?tab=readme-ov-file#feature).
>>>>>>> 2927525d

### Changelog

- #2518 Remove Generated docs from the repo
- #2514 Address issues with isFeatureEnabled changes
- #2517 Update Components to address governance issues
- #2501 [Main][Task]31233527:Change Default RequestSizeLimitBytes
- #2507 [main] Handle race condition during unload
- #2513 [Main][Task]32698211: Add a Config to Allow Users to Change Max Number of Events Per Batch
  - **Note**: New Config `maxEvtPerBatch` is added to the post channel `IChannelConfiguration`.
- #2511 [Main][Task]31233527: Add a Config to Allow Users to Change RequestSizeLimitBytes
  - **Note**: New Config `requestLimit` is added to the post channel `IChannelConfiguration`.
- #2506 Drop correlation header to be passed on the dependency
  - **Note**: Option to drop the enrichment of correlation header during dependency processing is added to `DependencyListenerFunction`
- #2504 [main] [Click analytics] not logging no native html input elements
  - **Note**: `trackElementTypes` is added to `IClickAnalyticsConfiguration` to allow additional, configurable HTML element types to be tracked in addition to the default set
- #2451 [main] enable compress api in 1ds-post-channel and applicationinsights-channel
  - **Note**: Using compress api feature is added through feature flag `zipPayload` and is currently disabled by default. See [how to enable this feature](https://github.com/Microsoft/ApplicationInsights-JS?tab=readme-ov-file#feature) and [more details](https://github.com/microsoft/ApplicationInsights-JS/blob/123ba4cd38f1478e91547d36c41668599834c734/shared/AppInsightsCore/src/JavaScriptSDK.Interfaces/IConfiguration.ts#L192).
- #2489 [main][stats beat] implement stats beat in application insights

## 3.3.6 (March 4th, 2025)

### Changelog

- #2481 [Main][Task]31338239: Add Config to allow excluding the configuration endpoints from being reported
- #2486 Minification improvements

## 3.3.5 (Feb 3rd, 2025)

### Changelog

#### Issues

- #2430 [BUG] Type signature for stopTrackEvent is incorrect
- #2442 [BUG] [Snippet] Unhandled exceptions are reported twice
- #2470 [BUG] @microsoft/applicationinsights-channel-js lacks a proper repository URL
- #2467 [BUG] The regex used to parse the stack trace appears to be skipping anonymous lines
  - This fixes the portal missing stack frames which are from anonymous functions due to missed parsing of stack frames with unexpected formatting.

#### Commits

- #2428 [main] [snippet] Integrate 1DS with AI Snippet Generation
- #2443 Update Stale Issue action
- #2445 [main] snippet generation fix for pr #2428
- #2446 [main] eliminate warning raised by tsdoc
- #2447 [main] [debug plugin] upgrade manifast to v3
- #2450 [main][doc] Type signature for stopTrackEvent is incorrect #2430
- #2448 [main] fix tsdoc error for param and type tag
- #2452 [main][fix] rush fix
- #2459 [Main][Task]30499129: Turn on CDN Deprecation Message with Sampling Rate with 10% Each Day
- #2458 URGENT ACTION: Stop using az416426.vo.msecnd.net
- #2460 [ThrottleMgr] Turn on Test CDN Deprecation Message with Sampling Rate with 100% Each Day
- #2461 Update config version to 1.0.1
- #2463 [main][cfgsync] update test based on new config setting
- #2462 [main][debug tool] fix the way of calling chrome storage and add new url
- #2464 Update Code Owners
- #2465 [main][debug tool] enable check compressed data
- #2468 [Main][Task]31041354: Increase CDN Deprecation Message Sampling Rate to 20%
- #2471 [Main][Task]31111291: Fix Repo links in package.json
- #2455 [main] fix rush warning message
- #2473 Update rush version

## 3.3.4 (Oct 30th 2024)

### Changelog

- #2426 [Main][Task]29626594: PerfManager Should be Created without Customized CreatePerfMgr Function
- #2421 [Main]: Make file size checks flexible for nightly/dev builds
- #2434 [Main][Task]29884493: Add a Function to Export Offline Listener From Sender
- #2437 [Main][Task]29519727: Better Handle Sender Dynamic Changes
- #2438 [Main][Task]29445623: Update CfgSync Config Readme
- #2439 [BUG] Sourcemap load errors in debugger from dependencies
- #2429 Readme - Remove double negative

## 3.3.3 (Sep 23rd 2024)

### Changelog

- #2401 [Main][Task]28966399: Separate critical events and non-critical events for Offline Support
  - **Note**: New Config `splitEvts` is added to Offline Channel Config. By enabling it, offline events will be batched and saved separately based on persistence level
- #2413 [Main][Task] 29445638: Fix Promise Initialization Sender Config Issue
  - **Note**: the issue [ApplicationInsights Channel (Sender) endpoint Url Promise is Always Pending](https://github.com/microsoft/ApplicationInsights-JS/issues/2414) is resolved
- #2416 [Main][Task]29519574: Update AISKU Light to better handle Init Promise
- #2418 [Main][Task]29465842: Update Promise Initialization Post Channel
- #2404 [main] fix expCfg to be optional
- #2407 [main] Custom Trusted Type Policy Support for Snippet Script Injection
- #2409 [main] Trusted Type Policy Support for nounce tag

## 3.3.2 (Sep 3rd, 2024)

### Changelog

- #2396 [Main] Update generated typedoc documentation
- #2397[Main] Change tslib peerDependency from "*" to open range
- #2391 [Main] enhance exception telemetry with customer log Information
  - Note: Config `expCfg` is moved from `IConfig` to `IConfiguration`(this change is going to cause the TypeScript type error).

## 3.3.1 (Aug 7th, 2024)

### Changelog

- #2379 [Main][Task]28644993: Update Online Sender Status Code Check with Offline Mode
- #2380 [Main][Task]28751664: Fix Offline Circular Dependency
- #2386 [Main][Task]28846327: Fix Offline Default Max in Storage Time to 7 Days
- #2387 [Main][Task]27760339: Typedoc is not including ILoadedPlugin
- #2381 [Main] [CDN Publishing] Cleanup AzureRM scripts from AI and 1DS
- #2377 Fix Nightly Size Tests
- #2389 [main] fix AI Basic Sku by exporting proxy function
- #2373 add withCredentials config
- #2388 [main] enhance exception telemetry with optional script Information
  - !! **New config `expCfg`** is available to provide more details of exception telemetry. See more details [here](https://microsoft.github.io/ApplicationInsights-JS/exceptionTelemetry)


### Web snippet additional update to 1.2.1 (July 10th, 2024)

This release includes fix for dependency problem in version 1.2.0, check [#2369](https://github.com/microsoft/ApplicationInsights-JS/issues/2369) for more detail.

### Changelog
- #2374 [main][snippet] remove the snippet dependency on web package

### Web snippet additional update to 1.2.0 (June 21st, 2024)

This release includes support for multiple snippet loading. Snippets with different names (passed in by the user via configuration; check [##2355](https://github.com/microsoft/ApplicationInsights-JS/issues/2355) and README for more details) can now run simultaneously.


Additionally, users can pass in a customized configuration with getSdkLoaderScript to get a ready-to-use snippet.

Users can also enable Integrity Check and minimize snippet loading time by setting sri to true.


### Changelog
- #2365 [main][snippet] prepare new snippet release, add support for more config 
- #2360 [main] set script attribut to avoid race condition when multiple sdks are inited #2355 
- #2339 [main] create snippet mini loader

## 3.3.0 (July 1st, 2024)

### Potential breaking change

This release contains a potential break change due to enhancing the definition of the [IConfiguration](https://github.com/microsoft/ApplicationInsights-JS/blob/main/shared/AppInsightsCore/src/JavaScriptSDK.Interfaces/IConfiguration.ts) to support Promise types for the connectionString, instrumentationKey and endpointURL; any extension that relies on these base interfaces will VERY likely cause TypeScript to fail with potential warnings about the types being different.

### Changelog

- #2371 Bump @microsoft/rush from 5.97.1 to 5.129.6
- #2340 [Main][Task]27939476: Initialization with iKey and endpoint to be promises

!! potential breaking changes. IConfiguration support Promise types for the connectionString, instrumentationKey and endpointURL
- #2366 [Sdk Loader] Increase version to 1.2.0
- #2367 [main] update the way to generate ajax perforamance mark prefix 

## 3.2.2 (June 11th, 2024)

### Changelog

- #2356 [Main][Task]27488189: Modify offline support enums for isolated mode
- #2357 [Main][Task]28050373: Expose Offline Support SendNextBatch function
- #2358 [Main][Task]27080650: Initialization Should Handle Offline Support Dependency
- #2362 [Main]Publishing: Add support for Az Modules instead of AzureRM Modules
- #2360 set script attribut to avoid race condition when multiple sdks are inited

## 3.2.1 (May 9th, 2024)

### Changelog

- #2333 [Main][Task]27749889: Change AISKU Sync Mode to Receive
- #2335 [Main][Task]27681441: Fix async tests for MsAzure Migration
- #2338 [Main][Task]27923018: Post Channel getOfflineSupport should set correct headers and url based on payload data
- #2342 [Main][Task]27923018: 1ds post getOffline support url fix


## 3.2.0 (Apr 23rd, 2024)

!! CfgSync plugin is turned on. Throttling Ikey depreciation message is enabled with sampling rate 0.0001%
[##2317](https://github.com/microsoft/ApplicationInsights-JS/pull/2317)

!! Sender has breaking changes. The key used for session storage is changed and items stored in the storage now contain retry counts.
[##2324](https://github.com/microsoft/ApplicationInsights-JS/pull/2324)

### Changelog

- #2371 [Main][Task]27365739 Turn on Ikey depreciation message with sampling rate 0.0001%
- #2319 [Main] Fix config release script overwrite flag and cache time
- #2321 [Main] Default request headers content-type for 1ds should be x-json-stream only ing
- #2324 [Main][Task]27079894 Add a max retry count for Sender
- #2325 [Main][Task]25716927: Change default CfgSync values to turn on the ikey deprecation message
- #2331 [Main] Resetting the DataCacheHelper version number back to current version (from 3.0.5)
- #2332 [Main][Task]27742145: Change nonOverrideCfgs to be added only during initialization
- #2333 [Main][Task]27749889: Change AISKU Sync Mode to Receive

## 3.1.2 (Mar 21st, 2024)

!! Critical Bug fix for Memoery Leak !!
[#2311](https://github.com/microsoft/ApplicationInsights-JS/issues/2311)

It also contains a packaging fix for webpack [#2307](https://github.com/microsoft/ApplicationInsights-JS/issues/2307) (caused by [#2306]](https://github.com/microsoft/ApplicationInsights-JS/issues/2306) ) and 

### Changelog

- #2307 ApplicationInsights-JS latest version 3.1.1 giving TypeError: Cannot read properties of undefined (reading 'getCrypto')
- #2306 [BUG] Circular dependencies
- #2311 [BUG] Excessive memory usage for SPA where unload hooks keep accumulating
- #2299 [Main][Task]27156360: Add json config cdn details to tool folder
- #2308 [Main][Task]27221819: Remove node 14 (from ci.yml)

## 3.1.1 (Mar 12th, 2024)

### Changelog

- #2296 [BUG] remove 403 as a “retriable” error code
- #2276 Update api-docs (typedoc) with the current 3.1.0 release details
- #2281 [Main][Task]26681188: Handle endpoint url change for offline channel and add notification mgr
- #2282 Addng two new PII Kind values for IPv6 scrubbing and dropping data.
- #2285 [Main][Task]25693679: Extract common sendPost implementation for online and offline sender
- #2197 [main] [BUG] using EndPointUrl (and IngestionEndpoint) results in Telemetry sent to incorrect urls
- #2288 [Main][Task]27064950: Add doc on adding offline support channel
- #2295 [Main][Task]27064983: Update post channel to use sender post common interfaces from core
- #2290 chore: remove extraneous console log from debug plugin

### Web snippet additional update to 1.1.2 (March 1st, 2024)
Refer to #2284 [Web-Snippet] [BUG] @microsoft/applicationinsights-web-snippet version 1.1.1 type problem 

### Web snippet additional update to 1.1.1 (Feb 16th, 2024)
Refer to #2277 [Web-Snippet] dependency chain issues

## 3.1.0 (Feb 14th, 2024)

### Interface changes / Breaking changes

This release includes support for a new Offline Channel which has changed the `IChannelsControls` interface to include additional support for the new `offline` channel. This change is to support the new `offline` channel and is a breaking change for any custom channels that implement the `IChannelsControls` interface. If you have a custom channel that implements the `IChannelsControls` interface you will need to update your implementation to include the new `offline` channel.

### Configuration default changes

As this is a minor version bump we have also change some default values for the following configuration options:

- `disableUserInitMessage` is now `true` by default to disable the user init message.

### Potential breaking change

This release contains a potential break change with 'tags' type [change](https://github.com/microsoft/ApplicationInsights-JS/pull/2269)

While the interface changes are breaking changes, the changes are not expected to affect the majority of users as when the code attempted to serialize the `tags` property it would have failed due to the `Tags[]` type being used instead of the correct `Tags` type.

#### Old

```ts
    tags?: Tags & Tags[]; 
```

#### New

```ts
    tags?: Tags;

```

#### New Offline Channel

This release also includes the new `offline` channel which is a new channel that is designed to support offline scenarios. The `offline` channel is designed to store telemetry items in local storage and then send them when the user comes back online.
To take full advantage of the initial version you will need to implement your own IOfflineListener to handle situations where you may have "network" connectivity but not internet access. As the `navigator.onLine` property if available will only tell you if you have network connectivity and not internet access.

### Changelog

- #2186 [main] offlineListener preparation
- #2241 [Main][Task]26451789: Add Offline Support
- #2259 [Main][Task]26694421: Add Offline Support Publish Group
- #2267 [Main][Task]26681220: Better handle timers in offline channel
- #2028 [BUG] AI (Internal): 72 tracking
  - Sets the default value for the `disableUserInitMessage` to `true` (was previously false since adding)
- #2193 [main] Add extra config in sender to let users define transports type
- #2200 [main] [doc] Highlight an issue with the default UMD module format when loading from the CDN into an environment that may have require.js
- #2208 [Main][Task]26079397: Add disableBeaconSplit sender config and fix potential duplicated events during unload/fallback sender
  - #2236 [Main][Task]26396663: Set default disableBeaconSplit to true
- #2204 [BUG] Beacon sender reports error for success when diagnostics are enabled
- #2214 [main] Merge Release-3.0 to main
- #2221 [main] Fixup the ci.yml to address internal hash changes between different node versions
- #2216 [Main][Task]26138416: Fix FetchKeepAliveSender send duplicated events during unload
- #2228 [main] minor release preparation
- #2229 [main] [doc] add requireJs problem in SdkLoadFailure.md
- #2132 [BUG] Submitting NaN via trackEvent results in HTTP 400 Error Code
- #2238 [Main] Merge release-3.0 to main
- #2244 Internal Task: Update npm pack sequence
- #2249 [main][1ds] Enhance Retry Policy Testing for Alignment with Collector Policy
- #2245 [main] [snippet update] add functions to set configs of snippet
- #2250 [main] [doc] minor comment update for avoidOptions
- #2251 [Main][1DS][Post] Add support for the ext.metadata to NOT be included
- #2253 [Main] Update Tests to support upcoming change in nevware21/tsutils dumpObj to better support JSON stringify and handle PURE comments
- #2255 [main] #2225 pass customer exception id into telemetry
- #2247 [main] [1ds-post] export add header func for auth-plugin to consume
- #2209 [BUG] stopTrackEvent requires property values to be strings
  - #2268 [main] Add example of how to use stopTrackEvent #2209
  - #2270 [main] correct types define for stopTrackEvent and stopTrackPage for #2209
- #2258 [BUG] ITelemetryItem uses intersection type instead of union type for tags property  
  - #2269 [main] **[Possible Break]** Removed Tags[] from ITelemetryItem as this was breaking later versions of TypeScript by using the intersection type instead of union type for tags property
- #2272 [release 3.0.8] Fix channel test
- #2271 Cherry-pick from release-3.0 branch
  - [Release-3.0] [Release] Increase version to 3.0.8 ([Release-3.0] [Release] Increase version to 3.0.8 #2264)
  - [Release-3.0] Update namespaced types (DTS) generation to include referenced bundles


## 3.0.8 (Feb, 7th, 2024)

This release changes the new beacon splitting code (added in 3.0.4) to be `disabled` by default. This change is to address the issue where the SDK was splitting the payload into multiple requests when the payload size exceeded the maximum allowed size for a single request. This issue was introduced in the 3.0.4 release and only affects the `sendBeacon` usage during page unload, it does not affect the `fetch` usage during page unload. This change is to address the issue where the SDK was splitting the payload into multiple requests when the payload size exceeded the maximum allowed size for a single request. This issue was introduced in the 3.0.4 release and only affects the `sendBeacon` usage during page unload, it does not affect the `fetch` usage during page unload.

### Changelog

- #2235 [BUG] - CRITICAL - Application runs out of memory
  - #2236 [release-3.0] Cherry-Pick: [Main][Task]26396663: Set default disableBeaconSplit to true
- #2242 [release-3.0] Update components
  - Update @microsoft/dynamicProto-js to address possible prototype pollution issue
- #2254 [Release3.0] Update Tests to support upcoming change in nevware21/tsutils dumpObj to better support JSON stringify and handle PURE comments
- [Release 3.0] Update components for release #2261
  - Update @nevware21/ts-utils version for better minification support

## 3.0.7 (Dec 14th, 2023)

### Changelog

This release is a hotfix for issue #2216, which is simular to the issue fixed in `3.0.6` but for the `fetch` (with the keep-alive flag).

### Changelog

- #2216 [release-3.0] Cherrypick (main): fix fetchkeepalive
- #2221 [release-3.0] Cherrypick (main): Fixup the ci.yml to address internal hash changes between different node versions

## 3.0.6 (Dec 7th, 2023)

This release fixes an issue with the `sendBeacon` usage during page unload, where the SDK was not correctly splitting the payload into multiple requests when the payload size exceeded the maximum allowed size for a single request. This issue was introduced in the 3.0.4 release and only affects the `sendBeacon` usage during page unload, it does not affect the `fetch` usage during page unload.

### Changelog

- #2195 [BUG] Beacon sender causes flood of thousands of requests on page unload
- #2201 [BUG] applicationinsights.azure.com/v2/track making hundreds of thousands of requests when third party cookies are disabled
- #2205 [BUG] Duplicate customEvent entries
- #2204 [BUG] Beacon sender reports error for success when diagnostics are enabled

## 3.0.5 (Nov 1st, 2023)

### Changelog

- #2184 [main] deactive send beacon when local storage is available 
- #2185 [main] retrieve reponseText when fetch in HttpManager
- #2188 [main] generate typedoc
- #2190 [Main][Task]25648004: Export ISenderConfig from Sender
- #2191 [Main][Task]25649658: Update AISKU Light to add default baseType and baseData when calling track function 

## 3.0.4 (Oct 16th, 2023)

### Changelog

- #2162 [BUG] window is not defined at _getStackFromErrorObj 
- #2163 [BUG] Using App Insights connection string leads to double slash 
- #2164 [BUG] Fetch with empty string as first parameter does not include traceparent and does not successfully save dependency to Application Insights
- #2165 [main] use proper URL for tracking when fetch is passed an empty string 
- #2180  [BUG] Same timestamp on multiple pageView-events after upgrade to 3.0.3 
- CfgSyncPlugin improvment
  - #2166 [main] correct throttle configdefault setting in aisku 
  - #2168 [Main][Task]24499167: add cfgSync plugin doc 
  - #2171 [main] test aisku config could correctly merge new config fetch from cdn 
  - #2175 [main] Update Service Notifications to not send message twice 
  - #2177 [Main]Set CfgSync version to 3.0.3 
  - #2160 [Main] Include Config sync in publish group 
- Documentation update
  - #2169 [Main][Task]24499172: add throttle manager doc 
  - #2170 [Main][Task]24499174: Add service notification doc 
- Github workflow improvement 
  - #2173 Add Issue state reporting script 
- Sender Update
  - #2113 [Main][Task]16238553: Provide an override option for the Sender

## 3.0.3 (Sep 20th, 2023)

### Changelog

- #2157 [Main] Bug New minified bundles are corrupting global scope
- #2120 Missing traceparent header when running multiple SDK instances
  - #2144 [Main][Part 2] Missing traceparent header when running multiple SDK instances #2120
  - #2141 [Main][Bug] Missing traceparent header when running multiple SDK instances #2120
- #2149 [BUG] Fetch with empty string as first parameter ignores second parameter when fetch tracking is enabled
  - #2152 [main] allow empty string as first parameter to fetch
- #2127 [Main] Add automated ability to reset the npm latest tag to a specific build
- #2106 Consider export IClickAnalyticsConfiguration from the click plugin?
- #2086 [BUG] Field 'fileName' on type 'StackFrame' is too long. Expected: 1024 characters
  - #2118 [Main] [BUG] Field 'fileName' on type 'StackFrame' is too long. Expected: 1024 characters #2086
- #2094 _getVerifiedStorageObject - contentious sessionStorage element
  - #2110 [main] add prefix before storage name when setting it
- #2137 [Main] Fix: edge case where the navigation entry is not present
- #2135 Update @nevware21 base versions
- #2104 [main] Use the navigation entry timeing for page load event start time
- #2116 [Main] Fixup setVersion to support automated nightly release
- #2097 disablePageUnloadEvents lost somewhere #2097
- Internal Task 15757413: [VSCode] [1DS] Move 1DS Core and 1DS Post to GitHub #2102
- #2089 [BUG] The v3.x exporting of the TelemetryContext does not export the sessionManager "type"
- [BUG] Readme Issue for perfmarkmeasure @microsoft/applicationinsights-applicationinsights-perfmarkmeasure-js@ #2150
- #2139 V3 Public CDN URL
- #2093 Update project clean to make faster

- Add support for service level notifications (disabled by default in this release, will be enabled by default in a future release)
  - #2147 [main] throttle manager in aisku sending message
  - #2133 [Main][Task]24841107: Refactor throttleMgr to support multiple message keys
  - #2090 [Main][Task]17874465:Support Config sync across instances
  - #2125 [Main][Task]24677395:add configurations for CDN to enable specific users opt-in implementation
  - #2115 [Main][Task]24662146: cfgSync plugin improvement: timer handling for fetch/xhr

- SDK Loader Updates (version 7 - will be published after this release is deployed to the CDN)
  - #2091 rework web snippet (Convert to TypeScript)
  - #2099 change loader src when detect IE
  - #2098 Extend the config part in Min
  - #2131 [main] Adding round robin retry for snippet script src loading

## 3.0.2 (May 23rd, 2023)

### Changelog

- #2068 [BUG] SDK fails to initialize when the config includes objects with properties that are not configurable
- #2075 [BUG] ClickAnalytics throwing errors in console
- #2065 Type 'T' does not satisfy the constraint 'IConfiguration'
- #2079 [BUG] The SDK is not limiting the sdkVersion length, which causes the night builds to cause an error
- #2061 [BUG] hasDocument should be invoked as function
- #2064 [Main] Task 20788238: [AI] Add ApplicationInsights namespace and workaround to support v2 and v3 loaded from the CDN
- #2070 [Main] Update Minify script to always sort imports

## 3.0.1 (May 2nd, 2023)

### Changelog

- #2057 [Main] Add ability to disable the pollInternalLogs via config and change to stop using setInterval #2055
- #2051 [Main] Fix Perf Tests
- #2053 [Main] [BUG] Typing issue with generated types causing Type X is not assignable to type Y #2052
- #2058 [Bug] Fix issues related to dynamic config listeners during unloading
  - Add Promise support during unloading

## 3.0.0 (Apr 12th, 2023)

#### Major release with breaking changes from v2.x see [v3.x Breaking Changes](https://microsoft.github.io/ApplicationInsights-JS/upgrade/v3_BreakingChanges.html) for details.

Maintained from the `main` branch, v2.x is in maintenance mode on the `master` branch

### Changelog

- All code from 2.8.12 has been merged into the `main` branch and therefore this release

#### Major Changes

- Removed ES3 (IE8) Support
- Enabled dynamic config changes after initialization
  - #1427 Dynamically updating config (for extensions in my case)

- Too many individual commits to include as most revolve around the breaking changes and enabling dynamic configuration support for each extension
  - All Extensions now **share** the same configuration object `core.config` in previous releases each component maintained their own copy with their own default values, now all defaults and configuration values are exposed on the shared config.
  - By default the config object passed in during initialization is NOT the same object as that used as the shared config. Any previous assumptions around this being the same object will now be broken as this was a previously unsupported scenario.
  - All properties of the config object are now using get/set functions (via Object.defineProperty) to allow listeners to be registered (`core.onCfgChange` and internally `onConfigChange`) so that the callback function will be called if any referenced config property is changed. Yes, this means you can register your own configuration listener via `core.onCfgChange` see the [AISku Manual Test](./AISKU/Tests/Manual//HelloWorld.html) for an example.
  - All properties present during initialization are converted into dynamic properties and may be monitored, properties added "after" creation (initialization) are not. This is to continue to support IE which does not support `Proxy` implementation which also means we are not using the `Proxy` class.
  - Extensions are now responsible for listening and responding to the configuration changes that they want to support
  - Updating the config `extensions` and `channels` is NOT supported, you must use the individual plugin add / remove functions if you want to dynamically add / remove extensions / channels
  - Support for parallel channels was removed from the Core and SKU's and extracted to the new `TeeChannel`, if you require this support you will need to use npm and include this module. 
- v2.x Extension support.
  - While the basic API and support for Backward compatibility for the v2.x extension (plugin) API was maintained, due to the breaking changes (specifically the removal of the namespaced helpers) this will only support self contained components (without recompiling). Any npm module that attempts to import and use a removed helper function will potentially break and will need to be updated to use the newer or replacement helper functions (see the v3.x Breaking Changes for details), if you find an issue and are not able to work around please [raise an issue](https://github.com/microsoft/ApplicationInsights-JS/issues).

## 2.8.13 (May 1st, 2023)

### Changelog

- #2052 [BUG] Typing issue with generated types causing Type X is not assignable to type Y
- #2055 Add ability to disable the pollInternalLogs via config and change to stop using setInterval
- #2049 [Master] Fix Perf Tests

## 2.8.12 (Apr, 11th, 2023)

### Changelog

- #2014 [BUG] The documentation for enableDebug is incorrect, it should reference enableDebugExceptions
- #2027 [BUG] SDK LOAD Failure reporting not working
- #2034 [BUG] Failed XHR request after ever tracked item when gathered logs exceed maxBatchSizeInBytes while offline
- #2037 [Master] Add local storage-based implementation #1419
  - Add support for user provided storage option for Sender
- #2029 [Master] Add npm-pack and npm-publish tasks
- #2026 [Master] Fix examples, Throttle tests and export dependency types from Sku

## 2.8.11 (Mar 8th, 2023)

### Changelog

- #1996 [BUG] SharedWorker does not Instrument fetch correctly
- #1995 [BUG] App Insights not auto-capturing from a Web Worker
  - Stops logging that workers can emit the PageView Performance event
- #1792 [BUG] Documentation should clarify that node apps should use applicationinsights, not this package
- #1794 [BUG] link on AISKULight goes to not found page
- #1990 Field 'assembly' on type 'StackFrame' is too long. Expected: 1024 characters [BUG]
- Update documentation and tests to replace `instrumentationKey` usage with `connectionString`
  - #1997 Change Readme
  - #1999 Add snippet connection string tests
- #1991 Internal Task 17133116: Add Policheck exclusion file
- #1989 [AI][Task]17099792: Add sample and doc to dependency plugin

## 2.8.10 (Feb 6th, 2023)

### Changelog

- #1940 [BUG] Application Insights reports 'not_specified' to Azure when tracking unhandled browser exception
- #1979 [BUG][ThrottleMgr] Incorrectly fires based on the number of days past
- #1970 Add the Aborted flag to the dependency initializer / listeners
- #1981 [AI][Task]16961420: fix throttleMgr incorrectly fires based on the number of days past
- #1956 [AI Light][Task]14130466: Instrumentation key API is being deprecated - need to add support
- #1962 Add --no-sandbox to test runs

## 2.8.9 (Oct 25th, 2022)

- Updates Chrome Debug Extension to 0.3.9

### Changelog

- #1920 Update to DynamicProto v1.1.7
- #1935 Update to @microsoft/applicationinsights-shims: 2.0.2
  - #1911 Uncaught ReferenceError: global is not defined
- #1912 Update PerfTests to use the latest version
- #1916 [Bug] Fix randomly failing tests
- #1915 Fix CodeQL Identified potential Issues
- #1906 [Task]14569737: add throttle cdn config
- #1930 Remove the source-map-loader from the package.json as we don't use it.

## Shims 2.0.2 (Oct 24th, 2022)

## Changelog

- #1911 Uncaught ReferenceError: global is not defined

## 2.8.8 (Oct 3rd, 2022)

- Updates Chrome Debug Extension to 0.3.8

### Changelog

- #1679 [BUG] enableUnhandledPromiseRejectionTracking shows no error trace
  - #1900 [Task]15465575: add getErrorstackObj from reason.stack
- #1901 [Feature] Add option to block the creation and usage of the cookies by name
- #1904 Fixed release notes, previously used a deprecated file.

## 2.8.7 (Sept 7th, 2022)

- Updates Chrome Debug Extension to 0.3.7

### Changelog

- #1863 [BUG]urlCollectQuery not work for applicationinsights-clickanalytics-js
  - #1874 Add clickanalytics plugin url config back
- #1875 [BUG] error thrown using basic version + NPM setup
  - fix(AISKULight): call getSKUDefaults after it's defined, change this
- #1878 [JS SDK] Update Retry logic to handle additional response codes
- #1890 [BUG] Behavior difference for an empty endpointUrl when upgrading from v1 to v2
- #1895 Fix incorrect disableFetchTracking documentation
- #1887 maxAjaxCallsPerView doesn't account for filtering by TelemetryInitializer
  - adds addDependencyInitializer()

## 2.8.6 (Aug 2nd, 2022)

- React plugin is now located and released from [it's own repo](https://github.com/microsoft/applicationinsights-react-js)
- React Native plugin is now located and released from [it's own repo](https://github.com/microsoft/applicationinsights-react-native)
- Updates Chrome Debug Extension to 0.3.6

### Changelog

- #1862 [BUG] Remote Dependency requests don't "always" have the correct ai.operation.id tag (page view race condition)
- #1870 [BUG] Performance improvements when calling newGuid multiple times (like 10,000)
- #1865 Update and add legal compliance notices and license terms
- #1866 Remove React-JS and React-Native code from this repo

## 2.8.5 (Jul 6th, 2022)

- Updates React Plugin to v3.3.5 (with v2.8.5 as dependency) -- using React 17
- Updates React Native Plugin to 2.5.5 (with v2.8.5 as dependency)
- Updates Chrome Debug Extension to 0.3.5

### Changelog

- #1636 [BUG] measurements not being sent when using stopTrackEvent(name, properties, measurements);
- #1857 [BUG] CDN Packaging is not exposing the internal tools (CoreUtils / Telemetry / etc)
  - This was caused by the updated tree-shaking component that we used, fixing this has increased the CDN payload but it provides backward compatibility again
- #1852 [BUG] Snippet initialization with IE8 fails with minified code (works with un-minified code)
  - This was specific to IE8 usages
- #1076 Refactor code to provide better tree shaking and minification of generated code
  - Final stage which provides automatic name crunching, however, because of the fix for #1857 the CDN package size does not show the full effect of this improvement
- #1860 Address Component Governance issues

## 2.8.4 (Jun 1st, 2022)

- Updates React Plugin to v3.3.4 (with v2.8.4 as dependency) -- using React 17
- Updates React Native Plugin to 2.5.4 (with v2.8.4 as dependency)
- Updates Chrome Debug Extension to 0.3.4

### Changelog

- #198 Run-time Telemetry initializers for Ajax requests
- #176 Single Page Application Page View Tracking
- #1776 How to modify traceflag in traceparent header?
- #1846 Task 7496325: Add Distributed tracing population for the properties for the core
- #1838 [master] Task 14447552: Fix Component Governance vulnerabilities
- #1841 Adding Microsoft SECURITY.MD
- #1845 add readme for ikey error messge
- #1840 add disableIkeyMessage config

## 2.8.3 (May 3rd, 2022)

- Updates React Plugin to v3.3.3 (with v2.8.3 as dependency) -- using React 17
- Updates React Native Plugin to 2.5.3 (with v2.8.3 as dependency)
- Updates Chrome Debug Extension to 0.3.3

This release has been manually validated to work with IE8 both directly and by extending the provided classes. While the previous version 2.8.2 also fully supported IE8 it did not handle classes extending the all of Core classes correctly in multiple cases. If you need to support IE8 it is strongly advised that you upgrade to, validate and use this version.

### Changelog

- #1831 Updates to dynamicProto() v1.1.6 which provides a final edge case fix for IE8
  - [#50](https://github.com/microsoft/DynamicProto-JS/issues/50) [IE8] Fix in 1.1.5 only handles 2 levels of dynamically nested classes
- #1828 Update README.md to redirect to Node.JS
- #1829 Extracting HOC tracked component class base for re-use
- #1804 [BUG] Error type in AppInsightsErrorBoundary after upgrading to react 18

## 2.8.2 (May 2nd, 2022)

- Updates React Plugin to v3.3.2 (with v2.8.2 as dependency) -- using React 17
- Updates React Native Plugin to 2.5.2 (with v2.8.2 as dependency)
- Updates Chrome Debug Extension to 0.3.2

This patch release restores complete ES3 support (broken in 2.8.0) and IE8 support (broken eariler via dynamicProto()) for the Sdk.

### Changelog

- #1822 [BUG] v2.8.1 with a Hosted IE environment fails to initialize for a hosted instance of IE #1822 (#1824)
- #1823 [BUG] IE8 Support was broken by several components #1823
- Also updates to dynamicProto() v1.1.5 to restore IE8 support

## 2.8.1 (Apr 22nd, 2022)

- Updates React Plugin to v3.3.1 (with v2.8.1 as dependency) -- using React 17
- Updates React Native Plugin to 2.5.1 (with v2.8.1 as dependency)
- Updates Chrome Debug Extension to 0.3.1

This patch release restores TypeScript 3.x support for the Sdk.

### Changelog

- #1807 [BUG] Angular project doesn't build after install latest version v.2.8.0
- #1810 v2.8.0 has incompatible TypeScript 3.x type declaration
- #1812 [BUG] Browser exceptions are no longer automatically tracked after 2.8.0
- #1814 [BUG]SPFx React project doesn't build after latest version of @microsoft/application-insights-core-js v.2.8.0 got published

## 2.8.0 (Apr 16th, 2022)

- Updates React Plugin to v3.3.0 (with v2.8.0 as dependency) -- using React 17
- Updates React Native Plugin to 2.5.0 (with v2.8.0 as dependency)
- Updates Chrome Debug Extension to 0.3.0

### Potential Breaking Change

- `fetch` Ajax tracking was also been change to be on by default from this version moving forward, if you are running in an environment without `fetch` support and you are using an incompatible polyfill (that doesn't identify itself as a polyfill) or the SDK you start seeing recursive or duplicate (`fetch` and `XHR` requests) being reported you WILL need to add `disableFetchTracking` with a value of `true` to your configuration to disable this functionality.
- TypeScript 4.x required for some typings from the core EnumHelperFuncs.d.ts  (Fixed in v2.8.1)

### Significant changes

This release adds support for the SDK to

- TelemetryInitializers have been moved to `BaseCore` so they are now available as part of all Sku's and not just those using the `analytics` plugin (@microsoft/applicationinsights-analytics-js) using the `appInsights.addTelemetryInitializer(...)`
- Web Events (addEventHandler) now support "event namespaces" (similar to jQuery) to enable the removing of events by just specifying the namespace and new specific `eventOn(...)` and `eventOff(...)` API's.
- Fully unload, removing all internal event handlers (may be re-initialized) via the `appInsights.unload(...)` function.
- Dynamically add a plugin to an already initialized SDK (optionally replacing an existing) via new `appInsights.addPlugin(...)` function
- New helper to get any plugin from an initialized SDK via `appInsights.getPlugin("...identifier...")`
- Dynamically remove a plugin via the `appInsights.getPlugin("...identifier..").remove()`
- Enable / Disable any plugin (even if the plugin doesn't support disabling itself) via `appInsights.getPlugin("...identifier...").setEnabled(true/false)`
- The standard name fro the `analytics` plugin @microsoft/applicationinsights-analytics-js has been renamed and is now exported as `AnalyticsPlugin`, for backward compatibility it is also exported as it's previous name `ApplicationInsights`, if you are using it directly it is recommended that you update to use the new exported name.

While this release contains a substantial amount of additional functionality and code, there has also been significant minification efforts (which also drove some of the SDK naming) to keep the minified code around the same size. We intend to keep working on additional improvements to attempt to bring the size changes down further. However, the minification improvements do generally cause a lower level of GZip compression most because of the removal of duplicate names. The main readme for the [AISKU](https://github.com/microsoft/ApplicationInsights-JS/tree/master/AISKU) has a table of the CDN base SKU sizes, as the CDN version includes all public API's (older versions for backward compatibility and newer smaller versions) when using NPM you should see smaller sizes than those shown.

> Note:
> Due to the above changes required to support the above, there may be some minor TypeScript Type compatibility warnings when you attempt to use components from v2.8.0 with older SDK's (forward compatibility), backward compatibility, using Core v2.8.0 with older components is supported and v2.8.0 is completely backward compatible. This is due to some API's now support both older (for back compat) and new enhanced arguments, we have attempted to keep these changes to a minimum.
> If you are getting typing errors such as "Argument of type 'XXXXX' os not assignable to parameter of type 'YYYY'", please ensure that you are using all v2.8.0 components and raise an issue if this does not resolve you issue. As a work around casting to work around this warning should not cause any issues.

> Due the the size of this change, the above date is the NPM release date and CDN deployment will be over an extended period.

### Changelog

- Task 13064945: Enable the option to remove all "added" SDK event listeners as part of calling teardown()
  - Partial, foundational support for #1427 Dynamically updating config (for extensions in my case)
- #1773 [BUG] IConfig and IConfiguration define different configuration "names" for the cookie manager config 
- #1779 Allow including custom properties in useTrackMetric
- #1791 Merge remote-tracking branch `upstream/beta` into `master`
  * Update version update script to support default "next" release version (major/minor) not just patch (#1756)
  * Additional Performance enhancements to use provided functions rather than internal polyfill's (#1758)
  * Enable GitHub Actions on [beta] branch
  * Beta Part 1: Part of Mega Dynamic Load/Unload support (#1766)
    - Refactor TelemetryPluginChain ready to start supporting load/unload
    - Move TelemetryInitializer to BaseCore
    - add getPlugin (will be used for remove)
    - Address Channel flush issue
  * Additional Performance enhancements to use provided functions rather than internal polyfill's (#1758)
  * Beta Part 2: Part of Mega Dynamic Load/Unload support (#1768)
    - Add Event Namespace support
    - Minification of constant values
    - Add part of the unload functionality (required for unified `teardown()` functionality)
  * Beta Part 3: Part of Mega Dynamic Load/Unload support (#1780)
    - Add Core SDK Unload support
  * Fix telemetry chain for null and undefined
  * Beta Part 4: Part of Mega Dynamic Load/Unload support (#1781)
    - Fix function typing issues
    - Update Analytics Extension to start supporting teardown / unload (more tests required)
    - Adds namespace option to instrumentation hooks (for debugging teardown issues)
    - Update AITest Class to log and optionally assert events and hooks that have not been removed
    - Add Update callback when plugins are added / removed (will be extended for config updates)
    - Some minor minification improvements
  * Add missing enum definition
  * Update Sender tests
  * Beta Part 5: Part of Mega Dynamic Load/Unload support (#1782)
    - Add Missing Exports
    - AnalyticsPlugin: Implement teardown and initial test validation
    - Dependencies Plugin: Implement teardown and initial test validation
    - Add flush() to IAppInsightsCore
  * AI Beta: Minor bug fixes and additional debug info (#1787)
  * Lint fixes: Enable Automatic formatting fixes (#1788)
  * Beta Part 6: Part of Mega Dynamic Load/Unload support (#1782) (#1789)
    - Add basic minimal unload / teardown support to all remaining components
    - Update rollup cleanup dependencies
  * Beta: Component Governance Updates to address known dependency issues (#1790)
- #1793 Master Minification Improvements
- #1796 Minification - Change to only use const enums internally
- #1798 More Common Minification Updates
- #1468 Enable fetch automatic dependency tracking by default
- #1805 Finalize and Update the processTelemetry helper functions

## 2.7.4 (Feb 28th, 2022)

- Updates React Plugin to v3.2.4 (with v2.7.4 as dependency)
- Updates React Native Plugin to 2.4.4 (with v2.7.4 as dependency)
- Updates Chrome Debug Extension to 0.2.4

This release is primarily a performance improvement release where we will now use any built in (or provided polyfill) function
over the internal polyfills for

- String trim()
- String endsWith()
- String startsWith()
- Additional Date toISOString()
- Array isArray()
- Array indexOf()
- Array map()
- Array reduce()
- Object freeze()
- Object seal()

### Changelog

- #1754 update react plugin readme
- #1758 Additional Performance enhancements to use provided functions rather than internal polyfill's

## 2.7.3 (Jan 31st, 2022)

- Updates the @microsoft/applicationinsights-shims module to 2.0.1
- Updates React Plugin to v3.2.3 (with v2.7.3 as dependency)
- Updates React Native Plugin to 2.4.3 (with v2.7.3 as dependency)
- Updates Chrome Debug Extension to 0.2.3

### Changelog

- #1735 [BUG] Dependency tracking is disabled when using an Embedded IE browser control
- #1736 [BUG] New Fetch keepAlive support can cause duplicate events to be sent during unload processing
- #1745 [Documentation] Document the deployed Module formats and release process
- #1746 [Documentation] Update AISku Size tracking
- #1744 Address CodeQL issues from https://github.com/microsoft/ApplicationInights-JS/security/code-scanning 
- Update to Rush 5.61.3 and NPM 8.4.0
- #1750 [Performance] Use the Date.toISOString() native function if it exists
- #1753 [Performance] Cache the result of the getGlobal() to reduce the number of typeof expressions

## 2.7.2 (Dec 7th, 2021)

### Changelog

- #1729 [BUG] Addition of stdDev metric support has broken custom metric reporting from #1680
- #1727 [BUG] Cannot track exception from service worker
- #1731 Component Governance - Upgrade to npm v8.1.4

## 2.7.1 (Nov 4th, 2021)

### Changelog

- #1667 Allow properly disposing AI
  - expose internal log poller #1674
- #1683 Add support to optionally configure the events used for detecting and handling when page unload and flushing occurs
- #1655 [BUG] When using Multiple instances of AI only the first instance is correctly reporting ajax events
- #1093 "Pause" sending of messages
- #1692 [BUG] Field 'ai.operation.name' on type 'ContextTagKeys' is too long. Expected: 1024 characters"
- #1691 [BUG] Multiple errors are getting thrown and swallowed during initialization when no instrumentation Key is provided
  - DiagnosticLogger: Fix typo in defining the console function #1699
- #1676 React Plugin trackTrace method
  - add trackTrace and expose analytics extension to react plugin #1697
- #1680 [BUG] trackMetric does not track stdDev nor sum #1701
- fix readme traceID generate method #1687
- Update package.json to include the repository #1696
- Governance Updates -- update used dependencies #1694
- Refactor publishing script to combine shared content and support separate nightly container. #1677
- Enable EsLint auto fixing rules for extra-semicolons, dangling commas and tailing spaces #1669
- Update Perf Mark and Measure documentation and some exports #1666
- Update Release script to provide better automated creation of nightly builds #1664

## 2.7.0 (Sept 7th, 2021)

___Major change___: Upgrades build environment to TypeScript __4.x__
- No known breaking, configuration or definition changes

### Changelog

- #1640 [BUG] enableAjaxErrorStatusText: false (which is the default setting) does not turn off logging error response body
- #1642 trackEvent() doesn't allow replacing the iKey
- #1647 [BUG] customProperties parameter missing from trackException function
- #1648 Update error reporting when a plugin throws an exception
- #1650 [DebugPlugin] Add an option to disable DebugPlugin processTelemetry logging
- #1653 Some requests are returning a CORB error for responses containing text content type
  - The warning is only being reported via the sendBeacon request, therefore not loss of events
  - Changes the 'unload' operations to try and use fetch with keepalive if available, fallsback to sendBeacon()
  - Also attempts to send as manay events as possible via sendBeacon, when the payload size is > 64kb
- #1656 [BUG] 'Cannot use 'in' operator to search for 'ver' in Timeout', name: 'TypeError'}​​​​​
- #1660 [BUG] ITelemetryTrace parentId cannot be set to undefined

Includes: [2.7.0-beta.1 Milestone](https://github.com/microsoft/ApplicationInsights-JS/milestone/54)

- #1171 ___Update to TypeScript 4.x___
- #1526 [TypeScript Compile Error] Property 'sessionManager' does not exist on type 'ITelemetryContext'
  - #1627 Add sesId to allow access to sessionManager session info
- #1471 Convert undefined to blank in customDimensions?
  - #1630 Convert undefined custom properties to empty string
- #1585 ai_user cookie not present after re-enabling the cookie
- #1561 How to enrich dependencies logs with context at the beginning of api call?
  - #1624 Provide a way to enrich dependencies logs with context at the beginning of api call
- #1633 Add GitHub Automated Lock closed issue action

### New feature (may be release after primary release - out of band)

- #617 Add performance.mark and performance.measure for performance browser tool integration

### <span style='color:blue'>2.7.0-beta.1</span> (August 24th, 2021)

- #1171 ___Update to TypeScript 4.x___
- #1526 [TypeScript Compile Error] Property 'sessionManager' does not exist on type 'ITelemetryContext'
  - #1627 Add sesId to allow access to sessionManager session info
- #1471 Convert undefined to blank in customDimensions?
  - #1630 Convert undefined custom properties to empty string
- #1585 ai_user cookie not present after reenabling the cookie
- #1561 How to enrich dependencies logs with context at the beginning of api call?
  - #1624 Provide a way to enrich dependencies logs with context at the beginning of api call
- #1633 Add GitHub Automated Lock closed issue action

### Update React plugin to <span style='color:blue'>v3.2.0-beta.1</span>

- Update Core dependency to v2.7.0-beta.1 Core changes

### Update React Native plugin to <span style='color:blue'>v2.4.0-beta.1</span>

- Update Core dependency to v2.7.0-beta.1 Core changes

## 2.6.5 (August 3rd, 2021)

[2.6.5 Milestone](https://github.com/microsoft/ApplicationInsights-JS/milestone/53)

## Changelog

- #1608 [BUG] empty messages for unhandled promise rejections
- #1610 [BUG] error logging an error--need to null-check reason
- #1621 [Task] Create and publish Sub Resource Integrity (SRI) hashes for the generated scripts
- #1607 Remove AngularPlugin code from master and direct to new repo and angularplugin-legacy branch
- #1606 Split Tests into Unit / Perf and update all active tests to use common test project
- #1613 Update Dependencies
- #1617 Add Stale Issue / PR GitHub Action

### Update React plugin to v3.1.5

- Update Core dependency to ^2.6.5 Core changes

### Update React Native plugin to v2.3.5

- Update Core dependency to ^2.6.5 Core changes

## 2.6.4 (July 6th, 2021)

[2.6.4 Milestone](https://github.com/microsoft/ApplicationInsights-JS/milestone/52)

## Changelog

- #1567 [BUG] Unit of "PageVisitTime" is well hidden
- #1579 Add 307 Redirect Response
- #1580 [BUG] URL without host fails in CanIncludeCorrelationHeader
- #1586 [BUG] namePrefix is not getting assigned to ai_user Cookie
  - #1587 ai_user cookie should use userCookiePostfix for user cookie storage
- #1590 Task 9901543: Remediate security vulnerabilities (Build Dependencies)
- #1596 Apply the eslint fixes (from Component Governance policy Checks)
- #1597 [BUG] The Pointer Events for the DebugPlugin are getting blocked
- #1599 Add visibilitychange event to the set of events tracked for triggering page unload
- #1602 [BUG] DebugPlugin - helpers.js:334 Uncaught TypeError: Cannot convert a Symbol value to a string
- #1472 [Enhancement] Add config to exclude a specific request auto tracking
- #1446 [FEATURE REQUEST] Ability to stop requests being tracked for array of domains

### Update React plugin to v3.1.4

- Update Core dependency to ^2.6.4 Core changes

### Update React Native plugin to v2.3.4

- Update Core dependency to ^2.6.4 Core changes

## 2.6.3 (June 8th, 2021)

[2.6.3 Milestone](https://github.com/microsoft/ApplicationInsights-JS/milestone/50)

### Changelog

- #1268 Investigate and add a sender that uses fetch when XMLHttpRequest is not available
- #1545 Cannot modify the request headers and cookies when using a custom endpoint
- #1546 [Typings] Update the TypeScript typings to identify the readonly properties/fields and dynamic values of the snippet
- #1541 ITelemetryContext.user is sometimes null - setAuthenticatedUserContext throws
- #1569 [BUG] Authorization header included when enableRequestHeaderTracking is enabled
  - As part of this change the ["Authorization", "X-API-Key", "WWW-Authenticate"] headers will NO longer be logged when ```enableRequestHeaderTracking``` is enabled, if you want these headers to be sent to AzureMonitor you will need to override the default ```ignoreHeaders``` config which excludes them (See the [Configuration settings](https://github.com/Microsoft/ApplicationInsights-JS#configuration)).
- #1558 [BUG] Durations reported as zero (00:00:00.000) in Angular SPA for router changes
- #363 Script error: Browser exception message not providing information type and method
- #1568 Add VSCode specific exclusions
- #1572 Task 9901543: Remediate security vulnerabilities

### Update React plugin to v3.1.3

- Update Core dependency to ^2.6.3 Core changes
- Update DynamicProto version 1.1.4 (Removes unnecessary dependencies)

### Update React Native plugin to v2.3.3

- Update to React-Native 0.64.2
- Update Core dependency to ^2.6.3 Core changes
- Update DynamicProto version 1.1.4 (Removes unnecessary dependencies)

## 2.6.2 (April 22nd, 2021)

[2.6.2 Milestone](https://github.com/microsoft/ApplicationInsights-JS/milestone/49)

### Changelog

- #1536 Update DynamicProto version 1.1.2 (Fixes IE7 mode issue originally reported in #1534)
- #1280 Investigate removing the globals __extends() and __assign() populated by applicationinsights-shims
- #1523 Remove exposing global instances of __extends() and __assign() and update sideEffects usage (by removing globals)
- #1538 [BUG] Telemetry Buffer Getting Cleared in Offline Mode - Online Status Incorrectly Initialized in Offline Listener
- #1528 [BUG] correlationHeaderExcludePatterns is not honored in Ajax calls
- #1516 [BUG] App insight library will flush telemetry using beforeUnload event but this event is cancellable
- #1509 [BUG] Investigate changing the sideEffects: false to list only the files that include the shims module from the all AI modules so that webpack can evaluate correctly
- #1517 [BUG] addHousekeepingBeforeUnload should also be listening to the 'unload' event
- #1524 [BUG] Config items are not functional for current snippet disableFlushOnBeforeUnload, disableFlushOnBeforeUnload and maybe others
- #1440 [BUG] PageViewPerformanceManager.populatePageViewPerformanceEvent() is always returning zero for the network time
- #1393 [BUG] enableAutoRouteTracking should also update the Operation Name with the hashroute
- [BUG] Add test coverage for #1518
- #1510 Update PageView operation name to include the hash
- #1522 add click plugin version to sdkversion tag
- #1535 add click plugin js to cdn

### Update React plugin to v3.1.1 (April 26th, 2021)

- Update Core dependency to ^2.6.2 Core changes
- Update Shims dependency to ^2.0.0 (to address the __extends() and __assign()) issue
- #1536 Update DynamicProto version 1.1.2 (Fixes IE7 mode issue originally reported in #1534)

### Update React Native plugin to v2.3.1

- Update Core dependency to ^2.6.2 Core changes
- Update Shims dependency to ^2.0.0 (to address the __extends() and __assign()) issue
- #1536 Update DynamicProto version 1.1.2 (Fixes IE7 mode issue originally reported in #1534)

## 2.6.1 (Hotfix - March 30th, 2021)

[2.6.1 (Hotfix) Milestone](https://github.com/microsoft/ApplicationInsights-JS/milestone/48)

### Changelog

- #1518 P1 - [BUG] v2.6.0 is not re-hydrating the automatic session id correctly for each request
- #1512 Expose the getCookieMgr() on the snippet proxy and analytics web instances

## 2.6.0 (March 23rd, 2021)

[2.6.0 Milestone](https://github.com/microsoft/ApplicationInsights-JS/milestone/47)

### Version bump is due to the following major changes

A large amount of [Tree-Shaking improvements](https://github.com/microsoft/ApplicationInsights-JS#tree-shaking-support-and-enhancements) have been included in this version, please [see the recommendations](TreeShakingRecommendations.md) you may need to apply to your code to take complete advantage of these changes to reduce the overall module sizes (when using NPM packages)

Also includes major changes to the cookie management, please [see the readme cookie configuration section](https://github.com/microsoft/ApplicationInsights-JS#icookiemgrconfig) and [cookie handling changes](https://github.com/microsoft/ApplicationInsights-JS#cookie-handling).

### Changelog

- General Performance improvements / optimizations
- #1059 Enable W3C distributed tracing on by default with backward compatibility
- #1076 Multiple Treeshaking enhancements, [see recommendations](TreeShakingRecommendations.md)
- #1091 Enable cookie support after the SDK has been initialized
- #1125 Disable Cookies
- #1276 [BUG] Does not work with Closure Compiler (possible fix, now generates `applicationinsights-web.d.ts` (This version is namespaced) and `applicationinsights-web.rollup.d.ts` in the dist folder
- #1434 Ability to specify cookie Path so that AI works behind App Gateway
- #1473 [BUG] New dts gneration doesn't work when the environment doesn't have powershell (introduced for #1276)
- #1474 Add initial stamp endpoint redirection logic
- #1478 [Bug] Ajax tracking for XHR and fetch is not always setting the start time correctly
- #1496 [BUG] applicationinsights-web npm package does not have types or a types folder.
- #1498 [BUG][ES6] TypeError: xxx is not a function or TypeError: DynamicProto [XXXX] is not in class heirarchy of [Object] #28
- #1503 [BUG] New Perf tests are randomly failing when the build environment is busy (tests added as part of #1076 and #1091)
- Some documentation updates

### Update React plugin to v3.1.0

- Update Core dependency to ^2.6.0 Core changes
- #1470 Update applicationinsights-react-js to react 17

### Update React Native plugin to v2.3.0

- Update Core dependency to ^2.6.0 Core changes

## 2.5.11 (January 15th, 2021)

[2.5.11 Milestone](https://github.com/microsoft/ApplicationInsights-JS/milestone/46)

### Changelog

- #1452 [BUG] v2.5.10 Snippet Initialization fails to redirect proxied functions -- causing terminal exception
- #1433 Typo in 'disableInstrumentaionKeyValidation' config property.

### Update Click Analytics plugin to v2.5.11

- Update Core dependency to ^2.5.11 Core changes
- #1441 [BUG] Fix issues based on pageName,clickevent name and improved the way we collect useful telemetry data
- Updated Docs


## 2.5.10 (November 16th, 2020)

[2.5.10 Milestone](https://github.com/microsoft/ApplicationInsights-JS/milestone/45)

### New extension @microsoft/applicationinsights-clickanalytics-js

Provides the ability to gather telemetry in Web pages to automatic track clicks using data meta tags.

### Changelog

- #1420 Fix issues with for..in usage with prototype extension libraries like ember.js and prototype.js
- #1417 Adding nuspec for new Snippet nuget package
- #1415 Update Publishing scripts to allow different container names -- replaces the cdn switch #1415
- #1411 [BUG] - License file link is invalid #1411
- #1410 Remove mention of resolution in Device Information
- #1408 Update publish scripts to support a sub-container
- #1409 Initial release of new Click Analytics Plugin
- #1407 Adding logger during core constructor
- #1403 [Feature Request] Snippet - Add an easier way to inject queue items as part of the snippet config (version 5 of snippet)
- #1402 [BUG] "ReferenceError: method is not defined" from 2.5.5+
- #420 CDN endpoint

### Update React plugin to v3.0.5

- Update Core dependency to ^2.5.10 Core changes

### Update React Native plugin to v2.2.9

- Update Core dependency to ^2.5.10 Core changes

## 2.5.9 (October 5th, 2020)

[2.5.9 Milestone](https://github.com/microsoft/ApplicationInsights-JS/milestone/44)

### Changelog

- #1395 Update publishing scripts to support automation
- #1391 Increase the randomness and size of the sessionId (newId())
- #1390 using older version of types/cheerio dependecy
- #1389 take out SPO support
- #1388 Bump shims version for React, React-Native and Angular to latest.
- #1384 Add sideEffects field to applicationinsights-shims package.json
  - Use updated Shims module (v1.0.2)
- #1381 [BUG] NPM package for @microsoft/applicationinsights-angularplugin-js does not have a dist folder
- #1377 [BUG] Session storage buffers being initialized though configured not to use
- #1375 Make AI JS SDK for with NativeScript-Angular
  - Use updated Shims module (v1.0.1)
- #1374 indexof is wrongly cased
- #1365 correlationHeaderExcludePatterns added to IConfig
- #1364 [BUG] PerfManager and NotificationManager are not exported in AISKU
- #1363 [BUG] correlationHeaderExcludePatterns missing from types
- #1361 Debug plugin readme changes
- #1359 Add trackMetric method for Angular plugin
- #1358 Add snippet setup for SPO extension solution and update README

### New Package applicationinsights-shims v1.0.2

- #1384 Add sideEffects field to applicationinsights-shims package.json

### New Package applicationinsights-shims v1.0.1

- #1375 Make AI JS SDK for with NativeScript-Angular

### Update React plugin to v3.0.4

- Update Core dependency to ^2.5.9 Core changes

### Update React Native plugin to v2.2.8

- Update Core dependency to ^2.5.9 Core changes

## 2.5.8 (August 31st, 2020)

[2.5.8 Milestone](https://github.com/microsoft/ApplicationInsights-JS/milestone/43)

### Changelog

- #1356 add documentation on how to make snippet changes
- #1355 update angular package name
- #1350 [BUG] The new IPerfEvent is using Date.now() which is not supported in an ES3 environment
- #1349 Update angular plugin track pageview logic and test
- #1343 [BUG] IPerfManager interface - the create() function is defined to return an IPerfEvent and not an IPerfEvent?
- #1340 Instrumentation Key validation
- #1018 Error Mismatched anonymous define() module
  - #1352 add .cjs.js and .cjs.min.js

### Update applicationinsights-rollup-es3 to v1.1.3

- #1350 [BUG] The new IPerfEvent is using Date.now() which is not supported in an ES3 environment
  - Added additional checks for Date.now() and Performance Api perf.now()

### Update React plugin to v3.0.3

- Update Core dependency to ^2.5.8 Core changes

### Update React Native plugin to v2.2.7

- Update Core dependency to ^2.5.8 Core changes

## 2.5.7 (August 7th, 2020)

[2.5.7 Milestone](https://github.com/microsoft/ApplicationInsights-JS/milestone/42)

### Changelog

- #1335 Add Performance / Testing support
  - Added IPerfManager and IPerfEvent interfaces to allow performance review / monitoring of the internal operations
  - [Performance Manager Documentation](./docs/PerformanceMonitoring.md)
- #1334 [BUG] Getting XMLHttpRequest and XDomainRequest is not defined errors for gatsby environment
- #1333 [BUG] DebugPlugin various updates
- #1331 AppInsightsCore: Enable setting NotificationManager during initialization
  - #1076 Refactor code to provide better tree shaking and minification of generated code
  - Updated Sender and support classes to move all private properties and methods into constructor closure
- #1328 applicationinsights-debugplugin-js: fixed various issues and updating to beta-2
- #1323 Add Retry as a SendRequestReason
- #1324[BUG] Type 'ReactNativePlugin' is not assignable to type 'ITelemetryPlugin'
  - Refactored the Plugin to extend BaseTelemetryPlugin (part of the #1076 work)
- #1321 [BUG] @microsoft/applicationinsights-web fails to initialize with latest version
- #1319 fix incorrect references to configuration parameter names
- #1316 Update dependency version of DynamicProto
  - Move all private properties and methods into constructor closure
  - #1316 Update dependency version of DynamicProto

### Updated React plugin to v3.0.2

- Update Core dependency to ^2.5.7 Core changes
- #1335 Add Performance / Testing support
  - Added IPerfManager and IPerfEvent interfaces to allow performance review / monitoring of the internal operations 
  - [Performance Manager Documentation](./docs/PerformanceMonitoring.md)

### Updated React Native plugin to v2.2.6

- Update Core dependency to ^2.5.7 Core changes
- #1335 Add Performance / Testing support
  - Added IPerfManager and IPerfEvent interfaces to allow performance review / monitoring of the internal operations 
  - [Performance Manager Documentation](./docs/PerformanceMonitoring.md)
- #1324 [BUG] Type 'ReactNativePlugin' is not assignable to type 'ITelemetryPlugin'
  - Refactored the Plugin to extend BaseTelemetryPlugin (part of the #1076 work)
- #1076 Refactor code to provide better tree shaking and minification of generated code
  - Move all private properties and methods into constructor closure
  - #1316 Update dependency version of DynamicProto

## 2.5.6 (Jul 6th, 2020)

[2.5.6 Milestone](https://github.com/microsoft/ApplicationInsights-JS/milestone/40)

### New (Beta) extension applicationinsights-debugplugin-js

- Created the initial extension to help developers understand, track, visualize and fix issues with events
- This extension injects a UI onto your page details for the component is available at https://github.com/microsoft/ApplicationInsights-JS/tree/master/extensions/applicationinsights-debugplugin-js
- This is a beta release so the UI, config etc are not yet complete, feedback for features, suggestions or changes are welcome -- please create an Issue
- The detailed view is still under construction and contains known bugs, these will be address in the next few months (releases) as we build out the module. We had not originally planed to have any detailed view as part of this initial beta release.

### Changelog

- #1311 Allow the generated modules to extend the namespace defined by "name" in rollup config -- rather than always replace.
  - Changes the way the "Microsoft.ApplicationInsights" is defined for each module to all modules to be added to the same namespace
- #1309 When using prototype js the SessionStorage become corrupted causing requests internal exceptions
- #1303 Task 7027291: Investigate CDN Configuration to support custom domain (automate CDN deployment scripts)
- #1299 Releasing core queue as soon as possible (fixes lost events from page load immediate unload with no additional events)
- #1297 Created initial applicationinsights-debugplugin-js
- #1289 [Documentation] doc: SPO set up instruction
- #1286 [Documentation] Update JS SDK Snippet documentation with bug fixes (new v4 snippet)
- #1283 [BUG] (Snippet v3) AppInsights stub methods captured incorrect method names in the closure
- #1262 [BUG] Custom properties added with addTelemetryInitializer are ignored for exceptions
- #1245 React Native - AI (Internal): 19 message: "Could not add handler for beforeunload and pagehide"
  - Add isReactNative() function for detecting the runtime environment
- #1095 Add an Error Boundary to the React plugin
- #1089 Blocking certain URIs/Patterns from fetch tracking (patch included)
  - Added new config 'correlationHeaderExcludePatterns' to allow disabling correlation headers using regular expressions

### Updated React plugin to v3.0.1

- #1311 Allow the generated modules to extend the namespace defined by "name" in rollup config -- rather than always replace.
  - Changes the way the "Microsoft.ApplicationInsights" is defined for each module to all modules to be added to the same namespace

### Update applicationinsights-rollup-es3 to v1.1.2

- #1311 Allow the generated modules to extend the namespace defined by "name" in rollup config -- rather than always replace.

## 2.5.5 (Jun 2nd, 2020)

[2.5.5 Milestone](https://github.com/microsoft/ApplicationInsights-JS/milestone/39)

### Updated React plugin to v3.0.0

- Updated to TypeScript 3.x
- Removed React plugin from main rush pipeline
- #991 Don't work with React HOOKS
  - #1120 Introducing React Hooks for AppInsights #1120

### New Package applicationinsights-shims v1.0.0

- Created to remove dependency on TSLib as v 1.13.0 has introduced build breaks
  - provides internal implementation of __extends() and __assign() when no pre-existing version is present

### Changelog

- #1278 Add optional 'eventsSendRequest' notification to NotificationManager
- #1269 TsLib v1.13.0 has breaking change (Remove dependency on TSLib)
  - Added new package **'applicationinsights-shims@1.0.0'**
- Removed React plugin from main rush pipeline
- #991 Don't work with React HOOKS
  - #1120 Introducing React Hooks for AppInsights #1120
- #1274 Fix for withAITracking wrapping functional components.
- Using crypto to generate GUIDs when available (Make GUID more random)
- #1260 [BUG] Can't include Correlation Header on IE can fail
- #1258 Update snippet to support reporting script load failures
- #1251 [BUG] ajax.ts is using string trim() which is not supported on IE7/8
- #1249 Identify whether the script is being consumed via the CDN or NPM package
- Several minor documentation updates

## 2.5.4 (Apr 7th, 2020)

[2.5.4 Milestone](https://github.com/microsoft/ApplicationInsights-JS/milestone/37)

### Changelog

- #1242 Upgrading the tslib dependency to 1.11.1
- #1233 [BUG] Duplicate React dependency
- #1232 [BUG] window.appInsights.properties is marked private
  - Fix issue by always exposing window.appInsights.context
- #1240 [BUG] Telemetry correlation headers are not included for all fetch requests
- #1229 [BUG] Unable to include telemetry correlation headers
- #1227 SPFX - undefinedundefined is not defined
- #1221 npm @microsoft/applicationinsights-web: license information missing in package.json
- #1191 [BUG] ICustomProperties does not support setting values

## 2.5.3 (Mar 25th, 2020)

[2.5.3 Milestone](https://github.com/microsoft/ApplicationInsights-JS/milestone/38)

### Changelog

- #1224 [BUG] When running in IE7/8 the app insights doesn't initialize and gets stuck in a loop (long running script)

## 2.5.2 (Mar 11th, 2020)

### Changelog

- #1217 [BUG] App Insights fails when the XHR object is not extensible (or frozen)
- #1186 [BUG] App Insights initialization setting 'enableAjaxErrorStatusText is not working #1218

## 2.5.1 (Mar 9th, 2020)

### Changelog

- #1210 [BUG] Typescript error when using @microsoft/applicationinsights-web 2.5.0 and "noImplicitAny"/"strict" option
- #1207 [BUG] The latest version 2.4.4 cannot connect front-end with back-end on the Application Map on Application Insights

## 2.5.0 (Mar 9th, 2020)

### Changelog

- #1204 When a fetch polyfill is installed there reporting endpoint is also causing events to be sent
- #1202 ai_user and ai_session cookies not set #1203
- #1201 add to auto track exceptions in react native plugin
- #1199 Build is breaking when you do a "rush update --full --purge --recheck" due to tslib v1.11.0 update
- #1194 XHR/Fetch enhancement - add additional telemetry from window.performance #1195
- #1193 add sanitizer for operationName
- #1189 Add the option to specify the refUri with stopTrackPage #1190
- #1186 App Insights initialization setting 'enableAjaxErrorStatusText' is not working #1187

#### XHR/Fetch enhancement

Adds additional performance data derived from the window.performance.getEntries() for the fetch or XHR request.

Configuration options
| Name | Default | Description |
|------|---------|-------------|
| enableAjaxPerfTracking | false | Default false. Flag to enable looking up and including additional browser window.performance timings in the reported ajax (XHR and fetch) reported metrics. 
| maxAjaxPerfLookupAttempts | 3 | Defaults to 3. The maximum number of times to look for the window.performance timings (if available), this is required as not all browsers populate the window.performance before reporting the end of the XHR request and for fetch requests this is added after its complete.
| ajaxPerfLookupDelay | 25 | Defaults to 25ms. The amount of time to wait before re-attempting to find the windows.performance timings for an ajax request, time is in milliseconds and is passed directly to setTimeout().

#### Auto track exception React Native Plugin

This has been enabled by default in the updated version.
It can be disabled by adding the ```disableExceptionCollection``` config value with a value of true.

## 2.4.4 (Feb 5th, 2020)

### Changelog

- #1182 Fix error TS2430: Interface 'Window' incorrectly extends interface 'WindowEventHandlers'
- #1185 Rollback namespace overwrite change

## 2.4.3

## Changelog

- Syntax error tools/rollup-es3/src/es3/Es3Tokens.ts #1179

## 2.4.2

### ES3 Support

An additional conversion was required for ES3 support as TypeScript was adding a getter for embedding a constant enum into the Common class.

### Changelog

 - #1177 Add additional checks and polyfil for TypeScript get translations for constants

## v 2.4.1...2.4.0

### ES3 Support

With this release the source files can be loaded in an ES3 environment (IE7/8) and send requests to the server. As part of this change you will now receive requests from users using an older browser, prior to this version users using an ES3 base browser will (most likely) have been getting a javascript error, which would have caused no data to be sent.

### Enable support for reusing plugins in multiple instances of AppInsights #1132

We have added upport to enable reusing the same plugin in different instances of AppInsights, owned by the same application (but using different Instrumentation keys) is required so that they can reuse a single Plugin instance for all instances.

This changes introduces a new [`IProcessTelemetryContext`](https://microsoft.github.io/ApplicationInsights-JS/webSdk/applicationinsights-core-js/interfaces/IProcessTelemetryContext.html) interface that is passed to the processTelemetry() method so that the plugins can use the current request context for the event rather than the context during initialization.

To assist with creating plugins we have also introduced a base class that you can use for creating new plugins [BaseTelemetryPlugin](https://github.com/microsoft/ApplicationInsights-JS/blob/master/shared/AppInsightsCore/src/JavaScriptSDK/BaseTelemetryPlugin.ts), details are included on the [Readme](https://github.com/microsoft/ApplicationInsights-JS/blob/master/README.md)

### Changelog

- #1175 [BUG] Typescript build with 2.4.0 breaks #1173
- #1174 Legacy Manage SameSite Cookie Settings #1126
- #1172 Update SameSite logic to handle UserAgents that don't support the attribute
- #1169 Fixup Rollup ES3 plugin package.json
- #1167 Add better support for referencing global objects from a window and web workers
- #1164 add null check for sessionManager
- #1162 [BUG]AppInsights not working in IE7 #1142
- #1161 include response error data
- #1159 Export Common Telemetry classes in Snippet
- #1157 fix: only change SameSite when secure
- #1154 Queue events when track is called and not all extensions are initialized
- #1153 Do not clean telemetryInitializers during initialization
- #1150 Remove interface code from API reference and link
- #1135 fix: dont block corr on empty location host
- #1133 Enable support for reusing plugins in multiple instances of AppInsights #1132
- #1129 fix: console logging not honoring setting
- #1122 fix anchor link
- #1116 Move tslib to sku dependencies
- #1113 [Enhancement] AI is not catching all "Unload" dom events #1080

## v 2.3.1
### Changelog
- #1102 Enable support for IE8
- #1096 Add extra window nullchecks for non-browser environments
- #1105 Fix issue where operation name is overwritten

## v 2.3.0...2.2.4

### Changelog
- #1066 Adds Connection String support
- #1061, #1065,#1067, #1088 misc bug fixes

## v 2.2.4

### Changelog
- #1054 Fix issue with AppInsightsCore refactor

## v 2.2.3
### Changelog
- #1051 Add to call track trace on user init sending browser info to the end point when loggingLevelTelemetry config is on
- #1050 Address issue https://github.com/MicrosoftDocs/azure-docs/issues/39011
- #1049 Fix issue with PageViewPerformance event being sent with undefined name property
- #1041 Add tslint error screening
- #1038 Re-organize repo folders
- #1035 Update to use PerformanceNavigationInterface for supported browsers

## v 2.2.2
### Changelog
- #1030 Fix issue with appId correlation being appended with an incorrect format

## v 2.2.1
### Changelog
- #1015 Update to use beaconSender for page unload when browser supports Beacon API
- #1028 Fix issue where window.location is not defined
- #1021 Fix issue with not parsing correlationContext
- #1020 Disable by default logging to console internal SDK errors. Enable by default logging as telemetry for internal SDK errors

## v 2.2.0
### Changelog
- #946 **Feature**: Adds automatic incoming/outgoing header tracking. *Outgoing header tracking is experimental and may be miss some headers*
- #973 **Feature**: Support propagation of W3C compatible distributed tracing headers
- #983: Fix issue regarding incorrect referrer uri when using `enableAutoRouteTracking`
- #984: Fix issue where adding custom properties/tags would not work in telemetry processors
- #999: Fix IE issue when using `enableAutoRouteTracking`
- #1000

## v 2.1.1
Patch release containing fixes to automatic Single Page Application route change tracking via `enableAutoRouteTracking`

### Changelog
#970 - Fixes #967 #969

## v 2.1.0
### Highlights

#### Source Map Support
> *You do not need to upgrade for drag and drop to work. It will work on all previous and future versions of the javascript (and Node.js) SDK

https://i.imgur.com/Efue9nU.gif
You can now drag and drop your source maps onto your Exception Telemetry in the Azure Portal to unminify your callstack. Please open an issue or use the Feedback button in the Portal if a source map you've uploaded is not working as intended. This is a first iteration and in a future update, your source maps will be automatically unminified.

#### SPA Route Change Tracking
You can set `enableAutoRouteTracking: true` to enable state based route tracking for your Single Page Application (React, Angular, Vue, etc). You do not need to install a separate plugin to use this configuration option.

This setting will cause a new Page View telemetry item to be sent each time your app's route changes (**including** Hash route changes).

### Changelog
- #920 Resolve jest testing issues when using React plugin
- #928 Make analytics plugin have last priority
- #936 Fallback to XHR Sender when beacon sender tries to send >64 KB
- #947 Add SPA route change tracking
- #948 Docs: Source map support
- #952 Re-enable `samplingPercentage` functionality
- #918, #919, #932 #933 #935 #939 #940 #951

## v 2.0.1

### trackException Change
This update has a couple of **non-breaking** API changes. Namely, `trackException` is now consistent with the Node.js SDK. The only change here is the named argument is renamed from **`error`** to **`exception`**. A shim is in place so **any existing usages of `trackException` will still work**, and the old field is marked as optional, so any type-checked files will still "compile". There are no breaking changes with this change, but you are encouraged to use `exception` as your named argument field as error will be deprecated in a future major version.

#### Old
```js
appInsights.trackException({ error: new Error() });
```
#### New
```js
appInsights.trackException({ exception: new Error() });
```

### Correlation Header Domain Whitelisting #869

Second, the ability to only send correlation headers to specific, whitelisted domains is now available as a configuration option , `correlationHeaderDomains`. It accepts an `array` of domain `strings`. Wildcards ("*") are okay. By populating this array, all other domains which your application makes requests to will **not** have correlation headers included. This setting makes it easy to avoid OPTIONS requests to services outside of your control.

You can use the inclusion list and the exclusion list in conjunction with each other to add correlation headers to a particular domain, `example.com`, and at the same time exclude headers from a prefixed version of it, `no-headers.example.com`.

###  Tag Override Change #903

Performing custom tag overrides is now more consistent with all of the other Application Insights SDKs, in that it is modified via a simple key-value dictionary. There are no breaking changes with this update, and if you are setting any tags via the old way, they will still work as they do now. You are encouraged to update them since the old way will be deprecated in a future major version release.

#### Old
```js
var telemetryInitializer = (item) => {
  item.tags.push({ "ai.cloud.role": "My Web App" });
};
appInsights.addTelemetryInitializer(telemetryInitializer);
```
#### New
```js
var telemetryInitializer = (item) => {
  item.tags["ai.cloud.role"] = "My Web App";
};
appInsights.addTelemetryInitializer(telemetryInitializer);
```

### Changelog
#869 - config: add ability to whitelist specific domains for adding correlation headers
#893 - docs: fix sample configuration settings
#899 - common: replace Array.some with Array.forEach to simplify polyfill story, add tests
#902 - snippet: add missing methods to lazy loaders
#903 - tags can now be set with same API as other AI SDKs
#904 - rename IExceptionTelemetry.error --> IExceptionTelemetry.exception
#905 - react: fix plugin causing jest tests to fail
#907 - docs: add mention of how to update current context's operation
#908 - react: remove analytics package dependency
#910 - docs: update context refresh information
#913 - Remove code from adding libVer from extensions
#918 - automatically add `ai.operation.name` tag, add `id` to pageview telemetry
#919 - fix issue with `namePrefix` not affecting send buffers

## v 2.0.0

### Changelog
- #878 Fix issue with missing pageviewperformance
- #881 Change access level of some non-exposed methods
- #883 Allow `id` to be set in `Exception` telemetry<|MERGE_RESOLUTION|>--- conflicted
+++ resolved
@@ -2,8 +2,6 @@
 
 > Note: ES3/IE8 compatibility will be removed in the future v3.x.x releases (scheduled for mid-late 2022), so if you need to retain ES3 compatibility you will need to remain on the 2.x.x versions of the SDK or your runtime will need install polyfill's to your ES3 environment before loading / initializing the SDK.
 
-<<<<<<< HEAD
-=======
 ## 3.3.9 (June 25th, 2025)
 
 This release contains an important fix for a change introduced in v3.3.7 that caused the `autoCaptureHandler` to incorrectly evaluate elements within `trackElementsType`, resulting in some click events not being auto-captured. See more details [here](https://github.com/microsoft/ApplicationInsights-JS/issues/2589).
@@ -22,7 +20,6 @@
 ### Changelog
 - #2407 Custom Trusted Type Policy Support for Snippet Script Injection
 
->>>>>>> 2927525d
 ## 3.3.8 (May 22nd, 2025)
 
 This release contains an important fix for a change introduced in v3.3.7 that caused a ReferenceError exception to be thrown when running in strict mode. See more details [here](https://github.com/microsoft/ApplicationInsights-JS/issues/2529).
@@ -37,11 +34,7 @@
 
 ### Potential breaking change
 
-<<<<<<< HEAD
-This release contains a potential breaking change due to the new compress api feaure added. If you are using a Proxy to redirect your telemetry to your own endpoint or are relying on the events to be uncompressed (this feature is initially disabled and it is intended to be enabled by the service in the near future), it is recommended to either update collection endpoint to support GZip or to explicitly disable the feature. See more details [here](https://github.com/Microsoft/ApplicationInsights-JS?tab=readme-ov-file#feature).
-=======
 This release contains a potential breaking change due to the new compress api feature added. If you are using a Proxy to redirect your telemetry to your own endpoint or are relying on the events to be uncompressed (this feature is initially disabled and it is intended to be enabled by the service in the near future), it is recommended to either update collection endpoint to support GZip or to explicitly disable the feature. See more details [here](https://github.com/Microsoft/ApplicationInsights-JS?tab=readme-ov-file#feature).
->>>>>>> 2927525d
 
 ### Changelog
 
