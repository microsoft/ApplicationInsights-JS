--- conflicted
+++ resolved
@@ -2,7 +2,6 @@
 
 > Note: ES3/IE8 compatibility will be removed in the future v3.x.x releases (scheduled for mid-late 2022), so if you need to retain ES3 compatibility you will need to remain on the 2.x.x versions of the SDK or your runtime will need install polyfill's to your ES3 environment before loading / initializing the SDK.
 
-<<<<<<< HEAD
 ## 3.4.0-beta (Unreleased)
 
 ### Significant Changes
@@ -72,7 +71,46 @@
 This release contains a potential breaking change to the `flush` method signature in the `IChannelControls` interface. The parameter name has been changed from `async` to `isAsync` to avoid potential conflicts with the `async` keyword.
 
 **Interface change:**
-=======
+```typescript
+// Before:
+flush(async: boolean = true, callBack?: (flushComplete?: boolean) => void): void | IPromise<boolean>;
+
+// After: 
+flush(isAsync: boolean = true, callBack?: (flushComplete?: boolean) => void, sendReason?: SendRequestReason): boolean | void | IPromise<boolean>;
+```
+
+**This is only a breaking change if you rely on named parameters.** If you have custom channels or plugins that implement the `IChannelControls` interface directly and rely on passing named parameters, you will need to update the parameter name from `async` to `isAsync` in your implementation.
+
+### Potential behavioral changes
+
+This release enhances the cookie management behavior when cookies are disabled. Previously, when cookies were disabled, calls to `cookieMgr.set()` would return `false` and cookie values would be lost. Now, these operations are cached in memory and automatically applied when cookies are re-enabled to allow for cookie compliance banners and delayed approval.
+
+**Behavior changes:**
+- `cookieMgr.set()` now returns `true` when cookies are disabled (because values are cached), instead of `false`
+- `cookieMgr.get()` now returns cached values when cookies are disabled, instead of empty strings
+- `cookieMgr.del()` operations are now cached and applied when cookies are re-enabled
+- Applications can now recover cookie state after temporary cookie blocking scenarios
+
+**These changes improve data persistence and are considered enhancements rather than breaking changes.** If your application logic depends on the previous behavior of `set()` returning `false` when cookies are disabled, you may need to check `cookieMgr.isEnabled()` instead, or configure `disableCookieCache: true` in your `cookieCfg` to maintain the previous behavior.
+
+### Changelog
+
+- #2628 Fix flush method root cause - handle async callbacks in _doSend with proper error handling
+  - **Potential breaking change**: Renamed `flush` method parameter from `async` to `isAsync` in `IChannelControls` interface to avoid potential keyword conflicts (only affects code that relies on named parameters)
+  - Fixed return type of `flush` method to properly include `boolean` when callbacks complete synchronously
+  - Fixed root cause where `_doSend()` couldn't handle asynchronous callbacks from `preparePayload()` when compression is enabled
+  - `await applicationInsights.flush()` now works correctly with compression enabled
+  - Added proper error handling and promise rejection propagation through async callback chains
+  - Improved handling of both synchronous and asynchronous callback execution patterns
+  - No polling overhead - uses direct callback invocation for better performance
+
+- #2631 [Feature] Update the ICookieMgr implementation to write cookies after being enabled
+  - **Enhancement**: Cookie values are now cached in memory when cookies are disabled instead of being lost, enabling support for consent banner workflows where cookies must be temporarily disabled until user approval
+  - **Enhancement**: Automatic flushing occurs when cookies are re-enabled via `setEnabled(true)` or dynamic configuration changes  
+  - **Enhancement**: Added `disableCookieDefer` configuration option to maintain backward compatibility with previous behavior (defaults to false)
+  - **Behavior change**: `cookieMgr.set()` now returns `true` when disabled (cached) instead of `false`
+  - **Behavior change**: `cookieMgr.get()` now returns cached values when disabled instead of empty strings
+
 <!-- ## Unreleased Changes -->
 
 
@@ -113,7 +151,6 @@
   - No polling overhead - uses direct callback invocation for better performance
 
 **Interfaces change:**
->>>>>>> 6ef6d331
 ```typescript
 // Before:
 flush(async: boolean = true, callBack?: (flushComplete?: boolean) => void): void | IPromise<boolean>;
@@ -124,8 +161,6 @@
 
 **This is only a breaking change if you rely on named parameters.** If you have custom channels or plugins that implement the `IChannelControls` interface directly and rely on passing named parameters, you will need to update the parameter name from `async` to `isAsync` in your implementation.
 
-<<<<<<< HEAD
-=======
 
 This release also includes:
 - Support for custom providers for Offline Channel which has added `customProvider` and `customUnloadProvider` interfaces to the `IOfflineChannelConfiguration`.
@@ -133,7 +168,6 @@
 - `redactUrls` and `redactQueryParams` are added to `IConfiguration` to support URL redaction.
 
 
->>>>>>> 6ef6d331
 ### Potential behavioral changes
 
 This release enhances the cookie management behavior when cookies are disabled. Previously, when cookies were disabled, calls to `cookieMgr.set()` would return `false` and cookie values would be lost. Now, these operations are cached in memory and automatically applied when cookies are re-enabled to allow for cookie compliance banners and delayed approval.
@@ -146,27 +180,6 @@
 
 **These changes improve data persistence and are considered enhancements rather than breaking changes.** If your application logic depends on the previous behavior of `set()` returning `false` when cookies are disabled, you may need to check `cookieMgr.isEnabled()` instead, or configure `disableCookieCache: true` in your `cookieCfg` to maintain the previous behavior.
 
-<<<<<<< HEAD
-### Changelog
-
-- #2628 Fix flush method root cause - handle async callbacks in _doSend with proper error handling
-  - **Potential breaking change**: Renamed `flush` method parameter from `async` to `isAsync` in `IChannelControls` interface to avoid potential keyword conflicts (only affects code that relies on named parameters)
-  - Fixed return type of `flush` method to properly include `boolean` when callbacks complete synchronously
-  - Fixed root cause where `_doSend()` couldn't handle asynchronous callbacks from `preparePayload()` when compression is enabled
-  - `await applicationInsights.flush()` now works correctly with compression enabled
-  - Added proper error handling and promise rejection propagation through async callback chains
-  - Improved handling of both synchronous and asynchronous callback execution patterns
-  - No polling overhead - uses direct callback invocation for better performance
-
-- #2631 [Feature] Update the ICookieMgr implementation to write cookies after being enabled
-  - **Enhancement**: Cookie values are now cached in memory when cookies are disabled instead of being lost, enabling support for consent banner workflows where cookies must be temporarily disabled until user approval
-  - **Enhancement**: Automatic flushing occurs when cookies are re-enabled via `setEnabled(true)` or dynamic configuration changes  
-  - **Enhancement**: Added `disableCookieDefer` configuration option to maintain backward compatibility with previous behavior (defaults to false)
-  - **Behavior change**: `cookieMgr.set()` now returns `true` when disabled (cached) instead of `false`
-  - **Behavior change**: `cookieMgr.get()` now returns cached values when disabled instead of empty strings
-
-=======
->>>>>>> 6ef6d331
 ## 3.3.9 (June 25th, 2025)
 
 This release contains an important fix for a change introduced in v3.3.7 that caused the `autoCaptureHandler` to incorrectly evaluate elements within `trackElementsType`, resulting in some click events not being auto-captured. See more details [here](https://github.com/microsoft/ApplicationInsights-JS/issues/2589).
