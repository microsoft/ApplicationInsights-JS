# Releases

> Note: ES3/IE8 compatibility will be removed in the future v3.x.x releases (scheduled for mid-late 2022), so if you need to retain ES3 compatibility you will need to remain on the 2.x.x versions of the SDK or your runtime will need install polyfill's to your ES3 environment before loading / initializing the SDK.

<<<<<<< HEAD
=======
## 2.8.6 (Aug 2nd, 2022)

- React plugin is now located and released from [it's own repo](https://github.com/microsoft/applicationinsights-react-js)
- React Native plugin is now located and released from [it's own repo](https://github.com/microsoft/applicationinsights-react-native)
- Updates Chrome Debug Extension to 0.3.6

### Changelog

- #1862 [BUG] Remote Dependency requests don't "always" have the correct ai.operation.id tag (page view race condition)
- #1870 [BUG] Performance improvements when calling newGuid multiple times (like 10,000)
- #1865 Update and add legal compliance notices and license terms
- #1866 Remove React-JS and React-Native code from this repo

>>>>>>> 6ba2c0dc
## 2.8.5 (Jul 6th, 2022)

- Updates React Plugin to v3.3.5 (with v2.8.5 as dependency) -- using React 17
- Updates React Native Plugin to 2.5.5 (with v2.8.5 as dependency)
- Updates Chrome Debug Extension to 0.3.5

### Changelog

- #1636 [BUG] measurements not being sent when using stopTrackEvent(name, properties, measurements);
- #1857 [BUG] CDN Packaging is not exposing the internal tools (CoreUtils / Telemetry / etc)
  - This was caused by the updated tree-shaking component that we used, fixing this has increased the CDN payload but it provides backward compatibility again
- #1852 [BUG] Snippet initialization with IE8 fails with minified code (works with un-minified code)
  - This was specific to IE8 usages
- #1076 Refactor code to provide better tree shaking and minification of generated code
  - Final stage which provides automatic name crunching, however, because of the fix for #1857 the CDN package size does not show the full effect of this improvement
- #1860 Address Component Governance issues

## 2.8.4 (Jun 1st, 2022)

- Updates React Plugin to v3.3.4 (with v2.8.4 as dependency) -- using React 17
- Updates React Native Plugin to 2.5.4 (with v2.8.4 as dependency)
- Updates Chrome Debug Extension to 0.3.4

### Changelog

- #198 Run-time Telemetry initializers for Ajax requests
- #176 Single Page Application Page View Tracking
- #1776 How to modify traceflag in traceparent header?
- #1846 Task 7496325: Add Distributed tracing population for the properties for the core
- #1838 [master] Task 14447552: Fix Component Governance vulnerabilities
- #1841 Adding Microsoft SECURITY.MD
- #1845 add readme for ikey error messge
- #1840 add disableIkeyMessage config

## 2.8.3 (May 3rd, 2022)

- Updates React Plugin to v3.3.3 (with v2.8.3 as dependency) -- using React 17
- Updates React Native Plugin to 2.5.3 (with v2.8.3 as dependency)
- Updates Chrome Debug Extension to 0.3.3

This release has been manually validated to work with IE8 both directly and by extending the provided classes. While the previous version 2.8.2 also fully supported IE8 it did not handle classes extending the all of Core classes correctly in multiple cases. If you need to support IE8 it is strongly advised that you upgrade to, validate and use this version.

### Changelog

- #1831 Updates to dynamicProto() v1.1.6 which provides a final edge case fix for IE8
  - [#50](https://github.com/microsoft/DynamicProto-JS/issues/50) [IE8] Fix in 1.1.5 only handles 2 levels of dynamically nested classes
- #1828 Update README.md to redirect to Node.JS
- #1829 Extracting HOC tracked component class base for re-use
- #1804 [BUG] Error type in AppInsightsErrorBoundary after upgrading to react 18

## 2.8.2 (May 2nd, 2022)

- Updates React Plugin to v3.3.2 (with v2.8.2 as dependency) -- using React 17
- Updates React Native Plugin to 2.5.2 (with v2.8.2 as dependency)
- Updates Chrome Debug Extension to 0.3.2

This patch release restores complete ES3 support (broken in 2.8.0) and IE8 support (broken eariler via dynamicProto()) for the Sdk.

### Changelog

- #1822 [BUG] v2.8.1 with a Hosted IE environment fails to initialize for a hosted instance of IE #1822 (#1824)
- #1823 [BUG] IE8 Support was broken by several components #1823
- Also updates to dynamicProto() v1.1.5 to restore IE8 support

## 2.8.1 (Apr 22nd, 2022)

- Updates React Plugin to v3.3.1 (with v2.8.1 as dependency) -- using React 17
- Updates React Native Plugin to 2.5.1 (with v2.8.1 as dependency)
- Updates Chrome Debug Extension to 0.3.1

This patch release restores TypeScript 3.x support for the Sdk.

### Changelog

- #1807 [BUG] Angular project doesn't build after install latest version v.2.8.0
- #1810 v2.8.0 has incompatible TypeScript 3.x type declaration
- #1812 [BUG] Browser exceptions are no longer automatically tracked after 2.8.0
- #1814 [BUG]SPFx React project doesn't build after latest version of @microsoft/application-insights-core-js v.2.8.0 got published

## 2.8.0 (Apr 16th, 2022)

- Updates React Plugin to v3.3.0 (with v2.8.0 as dependency) -- using React 17
- Updates React Native Plugin to 2.5.0 (with v2.8.0 as dependency)
- Updates Chrome Debug Extension to 0.3.0

### Potential Breaking Change

- `fetch` Ajax tracking was also been change to be on by default from this version moving forward, if you are running in an environment without `fetch` support and you are using an incompatible polyfill (that doesn't identify itself as a polyfill) or the SDK you start seeing recursive or duplicate (`fetch` and `XHR` requests) being reported you WILL need to add `disableFetchTracking` with a value of `true` to your configuration to disable this functionality.
- TypeScript 4.x required for some typings from the core EnumHelperFuncs.d.ts  (Fixed in v2.8.1)

### Significant changes

This release adds support for the SDK to

- TelemetryInitializers have been moved to `BaseCore` so they are now available as part of all Sku's and not just those using the `analytics` plugin (@microsoft/applicationinsights-analytics-js) using the `appInsights.addTelemetryInitializer(...)`
- Web Events (addEventHandler) now support "event namespaces" (similar to jQuery) to enable the removing of events by just specifying the namespace and new specific `eventOn(...)` and `eventOff(...)` API's.
- Fully unload, removing all internal event handlers (may be re-initialized) via the `appInsights.unload(...)` function.
- Dynamically add a plugin to an already initialized SDK (optionally replacing an existing) via new `appInsights.addPlugin(...)` function
- New helper to get any plugin from an initialized SDK via `appInsights.getPlugin("...identifier...")`
- Dynamically remove a plugin via the `appInsights.getPlugin("...identifier..").remove()`
- Enable / Disable any plugin (even if the plugin doesn't support disabling itself) via `appInsights.getPlugin("...identifier...").setEnabled(true/false)`
- The standard name fro the `analytics` plugin @microsoft/applicationinsights-analytics-js has been renamed and is now exported as `AnalyticsPlugin`, for backward compatibility it is also exported as it's previous name `ApplicationInsights`, if you are using it directly it is recommended that you update to use the new exported name.

While this release contains a substantial amount of additional functionality and code, there has also been significant minification efforts (which also drove some of the SDK naming) to keep the minified code around the same size. We intend to keep working on additional improvements to attempt to bring the size changes down further. However, the minification improvements do generally cause a lower level of GZip compression most because of the removal of duplicate names. The main readme for the [AISKU](https://github.com/microsoft/ApplicationInsights-JS/tree/master/AISKU) has a table of the CDN base SKU sizes, as the CDN version includes all public API's (older versions for backward compatibility and newer smaller versions) when using NPM you should see smaller sizes than those shown.

> Note:
> Due to the above changes required to support the above, there may be some minor TypeScript Type compatibility warnings when you attempt to use components from v2.8.0 with older SDK's (forward compatibility), backward compatibility, using Core v2.8.0 with older components is supported and v2.8.0 is completely backward compatible. This is due to some API's now support both older (for back compat) and new enhanced arguments, we have attempted to keep these changes to a minimum.
> If you are getting typing errors such as "Argument of type 'XXXXX' os not assignable to parameter of type 'YYYY'", please ensure that you are using all v2.8.0 components and raise an issue if this does not resolve you issue. As a work around casting to work around this warning should not cause any issues.

> Due the the size of this change, the above date is the NPM release date and CDN deployment will be over an extended period.

### Changelog

- Task 13064945: Enable the option to remove all "added" SDK event listeners as part of calling teardown()
  - Partial, foundational support for #1427 Dynamically updating config (for extensions in my case)
- #1773 [BUG] IConfig and IConfiguration define different configuration "names" for the cookie manager config 
- #1779 Allow including custom properties in useTrackMetric
- #1791 Merge remote-tracking branch `upstream/beta` into `master`
  * Update version update script to support default "next" release version (major/minor) not just patch (#1756)
  * Additional Performance enhancements to use provided functions rather than internal polyfill's (#1758)
  * Enable GitHub Actions on [beta] branch
  * Beta Part 1: Part of Mega Dynamic Load/Unload support (#1766)
    - Refactor TelemetryPluginChain ready to start supporting load/unload
    - Move TelemetryInitializer to BaseCore
    - add getPlugin (will be used for remove)
    - Address Channel flush issue
  * Additional Performance enhancements to use provided functions rather than internal polyfill's (#1758)
  * Beta Part 2: Part of Mega Dynamic Load/Unload support (#1768)
    - Add Event Namespace support
    - Minification of constant values
    - Add part of the unload functionality (required for unified `teardown()` functionality)
  * Beta Part 3: Part of Mega Dynamic Load/Unload support (#1780)
    - Add Core SDK Unload support
  * Fix telemetry chain for null and undefined
  * Beta Part 4: Part of Mega Dynamic Load/Unload support (#1781)
    - Fix function typing issues
    - Update Analytics Extension to start supporting teardown / unload (more tests required)
    - Adds namespace option to instrumentation hooks (for debugging teardown issues)
    - Update AITest Class to log and optionally assert events and hooks that have not been removed
    - Add Update callback when plugins are added / removed (will be extended for config updates)
    - Some minor minification improvements
  * Add missing enum definition
  * Update Sender tests
  * Beta Part 5: Part of Mega Dynamic Load/Unload support (#1782)
    - Add Missing Exports
    - AnalyticsPlugin: Implement teardown and initial test validation
    - Dependencies Plugin: Implement teardown and initial test validation
    - Add flush() to IAppInsightsCore
  * AI Beta: Minor bug fixes and additional debug info (#1787)
  * Lint fixes: Enable Automatic formatting fixes (#1788)
  * Beta Part 6: Part of Mega Dynamic Load/Unload support (#1782) (#1789)
    - Add basic minimal unload / teardown support to all remaining components
    - Update rollup cleanup dependencies
  * Beta: Component Governance Updates to address known dependency issues (#1790)
- #1793 Master Minification Improvements
- #1796 Minification - Change to only use const enums internally
- #1798 More Common Minification Updates
- #1468 Enable fetch automatic dependency tracking by default
- #1805 Finalize and Update the processTelemetry helper functions

## 2.7.4 (Feb 28th, 2022)

- Updates React Plugin to v3.2.4 (with v2.7.4 as dependency)
- Updates React Native Plugin to 2.4.4 (with v2.7.4 as dependency)
- Updates Chrome Debug Extension to 0.2.4

This release is primarily a performance improvement release where we will now use any built in (or provided polyfill) function
over the internal polyfills for

- String trim()
- String endsWith()
- String startsWith()
- Additional Date toISOString()
- Array isArray()
- Array indexOf()
- Array map()
- Array reduce()
- Object freeze()
- Object seal()

### Changelog

- #1754 update react plugin readme
- #1758 Additional Performance enhancements to use provided functions rather than internal polyfill's

## 2.7.3 (Jan 31st, 2022)

- Updates the @microsoft/applicationinsights-shims module to 2.0.1
- Updates React Plugin to v3.2.3 (with v2.7.3 as dependency)
- Updates React Native Plugin to 2.4.3 (with v2.7.3 as dependency)
- Updates Chrome Debug Extension to 0.2.3

### Changelog

- #1735 [BUG] Dependency tracking is disabled when using an Embedded IE browser control
- #1736 [BUG] New Fetch keepAlive support can cause duplicate events to be sent during unload processing
- #1745 [Documentation] Document the deployed Module formats and release process
- #1746 [Documentation] Update AISku Size tracking
- #1744 Address CodeQL issues from https://github.com/microsoft/ApplicationInights-JS/security/code-scanning 
- Update to Rush 5.61.3 and NPM 8.4.0
- #1750 [Performance] Use the Date.toISOString() native function if it exists
- #1753 [Performance] Cache the result of the getGlobal() to reduce the number of typeof expressions

## 2.7.2 (Dec 7th, 2021)

### Changelog

- #1729 [BUG] Addition of stdDev metric support has broken custom metric reporting from #1680
- #1727 [BUG] Cannot track exception from service worker
- #1731 Component Governance - Upgrade to npm v8.1.4

## 2.7.1 (Nov 4th, 2021)

### Changelog

- #1667 Allow properly disposing AI
  - expose internal log poller #1674
- #1683 Add support to optionally configure the events used for detecting and handling when page unload and flushing occurs
- #1655 [BUG] When using Multiple instances of AI only the first instance is correctly reporting ajax events
- #1093 "Pause" sending of messages
- #1692 [BUG] Field 'ai.operation.name' on type 'ContextTagKeys' is too long. Expected: 1024 characters"
- #1691 [BUG] Multiple errors are getting thrown and swallowed during initialization when no instrumentation Key is provided
  - DiagnosticLogger: Fix typo in defining the console function #1699
- #1676 React Plugin trackTrace method
  - add trackTrace and expose analytics extension to react plugin #1697
- #1680 [BUG] trackMetric does not track stdDev nor sum #1701
- fix readme traceID generate method #1687
- Update package.json to include the repository #1696
- Governance Updates -- update used dependencies #1694
- Refactor publishing script to combine shared content and support separate nightly container. #1677
- Enable EsLint auto fixing rules for extra-semicolons, dangling commas and tailing spaces #1669
- Update Perf Mark and Measure documentation and some exports #1666
- Update Release script to provide better automated creation of nightly builds #1664

## 2.7.0 (Sept 7th, 2021)

___Major change___: Upgrades build environment to TypeScript __4.x__
- No known breaking, configuration or definition changes

### Changelog

- #1640 [BUG] enableAjaxErrorStatusText: false (which is the default setting) does not turn off logging error response body
- #1642 trackEvent() doesn't allow replacing the iKey
- #1647 [BUG] customProperties parameter missing from trackException function
- #1648 Update error reporting when a plugin throws an exception
- #1650 [DebugPlugin] Add an option to disable DebugPlugin processTelemetry logging
- #1653 Some requests are returning a CORB error for responses containing text content type
  - The warning is only being reported via the sendBeacon request, therefore not loss of events
  - Changes the 'unload' operations to try and use fetch with keepalive if available, fallsback to sendBeacon()
  - Also attempts to send as manay events as possible via sendBeacon, when the payload size is > 64kb
- #1656 [BUG] 'Cannot use 'in' operator to search for 'ver' in Timeout', name: 'TypeError'}​​​​​
- #1660 [BUG] ITelemetryTrace parentId cannot be set to undefined

Includes: [2.7.0-beta.1 Milestone](https://github.com/microsoft/ApplicationInsights-JS/milestone/54)

- #1171 ___Update to TypeScript 4.x___
- #1526 [TypeScript Compile Error] Property 'sessionManager' does not exist on type 'ITelemetryContext'
  - #1627 Add sesId to allow access to sessionManager session info
- #1471 Convert undefined to blank in customDimensions?
  - #1630 Convert undefined custom properties to empty string
- #1585 ai_user cookie not present after re-enabling the cookie
- #1561 How to enrich dependencies logs with context at the beginning of api call?
  - #1624 Provide a way to enrich dependencies logs with context at the beginning of api call
- #1633 Add GitHub Automated Lock closed issue action

### New feature (may be release after primary release - out of band)

- #617 Add performance.mark and performance.measure for performance browser tool integration

### <span style='color:blue'>2.7.0-beta.1</span> (August 24th, 2021)

- #1171 ___Update to TypeScript 4.x___
- #1526 [TypeScript Compile Error] Property 'sessionManager' does not exist on type 'ITelemetryContext'
  - #1627 Add sesId to allow access to sessionManager session info
- #1471 Convert undefined to blank in customDimensions?
  - #1630 Convert undefined custom properties to empty string
- #1585 ai_user cookie not present after reenabling the cookie
- #1561 How to enrich dependencies logs with context at the beginning of api call?
  - #1624 Provide a way to enrich dependencies logs with context at the beginning of api call
- #1633 Add GitHub Automated Lock closed issue action

### Update React plugin to <span style='color:blue'>v3.2.0-beta.1</span>

- Update Core dependency to v2.7.0-beta.1 Core changes

### Update React Native plugin to <span style='color:blue'>v2.4.0-beta.1</span>

- Update Core dependency to v2.7.0-beta.1 Core changes

## 2.6.5 (August 3rd, 2021)

[2.6.5 Milestone](https://github.com/microsoft/ApplicationInsights-JS/milestone/53)

## Changelog

- #1608 [BUG] empty messages for unhandled promise rejections
- #1610 [BUG] error logging an error--need to null-check reason
- #1621 [Task] Create and publish Sub Resource Integrity (SRI) hashes for the generated scripts
- #1607 Remove AngularPlugin code from master and direct to new repo and angularplugin-legacy branch
- #1606 Split Tests into Unit / Perf and update all active tests to use common test project
- #1613 Update Dependencies
- #1617 Add Stale Issue / PR GitHub Action

### Update React plugin to v3.1.5

- Update Core dependency to ^2.6.5 Core changes

### Update React Native plugin to v2.3.5

- Update Core dependency to ^2.6.5 Core changes

## 2.6.4 (July 6th, 2021)

[2.6.4 Milestone](https://github.com/microsoft/ApplicationInsights-JS/milestone/52)

## Changelog

- #1567 [BUG] Unit of "PageVisitTime" is well hidden
- #1579 Add 307 Redirect Response
- #1580 [BUG] URL without host fails in CanIncludeCorrelationHeader
- #1586 [BUG] namePrefix is not getting assigned to ai_user Cookie
  - #1587 ai_user cookie should use userCookiePostfix for user cookie storage
- #1590 Task 9901543: Remediate security vulnerabilities (Build Dependencies)
- #1596 Apply the eslint fixes (from Component Governance policy Checks)
- #1597 [BUG] The Pointer Events for the DebugPlugin are getting blocked
- #1599 Add visibilitychange event to the set of events tracked for triggering page unload
- #1602 [BUG] DebugPlugin - helpers.js:334 Uncaught TypeError: Cannot convert a Symbol value to a string
- #1472 [Enhancement] Add config to exclude a specific request auto tracking
- #1446 [FEATURE REQUEST] Ability to stop requests being tracked for array of domains

### Update React plugin to v3.1.4

- Update Core dependency to ^2.6.4 Core changes

### Update React Native plugin to v2.3.4

- Update Core dependency to ^2.6.4 Core changes

## 2.6.3 (June 8th, 2021)

[2.6.3 Milestone](https://github.com/microsoft/ApplicationInsights-JS/milestone/50)

### Changelog

- #1268 Investigate and add a sender that uses fetch when XMLHttpRequest is not available
- #1545 Cannot modify the request headers and cookies when using a custom endpoint
- #1546 [Typings] Update the TypeScript typings to identify the readonly properties/fields and dynamic values of the snippet
- #1541 ITelemetryContext.user is sometimes null - setAuthenticatedUserContext throws
- #1569 [BUG] Authorization header included when enableRequestHeaderTracking is enabled
  - As part of this change the ["Authorization", "X-API-Key", "WWW-Authenticate"] headers will NO longer be logged when ```enableRequestHeaderTracking``` is enabled, if you want these headers to be sent to AzureMonitor you will need to override the default ```ignoreHeaders``` config which excludes them (See the [Configuration settings](https://github.com/Microsoft/ApplicationInsights-JS#configuration)).
- #1558 [BUG] Durations reported as zero (00:00:00.000) in Angular SPA for router changes
- #363 Script error: Browser exception message not providing information type and method
- #1568 Add VSCode specific exclusions
- #1572 Task 9901543: Remediate security vulnerabilities

### Update React plugin to v3.1.3

- Update Core dependency to ^2.6.3 Core changes
- Update DynamicProto version 1.1.4 (Removes unnecessary dependencies)

### Update React Native plugin to v2.3.3

- Update to React-Native 0.64.2
- Update Core dependency to ^2.6.3 Core changes
- Update DynamicProto version 1.1.4 (Removes unnecessary dependencies)

## 2.6.2 (April 22nd, 2021)

[2.6.2 Milestone](https://github.com/microsoft/ApplicationInsights-JS/milestone/49)

### Changelog

- #1536 Update DynamicProto version 1.1.2 (Fixes IE7 mode issue originally reported in #1534)
- #1280 Investigate removing the globals __extends() and __assign() populated by applicationinsights-shims
- #1523 Remove exposing global instances of __extends() and __assign() and update sideEffects usage (by removing globals)
- #1538 [BUG] Telemetry Buffer Getting Cleared in Offline Mode - Online Status Incorrectly Initialized in Offline Listener
- #1528 [BUG] correlationHeaderExcludePatterns is not honored in Ajax calls
- #1516 [BUG] App insight library will flush telemetry using beforeUnload event but this event is cancellable
- #1509 [BUG] Investigate changing the sideEffects: false to list only the files that include the shims module from the all AI modules so that webpack can evaluate correctly
- #1517 [BUG] addHousekeepingBeforeUnload should also be listening to the 'unload' event
- #1524 [BUG] Config items are not functional for current snippet disableFlushOnBeforeUnload, disableFlushOnBeforeUnload and maybe others
- #1440 [BUG] PageViewPerformanceManager.populatePageViewPerformanceEvent() is always returning zero for the network time
- #1393 [BUG] enableAutoRouteTracking should also update the Operation Name with the hashroute
- [BUG] Add test coverage for #1518
- #1510 Update PageView operation name to include the hash
- #1522 add click plugin version to sdkversion tag
- #1535 add click plugin js to cdn

### Update React plugin to v3.1.1 (April 26th, 2021)

- Update Core dependency to ^2.6.2 Core changes
- Update Shims dependency to ^2.0.0 (to address the __extends() and __assign()) issue
- #1536 Update DynamicProto version 1.1.2 (Fixes IE7 mode issue originally reported in #1534)

### Update React Native plugin to v2.3.1

- Update Core dependency to ^2.6.2 Core changes
- Update Shims dependency to ^2.0.0 (to address the __extends() and __assign()) issue
- #1536 Update DynamicProto version 1.1.2 (Fixes IE7 mode issue originally reported in #1534)

## 2.6.1 (Hotfix - March 30th, 2021)

[2.6.1 (Hotfix) Milestone](https://github.com/microsoft/ApplicationInsights-JS/milestone/48)

### Changelog

- #1518 P1 - [BUG] v2.6.0 is not re-hydrating the automatic session id correctly for each request
- #1512 Expose the getCookieMgr() on the snippet proxy and analytics web instances

## 2.6.0 (March 23rd, 2021)

[2.6.0 Milestone](https://github.com/microsoft/ApplicationInsights-JS/milestone/47)

### Version bump is due to the following major changes

A large amount of [Tree-Shaking improvements](https://github.com/microsoft/ApplicationInsights-JS#tree-shaking-support-and-enhancements) have been included in this version, please [see the recommendations](TreeShakingRecommendations.md) you may need to apply to your code to take complete advantage of these changes to reduce the overall module sizes (when using NPM packages)

Also includes major changes to the cookie management, please [see the readme cookie configuration section](https://github.com/microsoft/ApplicationInsights-JS#icookiemgrconfig) and [cookie handling changes](https://github.com/microsoft/ApplicationInsights-JS#cookie-handling).

### Changelog

- General Performance improvements / optimizations
- #1059 Enable W3C distributed tracing on by default with backward compatibility
- #1076 Multiple Treeshaking enhancements, [see recommendations](TreeShakingRecommendations.md)
- #1091 Enable cookie support after the SDK has been initialized
- #1125 Disable Cookies
- #1276 [BUG] Does not work with Closure Compiler (possible fix, now generates `applicationinsights-web.d.ts` (This version is namespaced) and `applicationinsights-web.rollup.d.ts` in the dist folder
- #1434 Ability to specify cookie Path so that AI works behind App Gateway
- #1473 [BUG] New dts gneration doesn't work when the environment doesn't have powershell (introduced for #1276)
- #1474 Add initial stamp endpoint redirection logic
- #1478 [Bug] Ajax tracking for XHR and fetch is not always setting the start time correctly
- #1496 [BUG] applicationinsights-web npm package does not have types or a types folder.
- #1498 [BUG][ES6] TypeError: xxx is not a function or TypeError: DynamicProto [XXXX] is not in class heirarchy of [Object] #28
- #1503 [BUG] New Perf tests are randomly failing when the build environment is busy (tests added as part of #1076 and #1091)
- Some documentation updates

### Update React plugin to v3.1.0

- Update Core dependency to ^2.6.0 Core changes
- #1470 Update applicationinsights-react-js to react 17

### Update React Native plugin to v2.3.0

- Update Core dependency to ^2.6.0 Core changes

## 2.5.11 (January 15th, 2021)

[2.5.11 Milestone](https://github.com/microsoft/ApplicationInsights-JS/milestone/46)

### Changelog

- #1452 [BUG] v2.5.10 Snippet Initialization fails to redirect proxied functions -- causing terminal exception
- #1433 Typo in 'disableInstrumentaionKeyValidation' config property.

### Update Click Analytics plugin to v2.5.11

- Update Core dependency to ^2.5.11 Core changes
- #1441 [BUG] Fix issues based on pageName,clickevent name and improved the way we collect useful telemetry data
- Updated Docs


## 2.5.10 (November 16th, 2020)

[2.5.10 Milestone](https://github.com/microsoft/ApplicationInsights-JS/milestone/45)

### New extension @microsoft/applicationinsights-clickanalytics-js

Provides the ability to gather telemetry in Web pages to automatic track clicks using data meta tags.

### Changelog

- #1420 Fix issues with for..in usage with prototype extension libraries like ember.js and prototype.js
- #1417 Adding nuspec for new Snippet nuget package
- #1415 Update Publishing scripts to allow different container names -- replaces the cdn switch #1415
- #1411 [BUG] - License file link is invalid #1411
- #1410 Remove mention of resolution in Device Information
- #1408 Update publish scripts to support a sub-container
- #1409 Initial release of new Click Analytics Plugin
- #1407 Adding logger during core constructor
- #1403 [Feature Request] Snippet - Add an easier way to inject queue items as part of the snippet config (version 5 of snippet)
- #1402 [BUG] "ReferenceError: method is not defined" from 2.5.5+
- #420 CDN endpoint

### Update React plugin to v3.0.5

- Update Core dependency to ^2.5.10 Core changes

### Update React Native plugin to v2.2.9

- Update Core dependency to ^2.5.10 Core changes

## 2.5.9 (October 5th, 2020)

[2.5.9 Milestone](https://github.com/microsoft/ApplicationInsights-JS/milestone/44)

### Changelog

- #1395 Update publishing scripts to support automation
- #1391 Increase the randomness and size of the sessionId (newId())
- #1390 using older version of types/cheerio dependecy
- #1389 take out SPO support
- #1388 Bump shims version for React, React-Native and Angular to latest.
- #1384 Add sideEffects field to applicationinsights-shims package.json
  - Use updated Shims module (v1.0.2)
- #1381 [BUG] NPM package for @microsoft/applicationinsights-angularplugin-js does not have a dist folder
- #1377 [BUG] Session storage buffers being initialized though configured not to use
- #1375 Make AI JS SDK for with NativeScript-Angular
  - Use updated Shims module (v1.0.1)
- #1374 indexof is wrongly cased
- #1365 correlationHeaderExcludePatterns added to IConfig
- #1364 [BUG] PerfManager and NotificationManager are not exported in AISKU
- #1363 [BUG] correlationHeaderExcludePatterns missing from types
- #1361 Debug plugin readme changes
- #1359 Add trackMetric method for Angular plugin
- #1358 Add snippet setup for SPO extension solution and update README

### New Package applicationinsights-shims v1.0.2

- #1384 Add sideEffects field to applicationinsights-shims package.json

### New Package applicationinsights-shims v1.0.1

- #1375 Make AI JS SDK for with NativeScript-Angular

### Update React plugin to v3.0.4

- Update Core dependency to ^2.5.9 Core changes

### Update React Native plugin to v2.2.8

- Update Core dependency to ^2.5.9 Core changes

## 2.5.8 (August 31st, 2020)

[2.5.8 Milestone](https://github.com/microsoft/ApplicationInsights-JS/milestone/43)

### Changelog

- #1356 add documentation on how to make snippet changes
- #1355 update angular package name
- #1350 [BUG] The new IPerfEvent is using Date.now() which is not supported in an ES3 environment
- #1349 Update angular plugin track pageview logic and test
- #1343 [BUG] IPerfManager interface - the create() function is defined to return an IPerfEvent and not an IPerfEvent?
- #1340 Instrumentation Key validation
- #1018 Error Mismatched anonymous define() module
  - #1352 add .cjs.js and .cjs.min.js

### Update applicationinsights-rollup-es3 to v1.1.3

- #1350 [BUG] The new IPerfEvent is using Date.now() which is not supported in an ES3 environment
  - Added additional checks for Date.now() and Performance Api perf.now()

### Update React plugin to v3.0.3

- Update Core dependency to ^2.5.8 Core changes

### Update React Native plugin to v2.2.7

- Update Core dependency to ^2.5.8 Core changes

## 2.5.7 (August 7th, 2020)

[2.5.7 Milestone](https://github.com/microsoft/ApplicationInsights-JS/milestone/42)

### Changelog

- #1335 Add Performance / Testing support
  - Added IPerfManager and IPerfEvent interfaces to allow performance review / monitoring of the internal operations
  - [Performance Manager Documentation](./docs/PerformanceMonitoring.md)
- #1334 [BUG] Getting XMLHttpRequest and XDomainRequest is not defined errors for gatsby environment
- #1333 [BUG] DebugPlugin various updates
- #1331 AppInsightsCore: Enable setting NotificationManager during initialization
  - #1076 Refactor code to provide better tree shaking and minification of generated code
  - Updated Sender and support classes to move all private properties and methods into constructor closure
- #1328 applicationinsights-debugplugin-js: fixed various issues and updating to beta-2
- #1323 Add Retry as a SendRequestReason
- #1324[BUG] Type 'ReactNativePlugin' is not assignable to type 'ITelemetryPlugin'
  - Refactored the Plugin to extend BaseTelemetryPlugin (part of the #1076 work)
- #1321 [BUG] @microsoft/applicationinsights-web fails to initialize with latest version
- #1319 fix incorrect references to configuration parameter names
- #1316 Update dependency version of DynamicProto
  - Move all private properties and methods into constructor closure
  - #1316 Update dependency version of DynamicProto

### Updated React plugin to v3.0.2

- Update Core dependency to ^2.5.7 Core changes
- #1335 Add Performance / Testing support
  - Added IPerfManager and IPerfEvent interfaces to allow performance review / monitoring of the internal operations 
  - [Performance Manager Documentation](./docs/PerformanceMonitoring.md)

### Updated React Native plugin to v2.2.6

- Update Core dependency to ^2.5.7 Core changes
- #1335 Add Performance / Testing support
  - Added IPerfManager and IPerfEvent interfaces to allow performance review / monitoring of the internal operations 
  - [Performance Manager Documentation](./docs/PerformanceMonitoring.md)
- #1324 [BUG] Type 'ReactNativePlugin' is not assignable to type 'ITelemetryPlugin'
  - Refactored the Plugin to extend BaseTelemetryPlugin (part of the #1076 work)
- #1076 Refactor code to provide better tree shaking and minification of generated code
  - Move all private properties and methods into constructor closure
  - #1316 Update dependency version of DynamicProto

## 2.5.6 (Jul 6th, 2020)

[2.5.6 Milestone](https://github.com/microsoft/ApplicationInsights-JS/milestone/40)

### New (Beta) extension applicationinsights-debugplugin-js

- Created the initial extension to help developers understand, track, visualize and fix issues with events
- This extension injects a UI onto your page details for the component is available at https://github.com/microsoft/ApplicationInsights-JS/tree/master/extensions/applicationinsights-debugplugin-js
- This is a beta release so the UI, config etc are not yet complete, feedback for features, suggestions or changes are welcome -- please create an Issue
- The detailed view is still under construction and contains known bugs, these will be address in the next few months (releases) as we build out the module. We had not originally planed to have any detailed view as part of this initial beta release.

### Changelog

- #1311 Allow the generated modules to extend the namespace defined by "name" in rollup config -- rather than always replace.
  - Changes the way the "Microsoft.ApplicationInsights" is defined for each module to all modules to be added to the same namespace
- #1309 When using prototype js the SessionStorage become corrupted causing requests internal exceptions
- #1303 Task 7027291: Investigate CDN Configuration to support custom domain (automate CDN deployment scripts)
- #1299 Releasing core queue as soon as possible (fixes lost events from page load immediate unload with no additional events)
- #1297 Created initial applicationinsights-debugplugin-js
- #1289 [Documentation] doc: SPO set up instruction
- #1286 [Documentation] Update JS SDK Snippet documentation with bug fixes (new v4 snippet)
- #1283 [BUG] (Snippet v3) AppInsights stub methods captured incorrect method names in the closure
- #1262 [BUG] Custom properties added with addTelemetryInitializer are ignored for exceptions
- #1245 React Native - AI (Internal): 19 message: "Could not add handler for beforeunload and pagehide"
  - Add isReactNative() function for detecting the runtime environment
- #1095 Add an Error Boundary to the React plugin
- #1089 Blocking certain URIs/Patterns from fetch tracking (patch included)
  - Added new config 'correlationHeaderExcludePatterns' to allow disabling correlation headers using regular expressions

### Updated React plugin to v3.0.1

- #1311 Allow the generated modules to extend the namespace defined by "name" in rollup config -- rather than always replace.
  - Changes the way the "Microsoft.ApplicationInsights" is defined for each module to all modules to be added to the same namespace

### Update applicationinsights-rollup-es3 to v1.1.2

- #1311 Allow the generated modules to extend the namespace defined by "name" in rollup config -- rather than always replace.

## 2.5.5 (Jun 2nd, 2020)

[2.5.5 Milestone](https://github.com/microsoft/ApplicationInsights-JS/milestone/39)

### Updated React plugin to v3.0.0

- Updated to TypeScript 3.x
- Removed React plugin from main rush pipeline
- #991 Don't work with React HOOKS
  - #1120 Introducing React Hooks for AppInsights #1120

### New Package applicationinsights-shims v1.0.0

- Created to remove dependency on TSLib as v 1.13.0 has introduced build breaks
  - provides internal implementation of __extends() and __assign() when no pre-existing version is present

### Changelog

- #1278 Add optional 'eventsSendRequest' notification to NotificationManager
- #1269 TsLib v1.13.0 has breaking change (Remove dependency on TSLib)
  - Added new package **'applicationinsights-shims@1.0.0'**
- Removed React plugin from main rush pipeline
- #991 Don't work with React HOOKS
  - #1120 Introducing React Hooks for AppInsights #1120
- #1274 Fix for withAITracking wrapping functional components.
- Using crypto to generate GUIDs when available (Make GUID more random)
- #1260 [BUG] Can't include Correlation Header on IE can fail
- #1258 Update snippet to support reporting script load failures
- #1251 [BUG] ajax.ts is using string trim() which is not supported on IE7/8
- #1249 Identify whether the script is being consumed via the CDN or NPM package
- Several minor documentation updates

## 2.5.4 (Apr 7th, 2020)

[2.5.4 Milestone](https://github.com/microsoft/ApplicationInsights-JS/milestone/37)

### Changelog

- #1242 Upgrading the tslib dependency to 1.11.1
- #1233 [BUG] Duplicate React dependency
- #1232 [BUG] window.appInsights.properties is marked private
  - Fix issue by always exposing window.appInsights.context
- #1240 [BUG] Telemetry correlation headers are not included for all fetch requests
- #1229 [BUG] Unable to include telemetry correlation headers
- #1227 SPFX - undefinedundefined is not defined
- #1221 npm @microsoft/applicationinsights-web: license information missing in package.json
- #1191 [BUG] ICustomProperties does not support setting values

## 2.5.3 (Mar 25th, 2020)

[2.5.3 Milestone](https://github.com/microsoft/ApplicationInsights-JS/milestone/38)

### Changelog

- #1224 [BUG] When running in IE7/8 the app insights doesn't initialize and gets stuck in a loop (long running script)

## 2.5.2 (Mar 11th, 2020)

### Changelog

- #1217 [BUG] App Insights fails when the XHR object is not extensible (or frozen)
- #1186 [BUG] App Insights initialization setting 'enableAjaxErrorStatusText is not working #1218

## 2.5.1 (Mar 9th, 2020)

### Changelog

- #1210 [BUG] Typescript error when using @microsoft/applicationinsights-web 2.5.0 and "noImplicitAny"/"strict" option
- #1207 [BUG] The latest version 2.4.4 cannot connect front-end with back-end on the Application Map on Application Insights

## 2.5.0 (Mar 9th, 2020)

### Changelog

- #1204 When a fetch polyfill is installed there reporting endpoint is also causing events to be sent
- #1202 ai_user and ai_session cookies not set #1203
- #1201 add to auto track exceptions in react native plugin
- #1199 Build is breaking when you do a "rush update --full --purge --recheck" due to tslib v1.11.0 update
- #1194 XHR/Fetch enhancement - add additional telemetry from window.performance #1195
- #1193 add sanitizer for operationName
- #1189 Add the option to specify the refUri with stopTrackPage #1190
- #1186 App Insights initialization setting 'enableAjaxErrorStatusText' is not working #1187

#### XHR/Fetch enhancement

Adds additional performance data derived from the window.performance.getEntries() for the fetch or XHR request.

Configuration options
| Name | Default | Description |
|------|---------|-------------|
| enableAjaxPerfTracking | false | Default false. Flag to enable looking up and including additional browser window.performance timings in the reported ajax (XHR and fetch) reported metrics. 
| maxAjaxPerfLookupAttempts | 3 | Defaults to 3. The maximum number of times to look for the window.performance timings (if available), this is required as not all browsers populate the window.performance before reporting the end of the XHR request and for fetch requests this is added after its complete.
| ajaxPerfLookupDelay | 25 | Defaults to 25ms. The amount of time to wait before re-attempting to find the windows.performance timings for an ajax request, time is in milliseconds and is passed directly to setTimeout().

#### Auto track exception React Native Plugin

This has been enabled by default in the updated version.
It can be disabled by adding the ```disableExceptionCollection``` config value with a value of true.

## 2.4.4 (Feb 5th, 2020)

### Changelog

- #1182 Fix error TS2430: Interface 'Window' incorrectly extends interface 'WindowEventHandlers'
- #1185 Rollback namespace overwrite change

## 2.4.3

## Changelog

- Syntax error tools/rollup-es3/src/es3/Es3Tokens.ts #1179

## 2.4.2

### ES3 Support

An additional conversion was required for ES3 support as TypeScript was adding a getter for embedding a constant enum into the Common class.

### Changelog

 - #1177 Add additional checks and polyfil for TypeScript get translations for constants

## v 2.4.1...2.4.0

### ES3 Support

With this release the source files can be loaded in an ES3 environment (IE7/8) and send requests to the server. As part of this change you will now receive requests from users using an older browser, prior to this version users using an ES3 base browser will (most likely) have been getting a javascript error, which would have caused no data to be sent.

### Enable support for reusing plugins in multiple instances of AppInsights #1132

We have added upport to enable reusing the same plugin in different instances of AppInsights, owned by the same application (but using different Instrumentation keys) is required so that they can reuse a single Plugin instance for all instances.

This changes introduces a new [`IProcessTelemetryContext`](https://github.com/microsoft/ApplicationInsights-JS/blob/master/shared/AppInsightsCore/src/JavaScriptSDK/ProcessTelemetryContext.ts) interface that is passed to the processTelemetry() method so that the plugins can use the current request context for the event rather than the context during initialization.

To assist with creating plugins we have also introduced a base class that you can use for creating new plugins [BaseTelemetryPlugin](https://github.com/microsoft/ApplicationInsights-JS/blob/master/shared/AppInsightsCore/src/JavaScriptSDK/BaseTelemetryPlugin.ts), details are included on the [Readme](https://github.com/microsoft/ApplicationInsights-JS/blob/master/README.md)

### Changelog

- #1175 [BUG] Typescript build with 2.4.0 breaks #1173
- #1174 Legacy Manage SameSite Cookie Settings #1126
- #1172 Update SameSite logic to handle UserAgents that don't support the attribute
- #1169 Fixup Rollup ES3 plugin package.json
- #1167 Add better support for referencing global objects from a window and web workers
- #1164 add null check for sessionManager
- #1162 [BUG]AppInsights not working in IE7 #1142
- #1161 include response error data
- #1159 Export Common Telemetry classes in Snippet
- #1157 fix: only change SameSite when secure
- #1154 Queue events when track is called and not all extensions are initialized
- #1153 Do not clean telemetryInitializers during initialization
- #1150 Remove interface code from API reference and link
- #1135 fix: dont block corr on empty location host
- #1133 Enable support for reusing plugins in multiple instances of AppInsights #1132
- #1129 fix: console logging not honoring setting
- #1122 fix anchor link
- #1116 Move tslib to sku dependencies
- #1113 [Enhancement] AI is not catching all "Unload" dom events #1080

## v 2.3.1
### Changelog
- #1102 Enable support for IE8
- #1096 Add extra window nullchecks for non-browser environments
- #1105 Fix issue where operation name is overwritten

## v 2.3.0...2.2.4

### Changelog
- #1066 Adds Connection String support
- #1061, #1065,#1067, #1088 misc bug fixes

## v 2.2.4

### Changelog
- #1054 Fix issue with AppInsightsCore refactor

## v 2.2.3
### Changelog
- #1051 Add to call track trace on user init sending browser info to the end point when loggingLevelTelemetry config is on
- #1050 Address issue https://github.com/MicrosoftDocs/azure-docs/issues/39011
- #1049 Fix issue with PageViewPerformance event being sent with undefined name property
- #1041 Add tslint error screening
- #1038 Re-organize repo folders
- #1035 Update to use PerformanceNavigationInterface for supported browsers

## v 2.2.2
### Changelog
- #1030 Fix issue with appId correlation being appended with an incorrect format

## v 2.2.1
### Changelog
- #1015 Update to use beaconSender for page unload when browser supports Beacon API
- #1028 Fix issue where window.location is not defined
- #1021 Fix issue with not parsing correlationContext
- #1020 Disable by default logging to console internal SDK errors. Enable by default logging as telemetry for internal SDK errors

## v 2.2.0
### Changelog
- #946 **Feature**: Adds automatic incoming/outgoing header tracking. *Outgoing header tracking is experimental and may be miss some headers*
- #973 **Feature**: Support propagation of W3C compatible distributed tracing headers
- #983: Fix issue regarding incorrect referrer uri when using `enableAutoRouteTracking`
- #984: Fix issue where adding custom properties/tags would not work in telemetry processors
- #999: Fix IE issue when using `enableAutoRouteTracking`
- #1000

## v 2.1.1
Patch release containing fixes to automatic Single Page Application route change tracking via `enableAutoRouteTracking`

### Changelog
#970 - Fixes #967 #969

## v 2.1.0
### Highlights

#### Source Map Support
> *You do not need to upgrade for drag and drop to work. It will work on all previous and future versions of the javascript (and Node.js) SDK

https://i.imgur.com/Efue9nU.gif
You can now drag and drop your source maps onto your Exception Telemetry in the Azure Portal to unminify your callstack. Please open an issue or use the Feedback button in the Portal if a source map you've uploaded is not working as intended. This is a first iteration and in a future update, your source maps will be automatically unminified.

#### SPA Route Change Tracking
You can set `enableAutoRouteTracking: true` to enable state based route tracking for your Single Page Application (React, Angular, Vue, etc). You do not need to install a separate plugin to use this configuration option.

This setting will cause a new Page View telemetry item to be sent each time your app's route changes (**including** Hash route changes).

### Changelog
- #920 Resolve jest testing issues when using React plugin
- #928 Make analytics plugin have last priority
- #936 Fallback to XHR Sender when beacon sender tries to send >64 KB
- #947 Add SPA route change tracking
- #948 Docs: Source map support
- #952 Re-enable `samplingPercentage` functionality
- #918, #919, #932 #933 #935 #939 #940 #951

## v 2.0.1

### trackException Change
This update has a couple of **non-breaking** API changes. Namely, `trackException` is now consistent with the Node.js SDK. The only change here is the named argument is renamed from **`error`** to **`exception`**. A shim is in place so **any existing usages of `trackException` will still work**, and the old field is marked as optional, so any type-checked files will still "compile". There are no breaking changes with this change, but you are encouraged to use `exception` as your named argument field as error will be deprecated in a future major version.

#### Old
```js
appInsights.trackException({ error: new Error() });
```
#### New
```js
appInsights.trackException({ exception: new Error() });
```

### Correlation Header Domain Whitelisting #869

Second, the ability to only send correlation headers to specific, whitelisted domains is now available as a configuration option , `correlationHeaderDomains`. It accepts an `array` of domain `strings`. Wildcards ("*") are okay. By populating this array, all other domains which your application makes requests to will **not** have correlation headers included. This setting makes it easy to avoid OPTIONS requests to services outside of your control.

You can use the inclusion list and the exclusion list in conjunction with each other to add correlation headers to a particular domain, `example.com`, and at the same time exclude headers from a prefixed version of it, `no-headers.example.com`.

###  Tag Override Change #903

Performing custom tag overrides is now more consistent with all of the other Application Insights SDKs, in that it is modified via a simple key-value dictionary. There are no breaking changes with this update, and if you are setting any tags via the old way, they will still work as they do now. You are encouraged to update them since the old way will be deprecated in a future major version release.

#### Old
```js
var telemetryInitializer = (item) => {
  item.tags.push({ "ai.cloud.role": "My Web App" });
};
appInsights.addTelemetryInitializer(telemetryInitializer);
```
#### New
```js
var telemetryInitializer = (item) => {
  item.tags["ai.cloud.role"] = "My Web App";
};
appInsights.addTelemetryInitializer(telemetryInitializer);
```

### Changelog
#869 - config: add ability to whitelist specific domains for adding correlation headers
#893 - docs: fix sample configuration settings
#899 - common: replace Array.some with Array.forEach to simplify polyfill story, add tests
#902 - snippet: add missing methods to lazy loaders
#903 - tags can now be set with same API as other AI SDKs
#904 - rename IExceptionTelemetry.error --> IExceptionTelemetry.exception
#905 - react: fix plugin causing jest tests to fail
#907 - docs: add mention of how to update current context's operation
#908 - react: remove analytics package dependency
#910 - docs: update context refresh information
#913 - Remove code from adding libVer from extensions
#918 - automatically add `ai.operation.name` tag, add `id` to pageview telemetry
#919 - fix issue with `namePrefix` not affecting send buffers

## v 2.0.0

### Changelog
- #878 Fix issue with missing pageviewperformance
- #881 Change access level of some non-exposed methods
- #883 Allow `id` to be set in `Exception` telemetry<|MERGE_RESOLUTION|>--- conflicted
+++ resolved
@@ -2,8 +2,6 @@
 
 > Note: ES3/IE8 compatibility will be removed in the future v3.x.x releases (scheduled for mid-late 2022), so if you need to retain ES3 compatibility you will need to remain on the 2.x.x versions of the SDK or your runtime will need install polyfill's to your ES3 environment before loading / initializing the SDK.
 
-<<<<<<< HEAD
-=======
 ## 2.8.6 (Aug 2nd, 2022)
 
 - React plugin is now located and released from [it's own repo](https://github.com/microsoft/applicationinsights-react-js)
@@ -17,7 +15,6 @@
 - #1865 Update and add legal compliance notices and license terms
 - #1866 Remove React-JS and React-Native code from this repo
 
->>>>>>> 6ba2c0dc
 ## 2.8.5 (Jul 6th, 2022)
 
 - Updates React Plugin to v3.3.5 (with v2.8.5 as dependency) -- using React 17
