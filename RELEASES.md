--- conflicted
+++ resolved
@@ -2,7 +2,6 @@
 
 > Note: ES3/IE8 compatibility will be removed in the future v3.x.x releases (scheduled for mid-late 2022), so if you need to retain ES3 compatibility you will need to remain on the 2.x.x versions of the SDK or your runtime will need install polyfill's to your ES3 environment before loading / initializing the SDK.
 
-<<<<<<< HEAD
 ## 3.4.0-beta (Unreleased)
 
 ### Significant Changes
@@ -64,8 +63,8 @@
 ### Changelog
 
 - [Beta] Add W3c Trace State support / handling and refactor distributed trace handling to prepare for OptenTelemetry Span style API / management
-=======
-## Unreleased Changes
+
+## Unreleased Changes (from Main)
 
 ### Potential breaking changes
 
@@ -111,7 +110,6 @@
   - **Enhancement**: Added `disableCookieDefer` configuration option to maintain backward compatibility with previous behavior (defaults to false)
   - **Behavior change**: `cookieMgr.set()` now returns `true` when disabled (cached) instead of `false`
   - **Behavior change**: `cookieMgr.get()` now returns cached values when disabled instead of empty strings
->>>>>>> f7a8f9dc
 
 ## 3.3.9 (June 25th, 2025)
 
