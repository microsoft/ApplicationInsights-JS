# Releases

> Note: ES3/IE8 compatibility will be removed in the future v3.x.x releases (scheduled for mid-late 2022), so if you need to retain ES3 compatibility you will need to remain on the 2.x.x versions of the SDK or your runtime will need install polyfill's to your ES3 environment before loading / initializing the SDK.

## Unreleased Changes

<<<<<<< HEAD
### Potential behavioral changes

This release enhances the cookie management behavior when cookies are disabled. Previously, when cookies were disabled, calls to `cookieMgr.set()` would return `false` and cookie values would be lost. Now, these operations are cached in memory and automatically applied when cookies are re-enabled to allow for cookie compliance banners and delayed approval.

**Behavior changes:**
- `cookieMgr.set()` now returns `true` when cookies are disabled (because values are cached), instead of `false`
- `cookieMgr.get()` now returns cached values when cookies are disabled, instead of empty strings
- `cookieMgr.del()` operations are now cached and applied when cookies are re-enabled
- Applications can now recover cookie state after temporary cookie blocking scenarios

**These changes improve data persistence and are considered enhancements rather than breaking changes.** If your application logic depends on the previous behavior of `set()` returning `false` when cookies are disabled, you may need to check `cookieMgr.isEnabled()` instead, or configure `disableCookieCache: true` in your `cookieCfg` to maintain the previous behavior.

### Changelog

- #2631 Implement cookie caching when disabled and automatic flushing when enabled via setEnabled() or dynamic config changes
  - **Enhancement**: Cookie values are now cached in memory when cookies are disabled instead of being lost
  - **Enhancement**: Deletion operations are cached and applied when cookies are re-enabled  
  - **Enhancement**: Automatic flushing occurs when cookies are enabled via `setEnabled(true)` or dynamic configuration changes
  - **Enhancement**: Supports both `cookieCfg.enabled = true` and legacy `disableCookiesUsage = false` configuration patterns
  - **Enhancement**: Pre-formats cookie values during caching to avoid reconstruction during flushing for better performance
  - **Enhancement**: Respects existing privacy policies - blocked and ignored cookies are still properly excluded from caching

  - **Enhancement**: Added `disableCookieCache` configuration option to maintain backward compatibility with previous behavior
  - **Behavior change**: `cookieMgr.set()` now returns `true` when disabled (cached) instead of `false`
  - **Behavior change**: `cookieMgr.get()` now returns cached values when disabled instead of empty strings
  - **Behavior change**: Applications can now recover from temporary cookie disable periods
=======
### Potential breaking changes

This release contains a potential breaking change to the `flush` method signature in the `IChannelControls` interface. The parameter name has been changed from `async` to `isAsync` to avoid potential conflicts with the `async` keyword.

**Interface change:**
```typescript
// Before:
flush(async: boolean = true, callBack?: (flushComplete?: boolean) => void): void | IPromise<boolean>;

// After: 
flush(isAsync: boolean = true, callBack?: (flushComplete?: boolean) => void, sendReason?: SendRequestReason): boolean | void | IPromise<boolean>;
```

**This is only a breaking change if you rely on named parameters.** If you have custom channels or plugins that implement the `IChannelControls` interface directly and rely on passing named parameters, you will need to update the parameter name from `async` to `isAsync` in your implementation.

### Changelog

- #2628 Fix flush method root cause - handle async callbacks in _doSend with proper error handling
  - **Potential breaking change**: Renamed `flush` method parameter from `async` to `isAsync` in `IChannelControls` interface to avoid potential keyword conflicts (only affects code that relies on named parameters)
  - Fixed return type of `flush` method to properly include `boolean` when callbacks complete synchronously
  - Fixed root cause where `_doSend()` couldn't handle asynchronous callbacks from `preparePayload()` when compression is enabled
  - `await applicationInsights.flush()` now works correctly with compression enabled
  - Added proper error handling and promise rejection propagation through async callback chains
  - Improved handling of both synchronous and asynchronous callback execution patterns
  - No polling overhead - uses direct callback invocation for better performance
>>>>>>> 8edf49ba

## 3.3.9 (June 25th, 2025)

This release contains an important fix for a change introduced in v3.3.7 that caused the `autoCaptureHandler` to incorrectly evaluate elements within `trackElementsType`, resulting in some click events not being auto-captured. See more details [here](https://github.com/microsoft/ApplicationInsights-JS/issues/2589).

### Changelog

- #2556 Update SDK Loader to rename the snippet postfix file to avoid CodeQL scanning issues
- #2586 [AI][Task] 33246973: Update Readme on Error Handler
- #2581 Export ICorrelationConfig interface from dependencies extension
- #2587 Click Analytics - Fix capturning of HTML events

## Web Snippet Release 1.2.2 (June 2nd, 2025)

This release adds support for Trusted Types in the Application Insights JavaScript SDK snippet loader. See more details [here](https://github.com/microsoft/ApplicationInsights-JS/blob/main/tools/applicationinsights-web-snippet/trustedTypeSupport.md).

### Changelog
- #2407 Custom Trusted Type Policy Support for Snippet Script Injection

## 3.3.8 (May 22nd, 2025)

This release contains an important fix for a change introduced in v3.3.7 that caused a ReferenceError exception to be thrown when running in strict mode. See more details [here](https://github.com/microsoft/ApplicationInsights-JS/issues/2529).

### Changelog

- #2524 Update Components to address governance issues
- #2536 Fix ReferenceError in Click Analytics v3.3.7 by reordering variable declaration
- #2530 Add negative isArray check to _isConfigDefaults

## 3.3.7 (May 7th, 2025)

### Potential breaking change

This release contains a potential breaking change due to the new compress api feaure added. If you are using a Proxy to redirect your telemetry to your own endpoint or are relying on the events to be uncompressed (this feature is initially disabled and it is intended to be enabled by the service in the near future), it is recommended to either update collection endpoint to support GZip or to explicitly disable the feature. See more details [here](https://github.com/Microsoft/ApplicationInsights-JS?tab=readme-ov-file#feature).

### Changelog

- #2518 Remove Generated docs from the repo
- #2514 Address issues with isFeatureEnabled changes
- #2517 Update Components to address governance issues
- #2501 [Main][Task]31233527:Change Default RequestSizeLimitBytes
- #2507 [main] Handle race condition during unload
- #2513 [Main][Task]32698211: Add a Config to Allow Users to Change Max Number of Events Per Batch
  - **Note**: New Config `maxEvtPerBatch` is added to the post channel `IChannelConfiguration`.
- #2511 [Main][Task]31233527: Add a Config to Allow Users to Change RequestSizeLimitBytes
  - **Note**: New Config `requestLimit` is added to the post channel `IChannelConfiguration`.
- #2506 Drop correlation header to be passed on the dependency
  - **Note**: Option to drop the enrichment of correlation header during dependency processing is added to `DependencyListenerFunction`
- #2504 [main] [Click analytics] not logging no native html input elements
  - **Note**: `trackElementTypes` is added to `IClickAnalyticsConfiguration` to allow additional, configurable HTML element types to be tracked in addition to the default set
- #2451 [main] enable compress api in 1ds-post-channel and applicationinsights-channel
  - **Note**: Using compress api feature is added through feature flag `zipPayload` and is currently disabled by default. See [how to enable this feature](https://github.com/Microsoft/ApplicationInsights-JS?tab=readme-ov-file#feature) and [more details](https://github.com/microsoft/ApplicationInsights-JS/blob/123ba4cd38f1478e91547d36c41668599834c734/shared/AppInsightsCore/src/JavaScriptSDK.Interfaces/IConfiguration.ts#L192).
- #2489 [main][stats beat] implement stats beat in application insights

## 3.3.6 (March 4th, 2025)

### Changelog

- #2481 [Main][Task]31338239: Add Config to allow excluding the configuration endpoints from being reported
- #2486 Minification improvements

## 3.3.5 (Feb 3rd, 2025)

### Changelog

#### Issues

- #2430 [BUG] Type signature for stopTrackEvent is incorrect
- #2442 [BUG] [Snippet] Unhandled exceptions are reported twice
- #2470 [BUG] @microsoft/applicationinsights-channel-js lacks a proper repository URL
- #2467 [BUG] The regex used to parse the stack trace appears to be skipping anonymous lines
  - This fixes the portal missing stack frames which are from anonymous functions due to missed parsing of stack frames with unexpected formatting.

#### Commits

- #2428 [main] [snippet] Integrate 1DS with AI Snippet Generation
- #2443 Update Stale Issue action
- #2445 [main] snippet generation fix for pr #2428
- #2446 [main] eliminate warning raised by tsdoc
- #2447 [main] [debug plugin] upgrade manifast to v3
- #2450 [main][doc] Type signature for stopTrackEvent is incorrect #2430
- #2448 [main] fix tsdoc error for param and type tag
- #2452 [main][fix] rush fix
- #2459 [Main][Task]30499129: Turn on CDN Deprecation Message with Sampling Rate with 10% Each Day
- #2458 URGENT ACTION: Stop using az416426.vo.msecnd.net
- #2460 [ThrottleMgr] Turn on Test CDN Deprecation Message with Sampling Rate with 100% Each Day
- #2461 Update config version to 1.0.1
- #2463 [main][cfgsync] update test based on new config setting
- #2462 [main][debug tool] fix the way of calling chrome storage and add new url
- #2464 Update Code Owners
- #2465 [main][debug tool] enable check compressed data
- #2468 [Main][Task]31041354: Increase CDN Deprecation Message Sampling Rate to 20%
- #2471 [Main][Task]31111291: Fix Repo links in package.json
- #2455 [main] fix rush warning message
- #2473 Update rush version

## 3.3.4 (Oct 30th 2024)

### Changelog

- #2426 [Main][Task]29626594: PerfManager Should be Created without Customized CreatePerfMgr Function
- #2421 [Main]: Make file size checks flexible for nightly/dev builds
- #2434 [Main][Task]29884493: Add a Function to Export Offline Listener From Sender
- #2437 [Main][Task]29519727: Better Handle Sender Dynamic Changes
- #2438 [Main][Task]29445623: Update CfgSync Config Readme
- #2439 [BUG] Sourcemap load errors in debugger from dependencies
- #2429 Readme - Remove double negative

## 3.3.3 (Sep 23rd 2024)

### Changelog

- #2401 [Main][Task]28966399: Separate critical events and non-critical events for Offline Support
  - **Note**: New Config `splitEvts` is added to Offline Channel Config. By enabling it, offline events will be batched and saved separately based on persistence level
- #2413 [Main][Task] 29445638: Fix Promise Initialization Sender Config Issue
  - **Note**: the issue [ApplicationInsights Channel (Sender) endpoint Url Promise is Always Pending](https://github.com/microsoft/ApplicationInsights-JS/issues/2414) is resolved
- #2416 [Main][Task]29519574: Update AISKU Light to better handle Init Promise
- #2418 [Main][Task]29465842: Update Promise Initialization Post Channel
- #2404 [main] fix expCfg to be optional
- #2407 [main] Custom Trusted Type Policy Support for Snippet Script Injection
- #2409 [main] Trusted Type Policy Support for nounce tag

## 3.3.2 (Sep 3rd, 2024)

### Changelog

- #2396 [Main] Update generated typedoc documentation
- #2397[Main] Change tslib peerDependency from "*" to open range
- #2391 [Main] enhance exception telemetry with customer log Information
  - Note: Config `expCfg` is moved from `IConfig` to `IConfiguration`(this change is going to cause the TypeScript type error).

## 3.3.1 (Aug 7th, 2024)

### Changelog

- #2379 [Main][Task]28644993: Update Online Sender Status Code Check with Offline Mode
- #2380 [Main][Task]28751664: Fix Offline Circular Dependency
- #2386 [Main][Task]28846327: Fix Offline Default Max in Storage Time to 7 Days
- #2387 [Main][Task]27760339: Typedoc is not including ILoadedPlugin
- #2381 [Main] [CDN Publishing] Cleanup AzureRM scripts from AI and 1DS
- #2377 Fix Nightly Size Tests
- #2389 [main] fix AI Basic Sku by exporting proxy function
- #2373 add withCredentials config
- #2388 [main] enhance exception telemetry with optional script Information
  - !! **New config `expCfg`** is available to provide more details of exception telemetry. See more details [here](https://microsoft.github.io/ApplicationInsights-JS/exceptionTelemetry)


### Web snippet additional update to 1.2.1 (July 10th, 2024)

This release includes fix for dependency problem in version 1.2.0, check [#2369](https://github.com/microsoft/ApplicationInsights-JS/issues/2369) for more detail.

### Changelog
- #2374 [main][snippet] remove the snippet dependency on web package

### Web snippet additional update to 1.2.0 (June 21st, 2024)

This release includes support for multiple snippet loading. Snippets with different names (passed in by the user via configuration; check [##2355](https://github.com/microsoft/ApplicationInsights-JS/issues/2355) and README for more details) can now run simultaneously.


Additionally, users can pass in a customized configuration with getSdkLoaderScript to get a ready-to-use snippet.

Users can also enable Integrity Check and minimize snippet loading time by setting sri to true.


### Changelog
- #2365 [main][snippet] prepare new snippet release, add support for more config 
- #2360 [main] set script attribut to avoid race condition when multiple sdks are inited #2355 
- #2339 [main] create snippet mini loader

## 3.3.0 (July 1st, 2024)

### Potential breaking change

This release contains a potential break change due to enhancing the definition of the [IConfiguration](https://github.com/microsoft/ApplicationInsights-JS/blob/main/shared/AppInsightsCore/src/JavaScriptSDK.Interfaces/IConfiguration.ts) to support Promise types for the connectionString, instrumentationKey and endpointURL; any extension that relies on these base interfaces will VERY likely cause TypeScript to fail with potential warnings about the types being different.

### Changelog

- #2371 Bump @microsoft/rush from 5.97.1 to 5.129.6
- #2340 [Main][Task]27939476: Initialization with iKey and endpoint to be promises

!! potential breaking changes. IConfiguration support Promise types for the connectionString, instrumentationKey and endpointURL
- #2366 [Sdk Loader] Increase version to 1.2.0
- #2367 [main] update the way to generate ajax perforamance mark prefix 

## 3.2.2 (June 11th, 2024)

### Changelog

- #2356 [Main][Task]27488189: Modify offline support enums for isolated mode
- #2357 [Main][Task]28050373: Expose Offline Support SendNextBatch function
- #2358 [Main][Task]27080650: Initialization Should Handle Offline Support Dependency
- #2362 [Main]Publishing: Add support for Az Modules instead of AzureRM Modules
- #2360 set script attribut to avoid race condition when multiple sdks are inited

## 3.2.1 (May 9th, 2024)

### Changelog

- #2333 [Main][Task]27749889: Change AISKU Sync Mode to Receive
- #2335 [Main][Task]27681441: Fix async tests for MsAzure Migration
- #2338 [Main][Task]27923018: Post Channel getOfflineSupport should set correct headers and url based on payload data
- #2342 [Main][Task]27923018: 1ds post getOffline support url fix


## 3.2.0 (Apr 23rd, 2024)

!! CfgSync plugin is turned on. Throttling Ikey depreciation message is enabled with sampling rate 0.0001%
[##2317](https://github.com/microsoft/ApplicationInsights-JS/pull/2317)

!! Sender has breaking changes. The key used for session storage is changed and items stored in the storage now contain retry counts.
[##2324](https://github.com/microsoft/ApplicationInsights-JS/pull/2324)

### Changelog

- #2371 [Main][Task]27365739 Turn on Ikey depreciation message with sampling rate 0.0001%
- #2319 [Main] Fix config release script overwrite flag and cache time
- #2321 [Main] Default request headers content-type for 1ds should be x-json-stream only ing
- #2324 [Main][Task]27079894 Add a max retry count for Sender
- #2325 [Main][Task]25716927: Change default CfgSync values to turn on the ikey deprecation message
- #2331 [Main] Resetting the DataCacheHelper version number back to current version (from 3.0.5)
- #2332 [Main][Task]27742145: Change nonOverrideCfgs to be added only during initialization
- #2333 [Main][Task]27749889: Change AISKU Sync Mode to Receive

## 3.1.2 (Mar 21st, 2024)

!! Critical Bug fix for Memoery Leak !!
[#2311](https://github.com/microsoft/ApplicationInsights-JS/issues/2311)

It also contains a packaging fix for webpack [#2307](https://github.com/microsoft/ApplicationInsights-JS/issues/2307) (caused by [#2306]](https://github.com/microsoft/ApplicationInsights-JS/issues/2306) ) and 

### Changelog

- #2307 ApplicationInsights-JS latest version 3.1.1 giving TypeError: Cannot read properties of undefined (reading 'getCrypto')
- #2306 [BUG] Circular dependencies
- #2311 [BUG] Excessive memory usage for SPA where unload hooks keep accumulating
- #2299 [Main][Task]27156360: Add json config cdn details to tool folder
- #2308 [Main][Task]27221819: Remove node 14 (from ci.yml)

## 3.1.1 (Mar 12th, 2024)

### Changelog

- #2296 [BUG] remove 403 as a “retriable” error code
- #2276 Update api-docs (typedoc) with the current 3.1.0 release details
- #2281 [Main][Task]26681188: Handle endpoint url change for offline channel and add notification mgr
- #2282 Addng two new PII Kind values for IPv6 scrubbing and dropping data.
- #2285 [Main][Task]25693679: Extract common sendPost implementation for online and offline sender
- #2197 [main] [BUG] using EndPointUrl (and IngestionEndpoint) results in Telemetry sent to incorrect urls
- #2288 [Main][Task]27064950: Add doc on adding offline support channel
- #2295 [Main][Task]27064983: Update post channel to use sender post common interfaces from core
- #2290 chore: remove extraneous console log from debug plugin

### Web snippet additional update to 1.1.2 (March 1st, 2024)
Refer to #2284 [Web-Snippet] [BUG] @microsoft/applicationinsights-web-snippet version 1.1.1 type problem 

### Web snippet additional update to 1.1.1 (Feb 16th, 2024)
Refer to #2277 [Web-Snippet] dependency chain issues

## 3.1.0 (Feb 14th, 2024)

### Interface changes / Breaking changes

This release includes support for a new Offline Channel which has changed the `IChannelsControls` interface to include additional support for the new `offline` channel. This change is to support the new `offline` channel and is a breaking change for any custom channels that implement the `IChannelsControls` interface. If you have a custom channel that implements the `IChannelsControls` interface you will need to update your implementation to include the new `offline` channel.

### Configuration default changes

As this is a minor version bump we have also change some default values for the following configuration options:

- `disableUserInitMessage` is now `true` by default to disable the user init message.

### Potential breaking change

This release contains a potential break change with 'tags' type [change](https://github.com/microsoft/ApplicationInsights-JS/pull/2269)

While the interface changes are breaking changes, the changes are not expected to affect the majority of users as when the code attempted to serialize the `tags` property it would have failed due to the `Tags[]` type being used instead of the correct `Tags` type.

#### Old

```ts
    tags?: Tags & Tags[]; 
```

#### New

```ts
    tags?: Tags;

```

#### New Offline Channel

This release also includes the new `offline` channel which is a new channel that is designed to support offline scenarios. The `offline` channel is designed to store telemetry items in local storage and then send them when the user comes back online.
To take full advantage of the initial version you will need to implement your own IOfflineListener to handle situations where you may have "network" connectivity but not internet access. As the `navigator.onLine` property if available will only tell you if you have network connectivity and not internet access.

### Changelog

- #2186 [main] offlineListener preparation
- #2241 [Main][Task]26451789: Add Offline Support
- #2259 [Main][Task]26694421: Add Offline Support Publish Group
- #2267 [Main][Task]26681220: Better handle timers in offline channel
- #2028 [BUG] AI (Internal): 72 tracking
  - Sets the default value for the `disableUserInitMessage` to `true` (was previously false since adding)
- #2193 [main] Add extra config in sender to let users define transports type
- #2200 [main] [doc] Highlight an issue with the default UMD module format when loading from the CDN into an environment that may have require.js
- #2208 [Main][Task]26079397: Add disableBeaconSplit sender config and fix potential duplicated events during unload/fallback sender
  - #2236 [Main][Task]26396663: Set default disableBeaconSplit to true
- #2204 [BUG] Beacon sender reports error for success when diagnostics are enabled
- #2214 [main] Merge Release-3.0 to main
- #2221 [main] Fixup the ci.yml to address internal hash changes between different node versions
- #2216 [Main][Task]26138416: Fix FetchKeepAliveSender send duplicated events during unload
- #2228 [main] minor release preparation
- #2229 [main] [doc] add requireJs problem in SdkLoadFailure.md
- #2132 [BUG] Submitting NaN via trackEvent results in HTTP 400 Error Code
- #2238 [Main] Merge release-3.0 to main
- #2244 Internal Task: Update npm pack sequence
- #2249 [main][1ds] Enhance Retry Policy Testing for Alignment with Collector Policy
- #2245 [main] [snippet update] add functions to set configs of snippet
- #2250 [main] [doc] minor comment update for avoidOptions
- #2251 [Main][1DS][Post] Add support for the ext.metadata to NOT be included
- #2253 [Main] Update Tests to support upcoming change in nevware21/tsutils dumpObj to better support JSON stringify and handle PURE comments
- #2255 [main] #2225 pass customer exception id into telemetry
- #2247 [main] [1ds-post] export add header func for auth-plugin to consume
- #2209 [BUG] stopTrackEvent requires property values to be strings
  - #2268 [main] Add example of how to use stopTrackEvent #2209
  - #2270 [main] correct types define for stopTrackEvent and stopTrackPage for #2209
- #2258 [BUG] ITelemetryItem uses intersection type instead of union type for tags property  
  - #2269 [main] **[Possible Break]** Removed Tags[] from ITelemetryItem as this was breaking later versions of TypeScript by using the intersection type instead of union type for tags property
- #2272 [release 3.0.8] Fix channel test
- #2271 Cherry-pick from release-3.0 branch
  - [Release-3.0] [Release] Increase version to 3.0.8 ([Release-3.0] [Release] Increase version to 3.0.8 #2264)
  - [Release-3.0] Update namespaced types (DTS) generation to include referenced bundles


## 3.0.8 (Feb, 7th, 2024)

This release changes the new beacon splitting code (added in 3.0.4) to be `disabled` by default. This change is to address the issue where the SDK was splitting the payload into multiple requests when the payload size exceeded the maximum allowed size for a single request. This issue was introduced in the 3.0.4 release and only affects the `sendBeacon` usage during page unload, it does not affect the `fetch` usage during page unload. This change is to address the issue where the SDK was splitting the payload into multiple requests when the payload size exceeded the maximum allowed size for a single request. This issue was introduced in the 3.0.4 release and only affects the `sendBeacon` usage during page unload, it does not affect the `fetch` usage during page unload.

### Changelog

- #2235 [BUG] - CRITICAL - Application runs out of memory
  - #2236 [release-3.0] Cherry-Pick: [Main][Task]26396663: Set default disableBeaconSplit to true
- #2242 [release-3.0] Update components
  - Update @microsoft/dynamicProto-js to address possible prototype pollution issue
- #2254 [Release3.0] Update Tests to support upcoming change in nevware21/tsutils dumpObj to better support JSON stringify and handle PURE comments
- [Release 3.0] Update components for release #2261
  - Update @nevware21/ts-utils version for better minification support

## 3.0.7 (Dec 14th, 2023)

### Changelog

This release is a hotfix for issue #2216, which is simular to the issue fixed in `3.0.6` but for the `fetch` (with the keep-alive flag).

### Changelog

- #2216 [release-3.0] Cherrypick (main): fix fetchkeepalive
- #2221 [release-3.0] Cherrypick (main): Fixup the ci.yml to address internal hash changes between different node versions

## 3.0.6 (Dec 7th, 2023)

This release fixes an issue with the `sendBeacon` usage during page unload, where the SDK was not correctly splitting the payload into multiple requests when the payload size exceeded the maximum allowed size for a single request. This issue was introduced in the 3.0.4 release and only affects the `sendBeacon` usage during page unload, it does not affect the `fetch` usage during page unload.

### Changelog

- #2195 [BUG] Beacon sender causes flood of thousands of requests on page unload
- #2201 [BUG] applicationinsights.azure.com/v2/track making hundreds of thousands of requests when third party cookies are disabled
- #2205 [BUG] Duplicate customEvent entries
- #2204 [BUG] Beacon sender reports error for success when diagnostics are enabled

## 3.0.5 (Nov 1st, 2023)

### Changelog

- #2184 [main] deactive send beacon when local storage is available 
- #2185 [main] retrieve reponseText when fetch in HttpManager
- #2188 [main] generate typedoc
- #2190 [Main][Task]25648004: Export ISenderConfig from Sender
- #2191 [Main][Task]25649658: Update AISKU Light to add default baseType and baseData when calling track function 

## 3.0.4 (Oct 16th, 2023)

### Changelog

- #2162 [BUG] window is not defined at _getStackFromErrorObj 
- #2163 [BUG] Using App Insights connection string leads to double slash 
- #2164 [BUG] Fetch with empty string as first parameter does not include traceparent and does not successfully save dependency to Application Insights
- #2165 [main] use proper URL for tracking when fetch is passed an empty string 
- #2180  [BUG] Same timestamp on multiple pageView-events after upgrade to 3.0.3 
- CfgSyncPlugin improvment
  - #2166 [main] correct throttle configdefault setting in aisku 
  - #2168 [Main][Task]24499167: add cfgSync plugin doc 
  - #2171 [main] test aisku config could correctly merge new config fetch from cdn 
  - #2175 [main] Update Service Notifications to not send message twice 
  - #2177 [Main]Set CfgSync version to 3.0.3 
  - #2160 [Main] Include Config sync in publish group 
- Documentation update
  - #2169 [Main][Task]24499172: add throttle manager doc 
  - #2170 [Main][Task]24499174: Add service notification doc 
- Github workflow improvement 
  - #2173 Add Issue state reporting script 
- Sender Update
  - #2113 [Main][Task]16238553: Provide an override option for the Sender

## 3.0.3 (Sep 20th, 2023)

### Changelog

- #2157 [Main] Bug New minified bundles are corrupting global scope
- #2120 Missing traceparent header when running multiple SDK instances
  - #2144 [Main][Part 2] Missing traceparent header when running multiple SDK instances #2120
  - #2141 [Main][Bug] Missing traceparent header when running multiple SDK instances #2120
- #2149 [BUG] Fetch with empty string as first parameter ignores second parameter when fetch tracking is enabled
  - #2152 [main] allow empty string as first parameter to fetch
- #2127 [Main] Add automated ability to reset the npm latest tag to a specific build
- #2106 Consider export IClickAnalyticsConfiguration from the click plugin?
- #2086 [BUG] Field 'fileName' on type 'StackFrame' is too long. Expected: 1024 characters
  - #2118 [Main] [BUG] Field 'fileName' on type 'StackFrame' is too long. Expected: 1024 characters #2086
- #2094 _getVerifiedStorageObject - contentious sessionStorage element
  - #2110 [main] add prefix before storage name when setting it
- #2137 [Main] Fix: edge case where the navigation entry is not present
- #2135 Update @nevware21 base versions
- #2104 [main] Use the navigation entry timeing for page load event start time
- #2116 [Main] Fixup setVersion to support automated nightly release
- #2097 disablePageUnloadEvents lost somewhere #2097
- Internal Task 15757413: [VSCode] [1DS] Move 1DS Core and 1DS Post to GitHub #2102
- #2089 [BUG] The v3.x exporting of the TelemetryContext does not export the sessionManager "type"
- [BUG] Readme Issue for perfmarkmeasure @microsoft/applicationinsights-applicationinsights-perfmarkmeasure-js@ #2150
- #2139 V3 Public CDN URL
- #2093 Update project clean to make faster

- Add support for service level notifications (disabled by default in this release, will be enabled by default in a future release)
  - #2147 [main] throttle manager in aisku sending message
  - #2133 [Main][Task]24841107: Refactor throttleMgr to support multiple message keys
  - #2090 [Main][Task]17874465:Support Config sync across instances
  - #2125 [Main][Task]24677395:add configurations for CDN to enable specific users opt-in implementation
  - #2115 [Main][Task]24662146: cfgSync plugin improvement: timer handling for fetch/xhr

- SDK Loader Updates (version 7 - will be published after this release is deployed to the CDN)
  - #2091 rework web snippet (Convert to TypeScript)
  - #2099 change loader src when detect IE
  - #2098 Extend the config part in Min
  - #2131 [main] Adding round robin retry for snippet script src loading

## 3.0.2 (May 23rd, 2023)

### Changelog

- #2068 [BUG] SDK fails to initialize when the config includes objects with properties that are not configurable
- #2075 [BUG] ClickAnalytics throwing errors in console
- #2065 Type 'T' does not satisfy the constraint 'IConfiguration'
- #2079 [BUG] The SDK is not limiting the sdkVersion length, which causes the night builds to cause an error
- #2061 [BUG] hasDocument should be invoked as function
- #2064 [Main] Task 20788238: [AI] Add ApplicationInsights namespace and workaround to support v2 and v3 loaded from the CDN
- #2070 [Main] Update Minify script to always sort imports

## 3.0.1 (May 2nd, 2023)

### Changelog

- #2057 [Main] Add ability to disable the pollInternalLogs via config and change to stop using setInterval #2055
- #2051 [Main] Fix Perf Tests
- #2053 [Main] [BUG] Typing issue with generated types causing Type X is not assignable to type Y #2052
- #2058 [Bug] Fix issues related to dynamic config listeners during unloading
  - Add Promise support during unloading

## 3.0.0 (Apr 12th, 2023)

#### Major release with breaking changes from v2.x see [v3.x Breaking Changes](https://microsoft.github.io/ApplicationInsights-JS/upgrade/v3_BreakingChanges.html) for details.

Maintained from the `main` branch, v2.x is in maintenance mode on the `master` branch

### Changelog

- All code from 2.8.12 has been merged into the `main` branch and therefore this release

#### Major Changes

- Removed ES3 (IE8) Support
- Enabled dynamic config changes after initialization
  - #1427 Dynamically updating config (for extensions in my case)

- Too many individual commits to include as most revolve around the breaking changes and enabling dynamic configuration support for each extension
  - All Extensions now **share** the same configuration object `core.config` in previous releases each component maintained their own copy with their own default values, now all defaults and configuration values are exposed on the shared config.
  - By default the config object passed in during initialization is NOT the same object as that used as the shared config. Any previous assumptions around this being the same object will now be broken as this was a previously unsupported scenario.
  - All properties of the config object are now using get/set functions (via Object.defineProperty) to allow listeners to be registered (`core.onCfgChange` and internally `onConfigChange`) so that the callback function will be called if any referenced config property is changed. Yes, this means you can register your own configuration listener via `core.onCfgChange` see the [AISku Manual Test](./AISKU/Tests/Manual//HelloWorld.html) for an example.
  - All properties present during initialization are converted into dynamic properties and may be monitored, properties added "after" creation (initialization) are not. This is to continue to support IE which does not support `Proxy` implementation which also means we are not using the `Proxy` class.
  - Extensions are now responsible for listening and responding to the configuration changes that they want to support
  - Updating the config `extensions` and `channels` is NOT supported, you must use the individual plugin add / remove functions if you want to dynamically add / remove extensions / channels
  - Support for parallel channels was removed from the Core and SKU's and extracted to the new `TeeChannel`, if you require this support you will need to use npm and include this module. 
- v2.x Extension support.
  - While the basic API and support for Backward compatibility for the v2.x extension (plugin) API was maintained, due to the breaking changes (specifically the removal of the namespaced helpers) this will only support self contained components (without recompiling). Any npm module that attempts to import and use a removed helper function will potentially break and will need to be updated to use the newer or replacement helper functions (see the v3.x Breaking Changes for details), if you find an issue and are not able to work around please [raise an issue](https://github.com/microsoft/ApplicationInsights-JS/issues).

## 2.8.13 (May 1st, 2023)

### Changelog

- #2052 [BUG] Typing issue with generated types causing Type X is not assignable to type Y
- #2055 Add ability to disable the pollInternalLogs via config and change to stop using setInterval
- #2049 [Master] Fix Perf Tests

## 2.8.12 (Apr, 11th, 2023)

### Changelog

- #2014 [BUG] The documentation for enableDebug is incorrect, it should reference enableDebugExceptions
- #2027 [BUG] SDK LOAD Failure reporting not working
- #2034 [BUG] Failed XHR request after ever tracked item when gathered logs exceed maxBatchSizeInBytes while offline
- #2037 [Master] Add local storage-based implementation #1419
  - Add support for user provided storage option for Sender
- #2029 [Master] Add npm-pack and npm-publish tasks
- #2026 [Master] Fix examples, Throttle tests and export dependency types from Sku

## 2.8.11 (Mar 8th, 2023)

### Changelog

- #1996 [BUG] SharedWorker does not Instrument fetch correctly
- #1995 [BUG] App Insights not auto-capturing from a Web Worker
  - Stops logging that workers can emit the PageView Performance event
- #1792 [BUG] Documentation should clarify that node apps should use applicationinsights, not this package
- #1794 [BUG] link on AISKULight goes to not found page
- #1990 Field 'assembly' on type 'StackFrame' is too long. Expected: 1024 characters [BUG]
- Update documentation and tests to replace `instrumentationKey` usage with `connectionString`
  - #1997 Change Readme
  - #1999 Add snippet connection string tests
- #1991 Internal Task 17133116: Add Policheck exclusion file
- #1989 [AI][Task]17099792: Add sample and doc to dependency plugin

## 2.8.10 (Feb 6th, 2023)

### Changelog

- #1940 [BUG] Application Insights reports 'not_specified' to Azure when tracking unhandled browser exception
- #1979 [BUG][ThrottleMgr] Incorrectly fires based on the number of days past
- #1970 Add the Aborted flag to the dependency initializer / listeners
- #1981 [AI][Task]16961420: fix throttleMgr incorrectly fires based on the number of days past
- #1956 [AI Light][Task]14130466: Instrumentation key API is being deprecated - need to add support
- #1962 Add --no-sandbox to test runs

## 2.8.9 (Oct 25th, 2022)

- Updates Chrome Debug Extension to 0.3.9

### Changelog

- #1920 Update to DynamicProto v1.1.7
- #1935 Update to @microsoft/applicationinsights-shims: 2.0.2
  - #1911 Uncaught ReferenceError: global is not defined
- #1912 Update PerfTests to use the latest version
- #1916 [Bug] Fix randomly failing tests
- #1915 Fix CodeQL Identified potential Issues
- #1906 [Task]14569737: add throttle cdn config
- #1930 Remove the source-map-loader from the package.json as we don't use it.

## Shims 2.0.2 (Oct 24th, 2022)

## Changelog

- #1911 Uncaught ReferenceError: global is not defined

## 2.8.8 (Oct 3rd, 2022)

- Updates Chrome Debug Extension to 0.3.8

### Changelog

- #1679 [BUG] enableUnhandledPromiseRejectionTracking shows no error trace
  - #1900 [Task]15465575: add getErrorstackObj from reason.stack
- #1901 [Feature] Add option to block the creation and usage of the cookies by name
- #1904 Fixed release notes, previously used a deprecated file.

## 2.8.7 (Sept 7th, 2022)

- Updates Chrome Debug Extension to 0.3.7

### Changelog

- #1863 [BUG]urlCollectQuery not work for applicationinsights-clickanalytics-js
  - #1874 Add clickanalytics plugin url config back
- #1875 [BUG] error thrown using basic version + NPM setup
  - fix(AISKULight): call getSKUDefaults after it's defined, change this
- #1878 [JS SDK] Update Retry logic to handle additional response codes
- #1890 [BUG] Behavior difference for an empty endpointUrl when upgrading from v1 to v2
- #1895 Fix incorrect disableFetchTracking documentation
- #1887 maxAjaxCallsPerView doesn't account for filtering by TelemetryInitializer
  - adds addDependencyInitializer()

## 2.8.6 (Aug 2nd, 2022)

- React plugin is now located and released from [it's own repo](https://github.com/microsoft/applicationinsights-react-js)
- React Native plugin is now located and released from [it's own repo](https://github.com/microsoft/applicationinsights-react-native)
- Updates Chrome Debug Extension to 0.3.6

### Changelog

- #1862 [BUG] Remote Dependency requests don't "always" have the correct ai.operation.id tag (page view race condition)
- #1870 [BUG] Performance improvements when calling newGuid multiple times (like 10,000)
- #1865 Update and add legal compliance notices and license terms
- #1866 Remove React-JS and React-Native code from this repo

## 2.8.5 (Jul 6th, 2022)

- Updates React Plugin to v3.3.5 (with v2.8.5 as dependency) -- using React 17
- Updates React Native Plugin to 2.5.5 (with v2.8.5 as dependency)
- Updates Chrome Debug Extension to 0.3.5

### Changelog

- #1636 [BUG] measurements not being sent when using stopTrackEvent(name, properties, measurements);
- #1857 [BUG] CDN Packaging is not exposing the internal tools (CoreUtils / Telemetry / etc)
  - This was caused by the updated tree-shaking component that we used, fixing this has increased the CDN payload but it provides backward compatibility again
- #1852 [BUG] Snippet initialization with IE8 fails with minified code (works with un-minified code)
  - This was specific to IE8 usages
- #1076 Refactor code to provide better tree shaking and minification of generated code
  - Final stage which provides automatic name crunching, however, because of the fix for #1857 the CDN package size does not show the full effect of this improvement
- #1860 Address Component Governance issues

## 2.8.4 (Jun 1st, 2022)

- Updates React Plugin to v3.3.4 (with v2.8.4 as dependency) -- using React 17
- Updates React Native Plugin to 2.5.4 (with v2.8.4 as dependency)
- Updates Chrome Debug Extension to 0.3.4

### Changelog

- #198 Run-time Telemetry initializers for Ajax requests
- #176 Single Page Application Page View Tracking
- #1776 How to modify traceflag in traceparent header?
- #1846 Task 7496325: Add Distributed tracing population for the properties for the core
- #1838 [master] Task 14447552: Fix Component Governance vulnerabilities
- #1841 Adding Microsoft SECURITY.MD
- #1845 add readme for ikey error messge
- #1840 add disableIkeyMessage config

## 2.8.3 (May 3rd, 2022)

- Updates React Plugin to v3.3.3 (with v2.8.3 as dependency) -- using React 17
- Updates React Native Plugin to 2.5.3 (with v2.8.3 as dependency)
- Updates Chrome Debug Extension to 0.3.3

This release has been manually validated to work with IE8 both directly and by extending the provided classes. While the previous version 2.8.2 also fully supported IE8 it did not handle classes extending the all of Core classes correctly in multiple cases. If you need to support IE8 it is strongly advised that you upgrade to, validate and use this version.

### Changelog

- #1831 Updates to dynamicProto() v1.1.6 which provides a final edge case fix for IE8
  - [#50](https://github.com/microsoft/DynamicProto-JS/issues/50) [IE8] Fix in 1.1.5 only handles 2 levels of dynamically nested classes
- #1828 Update README.md to redirect to Node.JS
- #1829 Extracting HOC tracked component class base for re-use
- #1804 [BUG] Error type in AppInsightsErrorBoundary after upgrading to react 18

## 2.8.2 (May 2nd, 2022)

- Updates React Plugin to v3.3.2 (with v2.8.2 as dependency) -- using React 17
- Updates React Native Plugin to 2.5.2 (with v2.8.2 as dependency)
- Updates Chrome Debug Extension to 0.3.2

This patch release restores complete ES3 support (broken in 2.8.0) and IE8 support (broken eariler via dynamicProto()) for the Sdk.

### Changelog

- #1822 [BUG] v2.8.1 with a Hosted IE environment fails to initialize for a hosted instance of IE #1822 (#1824)
- #1823 [BUG] IE8 Support was broken by several components #1823
- Also updates to dynamicProto() v1.1.5 to restore IE8 support

## 2.8.1 (Apr 22nd, 2022)

- Updates React Plugin to v3.3.1 (with v2.8.1 as dependency) -- using React 17
- Updates React Native Plugin to 2.5.1 (with v2.8.1 as dependency)
- Updates Chrome Debug Extension to 0.3.1

This patch release restores TypeScript 3.x support for the Sdk.

### Changelog

- #1807 [BUG] Angular project doesn't build after install latest version v.2.8.0
- #1810 v2.8.0 has incompatible TypeScript 3.x type declaration
- #1812 [BUG] Browser exceptions are no longer automatically tracked after 2.8.0
- #1814 [BUG]SPFx React project doesn't build after latest version of @microsoft/application-insights-core-js v.2.8.0 got published

## 2.8.0 (Apr 16th, 2022)

- Updates React Plugin to v3.3.0 (with v2.8.0 as dependency) -- using React 17
- Updates React Native Plugin to 2.5.0 (with v2.8.0 as dependency)
- Updates Chrome Debug Extension to 0.3.0

### Potential Breaking Change

- `fetch` Ajax tracking was also been change to be on by default from this version moving forward, if you are running in an environment without `fetch` support and you are using an incompatible polyfill (that doesn't identify itself as a polyfill) or the SDK you start seeing recursive or duplicate (`fetch` and `XHR` requests) being reported you WILL need to add `disableFetchTracking` with a value of `true` to your configuration to disable this functionality.
- TypeScript 4.x required for some typings from the core EnumHelperFuncs.d.ts  (Fixed in v2.8.1)

### Significant changes

This release adds support for the SDK to

- TelemetryInitializers have been moved to `BaseCore` so they are now available as part of all Sku's and not just those using the `analytics` plugin (@microsoft/applicationinsights-analytics-js) using the `appInsights.addTelemetryInitializer(...)`
- Web Events (addEventHandler) now support "event namespaces" (similar to jQuery) to enable the removing of events by just specifying the namespace and new specific `eventOn(...)` and `eventOff(...)` API's.
- Fully unload, removing all internal event handlers (may be re-initialized) via the `appInsights.unload(...)` function.
- Dynamically add a plugin to an already initialized SDK (optionally replacing an existing) via new `appInsights.addPlugin(...)` function
- New helper to get any plugin from an initialized SDK via `appInsights.getPlugin("...identifier...")`
- Dynamically remove a plugin via the `appInsights.getPlugin("...identifier..").remove()`
- Enable / Disable any plugin (even if the plugin doesn't support disabling itself) via `appInsights.getPlugin("...identifier...").setEnabled(true/false)`
- The standard name fro the `analytics` plugin @microsoft/applicationinsights-analytics-js has been renamed and is now exported as `AnalyticsPlugin`, for backward compatibility it is also exported as it's previous name `ApplicationInsights`, if you are using it directly it is recommended that you update to use the new exported name.

While this release contains a substantial amount of additional functionality and code, there has also been significant minification efforts (which also drove some of the SDK naming) to keep the minified code around the same size. We intend to keep working on additional improvements to attempt to bring the size changes down further. However, the minification improvements do generally cause a lower level of GZip compression most because of the removal of duplicate names. The main readme for the [AISKU](https://github.com/microsoft/ApplicationInsights-JS/tree/master/AISKU) has a table of the CDN base SKU sizes, as the CDN version includes all public API's (older versions for backward compatibility and newer smaller versions) when using NPM you should see smaller sizes than those shown.

> Note:
> Due to the above changes required to support the above, there may be some minor TypeScript Type compatibility warnings when you attempt to use components from v2.8.0 with older SDK's (forward compatibility), backward compatibility, using Core v2.8.0 with older components is supported and v2.8.0 is completely backward compatible. This is due to some API's now support both older (for back compat) and new enhanced arguments, we have attempted to keep these changes to a minimum.
> If you are getting typing errors such as "Argument of type 'XXXXX' os not assignable to parameter of type 'YYYY'", please ensure that you are using all v2.8.0 components and raise an issue if this does not resolve you issue. As a work around casting to work around this warning should not cause any issues.

> Due the the size of this change, the above date is the NPM release date and CDN deployment will be over an extended period.

### Changelog

- Task 13064945: Enable the option to remove all "added" SDK event listeners as part of calling teardown()
  - Partial, foundational support for #1427 Dynamically updating config (for extensions in my case)
- #1773 [BUG] IConfig and IConfiguration define different configuration "names" for the cookie manager config 
- #1779 Allow including custom properties in useTrackMetric
- #1791 Merge remote-tracking branch `upstream/beta` into `master`
  * Update version update script to support default "next" release version (major/minor) not just patch (#1756)
  * Additional Performance enhancements to use provided functions rather than internal polyfill's (#1758)
  * Enable GitHub Actions on [beta] branch
  * Beta Part 1: Part of Mega Dynamic Load/Unload support (#1766)
    - Refactor TelemetryPluginChain ready to start supporting load/unload
    - Move TelemetryInitializer to BaseCore
    - add getPlugin (will be used for remove)
    - Address Channel flush issue
  * Additional Performance enhancements to use provided functions rather than internal polyfill's (#1758)
  * Beta Part 2: Part of Mega Dynamic Load/Unload support (#1768)
    - Add Event Namespace support
    - Minification of constant values
    - Add part of the unload functionality (required for unified `teardown()` functionality)
  * Beta Part 3: Part of Mega Dynamic Load/Unload support (#1780)
    - Add Core SDK Unload support
  * Fix telemetry chain for null and undefined
  * Beta Part 4: Part of Mega Dynamic Load/Unload support (#1781)
    - Fix function typing issues
    - Update Analytics Extension to start supporting teardown / unload (more tests required)
    - Adds namespace option to instrumentation hooks (for debugging teardown issues)
    - Update AITest Class to log and optionally assert events and hooks that have not been removed
    - Add Update callback when plugins are added / removed (will be extended for config updates)
    - Some minor minification improvements
  * Add missing enum definition
  * Update Sender tests
  * Beta Part 5: Part of Mega Dynamic Load/Unload support (#1782)
    - Add Missing Exports
    - AnalyticsPlugin: Implement teardown and initial test validation
    - Dependencies Plugin: Implement teardown and initial test validation
    - Add flush() to IAppInsightsCore
  * AI Beta: Minor bug fixes and additional debug info (#1787)
  * Lint fixes: Enable Automatic formatting fixes (#1788)
  * Beta Part 6: Part of Mega Dynamic Load/Unload support (#1782) (#1789)
    - Add basic minimal unload / teardown support to all remaining components
    - Update rollup cleanup dependencies
  * Beta: Component Governance Updates to address known dependency issues (#1790)
- #1793 Master Minification Improvements
- #1796 Minification - Change to only use const enums internally
- #1798 More Common Minification Updates
- #1468 Enable fetch automatic dependency tracking by default
- #1805 Finalize and Update the processTelemetry helper functions

## 2.7.4 (Feb 28th, 2022)

- Updates React Plugin to v3.2.4 (with v2.7.4 as dependency)
- Updates React Native Plugin to 2.4.4 (with v2.7.4 as dependency)
- Updates Chrome Debug Extension to 0.2.4

This release is primarily a performance improvement release where we will now use any built in (or provided polyfill) function
over the internal polyfills for

- String trim()
- String endsWith()
- String startsWith()
- Additional Date toISOString()
- Array isArray()
- Array indexOf()
- Array map()
- Array reduce()
- Object freeze()
- Object seal()

### Changelog

- #1754 update react plugin readme
- #1758 Additional Performance enhancements to use provided functions rather than internal polyfill's

## 2.7.3 (Jan 31st, 2022)

- Updates the @microsoft/applicationinsights-shims module to 2.0.1
- Updates React Plugin to v3.2.3 (with v2.7.3 as dependency)
- Updates React Native Plugin to 2.4.3 (with v2.7.3 as dependency)
- Updates Chrome Debug Extension to 0.2.3

### Changelog

- #1735 [BUG] Dependency tracking is disabled when using an Embedded IE browser control
- #1736 [BUG] New Fetch keepAlive support can cause duplicate events to be sent during unload processing
- #1745 [Documentation] Document the deployed Module formats and release process
- #1746 [Documentation] Update AISku Size tracking
- #1744 Address CodeQL issues from https://github.com/microsoft/ApplicationInights-JS/security/code-scanning 
- Update to Rush 5.61.3 and NPM 8.4.0
- #1750 [Performance] Use the Date.toISOString() native function if it exists
- #1753 [Performance] Cache the result of the getGlobal() to reduce the number of typeof expressions

## 2.7.2 (Dec 7th, 2021)

### Changelog

- #1729 [BUG] Addition of stdDev metric support has broken custom metric reporting from #1680
- #1727 [BUG] Cannot track exception from service worker
- #1731 Component Governance - Upgrade to npm v8.1.4

## 2.7.1 (Nov 4th, 2021)

### Changelog

- #1667 Allow properly disposing AI
  - expose internal log poller #1674
- #1683 Add support to optionally configure the events used for detecting and handling when page unload and flushing occurs
- #1655 [BUG] When using Multiple instances of AI only the first instance is correctly reporting ajax events
- #1093 "Pause" sending of messages
- #1692 [BUG] Field 'ai.operation.name' on type 'ContextTagKeys' is too long. Expected: 1024 characters"
- #1691 [BUG] Multiple errors are getting thrown and swallowed during initialization when no instrumentation Key is provided
  - DiagnosticLogger: Fix typo in defining the console function #1699
- #1676 React Plugin trackTrace method
  - add trackTrace and expose analytics extension to react plugin #1697
- #1680 [BUG] trackMetric does not track stdDev nor sum #1701
- fix readme traceID generate method #1687
- Update package.json to include the repository #1696
- Governance Updates -- update used dependencies #1694
- Refactor publishing script to combine shared content and support separate nightly container. #1677
- Enable EsLint auto fixing rules for extra-semicolons, dangling commas and tailing spaces #1669
- Update Perf Mark and Measure documentation and some exports #1666
- Update Release script to provide better automated creation of nightly builds #1664

## 2.7.0 (Sept 7th, 2021)

___Major change___: Upgrades build environment to TypeScript __4.x__
- No known breaking, configuration or definition changes

### Changelog

- #1640 [BUG] enableAjaxErrorStatusText: false (which is the default setting) does not turn off logging error response body
- #1642 trackEvent() doesn't allow replacing the iKey
- #1647 [BUG] customProperties parameter missing from trackException function
- #1648 Update error reporting when a plugin throws an exception
- #1650 [DebugPlugin] Add an option to disable DebugPlugin processTelemetry logging
- #1653 Some requests are returning a CORB error for responses containing text content type
  - The warning is only being reported via the sendBeacon request, therefore not loss of events
  - Changes the 'unload' operations to try and use fetch with keepalive if available, fallsback to sendBeacon()
  - Also attempts to send as manay events as possible via sendBeacon, when the payload size is > 64kb
- #1656 [BUG] 'Cannot use 'in' operator to search for 'ver' in Timeout', name: 'TypeError'}​​​​​
- #1660 [BUG] ITelemetryTrace parentId cannot be set to undefined

Includes: [2.7.0-beta.1 Milestone](https://github.com/microsoft/ApplicationInsights-JS/milestone/54)

- #1171 ___Update to TypeScript 4.x___
- #1526 [TypeScript Compile Error] Property 'sessionManager' does not exist on type 'ITelemetryContext'
  - #1627 Add sesId to allow access to sessionManager session info
- #1471 Convert undefined to blank in customDimensions?
  - #1630 Convert undefined custom properties to empty string
- #1585 ai_user cookie not present after re-enabling the cookie
- #1561 How to enrich dependencies logs with context at the beginning of api call?
  - #1624 Provide a way to enrich dependencies logs with context at the beginning of api call
- #1633 Add GitHub Automated Lock closed issue action

### New feature (may be release after primary release - out of band)

- #617 Add performance.mark and performance.measure for performance browser tool integration

### <span style='color:blue'>2.7.0-beta.1</span> (August 24th, 2021)

- #1171 ___Update to TypeScript 4.x___
- #1526 [TypeScript Compile Error] Property 'sessionManager' does not exist on type 'ITelemetryContext'
  - #1627 Add sesId to allow access to sessionManager session info
- #1471 Convert undefined to blank in customDimensions?
  - #1630 Convert undefined custom properties to empty string
- #1585 ai_user cookie not present after reenabling the cookie
- #1561 How to enrich dependencies logs with context at the beginning of api call?
  - #1624 Provide a way to enrich dependencies logs with context at the beginning of api call
- #1633 Add GitHub Automated Lock closed issue action

### Update React plugin to <span style='color:blue'>v3.2.0-beta.1</span>

- Update Core dependency to v2.7.0-beta.1 Core changes

### Update React Native plugin to <span style='color:blue'>v2.4.0-beta.1</span>

- Update Core dependency to v2.7.0-beta.1 Core changes

## 2.6.5 (August 3rd, 2021)

[2.6.5 Milestone](https://github.com/microsoft/ApplicationInsights-JS/milestone/53)

## Changelog

- #1608 [BUG] empty messages for unhandled promise rejections
- #1610 [BUG] error logging an error--need to null-check reason
- #1621 [Task] Create and publish Sub Resource Integrity (SRI) hashes for the generated scripts
- #1607 Remove AngularPlugin code from master and direct to new repo and angularplugin-legacy branch
- #1606 Split Tests into Unit / Perf and update all active tests to use common test project
- #1613 Update Dependencies
- #1617 Add Stale Issue / PR GitHub Action

### Update React plugin to v3.1.5

- Update Core dependency to ^2.6.5 Core changes

### Update React Native plugin to v2.3.5

- Update Core dependency to ^2.6.5 Core changes

## 2.6.4 (July 6th, 2021)

[2.6.4 Milestone](https://github.com/microsoft/ApplicationInsights-JS/milestone/52)

## Changelog

- #1567 [BUG] Unit of "PageVisitTime" is well hidden
- #1579 Add 307 Redirect Response
- #1580 [BUG] URL without host fails in CanIncludeCorrelationHeader
- #1586 [BUG] namePrefix is not getting assigned to ai_user Cookie
  - #1587 ai_user cookie should use userCookiePostfix for user cookie storage
- #1590 Task 9901543: Remediate security vulnerabilities (Build Dependencies)
- #1596 Apply the eslint fixes (from Component Governance policy Checks)
- #1597 [BUG] The Pointer Events for the DebugPlugin are getting blocked
- #1599 Add visibilitychange event to the set of events tracked for triggering page unload
- #1602 [BUG] DebugPlugin - helpers.js:334 Uncaught TypeError: Cannot convert a Symbol value to a string
- #1472 [Enhancement] Add config to exclude a specific request auto tracking
- #1446 [FEATURE REQUEST] Ability to stop requests being tracked for array of domains

### Update React plugin to v3.1.4

- Update Core dependency to ^2.6.4 Core changes

### Update React Native plugin to v2.3.4

- Update Core dependency to ^2.6.4 Core changes

## 2.6.3 (June 8th, 2021)

[2.6.3 Milestone](https://github.com/microsoft/ApplicationInsights-JS/milestone/50)

### Changelog

- #1268 Investigate and add a sender that uses fetch when XMLHttpRequest is not available
- #1545 Cannot modify the request headers and cookies when using a custom endpoint
- #1546 [Typings] Update the TypeScript typings to identify the readonly properties/fields and dynamic values of the snippet
- #1541 ITelemetryContext.user is sometimes null - setAuthenticatedUserContext throws
- #1569 [BUG] Authorization header included when enableRequestHeaderTracking is enabled
  - As part of this change the ["Authorization", "X-API-Key", "WWW-Authenticate"] headers will NO longer be logged when ```enableRequestHeaderTracking``` is enabled, if you want these headers to be sent to AzureMonitor you will need to override the default ```ignoreHeaders``` config which excludes them (See the [Configuration settings](https://github.com/Microsoft/ApplicationInsights-JS#configuration)).
- #1558 [BUG] Durations reported as zero (00:00:00.000) in Angular SPA for router changes
- #363 Script error: Browser exception message not providing information type and method
- #1568 Add VSCode specific exclusions
- #1572 Task 9901543: Remediate security vulnerabilities

### Update React plugin to v3.1.3

- Update Core dependency to ^2.6.3 Core changes
- Update DynamicProto version 1.1.4 (Removes unnecessary dependencies)

### Update React Native plugin to v2.3.3

- Update to React-Native 0.64.2
- Update Core dependency to ^2.6.3 Core changes
- Update DynamicProto version 1.1.4 (Removes unnecessary dependencies)

## 2.6.2 (April 22nd, 2021)

[2.6.2 Milestone](https://github.com/microsoft/ApplicationInsights-JS/milestone/49)

### Changelog

- #1536 Update DynamicProto version 1.1.2 (Fixes IE7 mode issue originally reported in #1534)
- #1280 Investigate removing the globals __extends() and __assign() populated by applicationinsights-shims
- #1523 Remove exposing global instances of __extends() and __assign() and update sideEffects usage (by removing globals)
- #1538 [BUG] Telemetry Buffer Getting Cleared in Offline Mode - Online Status Incorrectly Initialized in Offline Listener
- #1528 [BUG] correlationHeaderExcludePatterns is not honored in Ajax calls
- #1516 [BUG] App insight library will flush telemetry using beforeUnload event but this event is cancellable
- #1509 [BUG] Investigate changing the sideEffects: false to list only the files that include the shims module from the all AI modules so that webpack can evaluate correctly
- #1517 [BUG] addHousekeepingBeforeUnload should also be listening to the 'unload' event
- #1524 [BUG] Config items are not functional for current snippet disableFlushOnBeforeUnload, disableFlushOnBeforeUnload and maybe others
- #1440 [BUG] PageViewPerformanceManager.populatePageViewPerformanceEvent() is always returning zero for the network time
- #1393 [BUG] enableAutoRouteTracking should also update the Operation Name with the hashroute
- [BUG] Add test coverage for #1518
- #1510 Update PageView operation name to include the hash
- #1522 add click plugin version to sdkversion tag
- #1535 add click plugin js to cdn

### Update React plugin to v3.1.1 (April 26th, 2021)

- Update Core dependency to ^2.6.2 Core changes
- Update Shims dependency to ^2.0.0 (to address the __extends() and __assign()) issue
- #1536 Update DynamicProto version 1.1.2 (Fixes IE7 mode issue originally reported in #1534)

### Update React Native plugin to v2.3.1

- Update Core dependency to ^2.6.2 Core changes
- Update Shims dependency to ^2.0.0 (to address the __extends() and __assign()) issue
- #1536 Update DynamicProto version 1.1.2 (Fixes IE7 mode issue originally reported in #1534)

## 2.6.1 (Hotfix - March 30th, 2021)

[2.6.1 (Hotfix) Milestone](https://github.com/microsoft/ApplicationInsights-JS/milestone/48)

### Changelog

- #1518 P1 - [BUG] v2.6.0 is not re-hydrating the automatic session id correctly for each request
- #1512 Expose the getCookieMgr() on the snippet proxy and analytics web instances

## 2.6.0 (March 23rd, 2021)

[2.6.0 Milestone](https://github.com/microsoft/ApplicationInsights-JS/milestone/47)

### Version bump is due to the following major changes

A large amount of [Tree-Shaking improvements](https://github.com/microsoft/ApplicationInsights-JS#tree-shaking-support-and-enhancements) have been included in this version, please [see the recommendations](TreeShakingRecommendations.md) you may need to apply to your code to take complete advantage of these changes to reduce the overall module sizes (when using NPM packages)

Also includes major changes to the cookie management, please [see the readme cookie configuration section](https://github.com/microsoft/ApplicationInsights-JS#icookiemgrconfig) and [cookie handling changes](https://github.com/microsoft/ApplicationInsights-JS#cookie-handling).

### Changelog

- General Performance improvements / optimizations
- #1059 Enable W3C distributed tracing on by default with backward compatibility
- #1076 Multiple Treeshaking enhancements, [see recommendations](TreeShakingRecommendations.md)
- #1091 Enable cookie support after the SDK has been initialized
- #1125 Disable Cookies
- #1276 [BUG] Does not work with Closure Compiler (possible fix, now generates `applicationinsights-web.d.ts` (This version is namespaced) and `applicationinsights-web.rollup.d.ts` in the dist folder
- #1434 Ability to specify cookie Path so that AI works behind App Gateway
- #1473 [BUG] New dts gneration doesn't work when the environment doesn't have powershell (introduced for #1276)
- #1474 Add initial stamp endpoint redirection logic
- #1478 [Bug] Ajax tracking for XHR and fetch is not always setting the start time correctly
- #1496 [BUG] applicationinsights-web npm package does not have types or a types folder.
- #1498 [BUG][ES6] TypeError: xxx is not a function or TypeError: DynamicProto [XXXX] is not in class heirarchy of [Object] #28
- #1503 [BUG] New Perf tests are randomly failing when the build environment is busy (tests added as part of #1076 and #1091)
- Some documentation updates

### Update React plugin to v3.1.0

- Update Core dependency to ^2.6.0 Core changes
- #1470 Update applicationinsights-react-js to react 17

### Update React Native plugin to v2.3.0

- Update Core dependency to ^2.6.0 Core changes

## 2.5.11 (January 15th, 2021)

[2.5.11 Milestone](https://github.com/microsoft/ApplicationInsights-JS/milestone/46)

### Changelog

- #1452 [BUG] v2.5.10 Snippet Initialization fails to redirect proxied functions -- causing terminal exception
- #1433 Typo in 'disableInstrumentaionKeyValidation' config property.

### Update Click Analytics plugin to v2.5.11

- Update Core dependency to ^2.5.11 Core changes
- #1441 [BUG] Fix issues based on pageName,clickevent name and improved the way we collect useful telemetry data
- Updated Docs


## 2.5.10 (November 16th, 2020)

[2.5.10 Milestone](https://github.com/microsoft/ApplicationInsights-JS/milestone/45)

### New extension @microsoft/applicationinsights-clickanalytics-js

Provides the ability to gather telemetry in Web pages to automatic track clicks using data meta tags.

### Changelog

- #1420 Fix issues with for..in usage with prototype extension libraries like ember.js and prototype.js
- #1417 Adding nuspec for new Snippet nuget package
- #1415 Update Publishing scripts to allow different container names -- replaces the cdn switch #1415
- #1411 [BUG] - License file link is invalid #1411
- #1410 Remove mention of resolution in Device Information
- #1408 Update publish scripts to support a sub-container
- #1409 Initial release of new Click Analytics Plugin
- #1407 Adding logger during core constructor
- #1403 [Feature Request] Snippet - Add an easier way to inject queue items as part of the snippet config (version 5 of snippet)
- #1402 [BUG] "ReferenceError: method is not defined" from 2.5.5+
- #420 CDN endpoint

### Update React plugin to v3.0.5

- Update Core dependency to ^2.5.10 Core changes

### Update React Native plugin to v2.2.9

- Update Core dependency to ^2.5.10 Core changes

## 2.5.9 (October 5th, 2020)

[2.5.9 Milestone](https://github.com/microsoft/ApplicationInsights-JS/milestone/44)

### Changelog

- #1395 Update publishing scripts to support automation
- #1391 Increase the randomness and size of the sessionId (newId())
- #1390 using older version of types/cheerio dependecy
- #1389 take out SPO support
- #1388 Bump shims version for React, React-Native and Angular to latest.
- #1384 Add sideEffects field to applicationinsights-shims package.json
  - Use updated Shims module (v1.0.2)
- #1381 [BUG] NPM package for @microsoft/applicationinsights-angularplugin-js does not have a dist folder
- #1377 [BUG] Session storage buffers being initialized though configured not to use
- #1375 Make AI JS SDK for with NativeScript-Angular
  - Use updated Shims module (v1.0.1)
- #1374 indexof is wrongly cased
- #1365 correlationHeaderExcludePatterns added to IConfig
- #1364 [BUG] PerfManager and NotificationManager are not exported in AISKU
- #1363 [BUG] correlationHeaderExcludePatterns missing from types
- #1361 Debug plugin readme changes
- #1359 Add trackMetric method for Angular plugin
- #1358 Add snippet setup for SPO extension solution and update README

### New Package applicationinsights-shims v1.0.2

- #1384 Add sideEffects field to applicationinsights-shims package.json

### New Package applicationinsights-shims v1.0.1

- #1375 Make AI JS SDK for with NativeScript-Angular

### Update React plugin to v3.0.4

- Update Core dependency to ^2.5.9 Core changes

### Update React Native plugin to v2.2.8

- Update Core dependency to ^2.5.9 Core changes

## 2.5.8 (August 31st, 2020)

[2.5.8 Milestone](https://github.com/microsoft/ApplicationInsights-JS/milestone/43)

### Changelog

- #1356 add documentation on how to make snippet changes
- #1355 update angular package name
- #1350 [BUG] The new IPerfEvent is using Date.now() which is not supported in an ES3 environment
- #1349 Update angular plugin track pageview logic and test
- #1343 [BUG] IPerfManager interface - the create() function is defined to return an IPerfEvent and not an IPerfEvent?
- #1340 Instrumentation Key validation
- #1018 Error Mismatched anonymous define() module
  - #1352 add .cjs.js and .cjs.min.js

### Update applicationinsights-rollup-es3 to v1.1.3

- #1350 [BUG] The new IPerfEvent is using Date.now() which is not supported in an ES3 environment
  - Added additional checks for Date.now() and Performance Api perf.now()

### Update React plugin to v3.0.3

- Update Core dependency to ^2.5.8 Core changes

### Update React Native plugin to v2.2.7

- Update Core dependency to ^2.5.8 Core changes

## 2.5.7 (August 7th, 2020)

[2.5.7 Milestone](https://github.com/microsoft/ApplicationInsights-JS/milestone/42)

### Changelog

- #1335 Add Performance / Testing support
  - Added IPerfManager and IPerfEvent interfaces to allow performance review / monitoring of the internal operations
  - [Performance Manager Documentation](./docs/PerformanceMonitoring.md)
- #1334 [BUG] Getting XMLHttpRequest and XDomainRequest is not defined errors for gatsby environment
- #1333 [BUG] DebugPlugin various updates
- #1331 AppInsightsCore: Enable setting NotificationManager during initialization
  - #1076 Refactor code to provide better tree shaking and minification of generated code
  - Updated Sender and support classes to move all private properties and methods into constructor closure
- #1328 applicationinsights-debugplugin-js: fixed various issues and updating to beta-2
- #1323 Add Retry as a SendRequestReason
- #1324[BUG] Type 'ReactNativePlugin' is not assignable to type 'ITelemetryPlugin'
  - Refactored the Plugin to extend BaseTelemetryPlugin (part of the #1076 work)
- #1321 [BUG] @microsoft/applicationinsights-web fails to initialize with latest version
- #1319 fix incorrect references to configuration parameter names
- #1316 Update dependency version of DynamicProto
  - Move all private properties and methods into constructor closure
  - #1316 Update dependency version of DynamicProto

### Updated React plugin to v3.0.2

- Update Core dependency to ^2.5.7 Core changes
- #1335 Add Performance / Testing support
  - Added IPerfManager and IPerfEvent interfaces to allow performance review / monitoring of the internal operations 
  - [Performance Manager Documentation](./docs/PerformanceMonitoring.md)

### Updated React Native plugin to v2.2.6

- Update Core dependency to ^2.5.7 Core changes
- #1335 Add Performance / Testing support
  - Added IPerfManager and IPerfEvent interfaces to allow performance review / monitoring of the internal operations 
  - [Performance Manager Documentation](./docs/PerformanceMonitoring.md)
- #1324 [BUG] Type 'ReactNativePlugin' is not assignable to type 'ITelemetryPlugin'
  - Refactored the Plugin to extend BaseTelemetryPlugin (part of the #1076 work)
- #1076 Refactor code to provide better tree shaking and minification of generated code
  - Move all private properties and methods into constructor closure
  - #1316 Update dependency version of DynamicProto

## 2.5.6 (Jul 6th, 2020)

[2.5.6 Milestone](https://github.com/microsoft/ApplicationInsights-JS/milestone/40)

### New (Beta) extension applicationinsights-debugplugin-js

- Created the initial extension to help developers understand, track, visualize and fix issues with events
- This extension injects a UI onto your page details for the component is available at https://github.com/microsoft/ApplicationInsights-JS/tree/master/extensions/applicationinsights-debugplugin-js
- This is a beta release so the UI, config etc are not yet complete, feedback for features, suggestions or changes are welcome -- please create an Issue
- The detailed view is still under construction and contains known bugs, these will be address in the next few months (releases) as we build out the module. We had not originally planed to have any detailed view as part of this initial beta release.

### Changelog

- #1311 Allow the generated modules to extend the namespace defined by "name" in rollup config -- rather than always replace.
  - Changes the way the "Microsoft.ApplicationInsights" is defined for each module to all modules to be added to the same namespace
- #1309 When using prototype js the SessionStorage become corrupted causing requests internal exceptions
- #1303 Task 7027291: Investigate CDN Configuration to support custom domain (automate CDN deployment scripts)
- #1299 Releasing core queue as soon as possible (fixes lost events from page load immediate unload with no additional events)
- #1297 Created initial applicationinsights-debugplugin-js
- #1289 [Documentation] doc: SPO set up instruction
- #1286 [Documentation] Update JS SDK Snippet documentation with bug fixes (new v4 snippet)
- #1283 [BUG] (Snippet v3) AppInsights stub methods captured incorrect method names in the closure
- #1262 [BUG] Custom properties added with addTelemetryInitializer are ignored for exceptions
- #1245 React Native - AI (Internal): 19 message: "Could not add handler for beforeunload and pagehide"
  - Add isReactNative() function for detecting the runtime environment
- #1095 Add an Error Boundary to the React plugin
- #1089 Blocking certain URIs/Patterns from fetch tracking (patch included)
  - Added new config 'correlationHeaderExcludePatterns' to allow disabling correlation headers using regular expressions

### Updated React plugin to v3.0.1

- #1311 Allow the generated modules to extend the namespace defined by "name" in rollup config -- rather than always replace.
  - Changes the way the "Microsoft.ApplicationInsights" is defined for each module to all modules to be added to the same namespace

### Update applicationinsights-rollup-es3 to v1.1.2

- #1311 Allow the generated modules to extend the namespace defined by "name" in rollup config -- rather than always replace.

## 2.5.5 (Jun 2nd, 2020)

[2.5.5 Milestone](https://github.com/microsoft/ApplicationInsights-JS/milestone/39)

### Updated React plugin to v3.0.0

- Updated to TypeScript 3.x
- Removed React plugin from main rush pipeline
- #991 Don't work with React HOOKS
  - #1120 Introducing React Hooks for AppInsights #1120

### New Package applicationinsights-shims v1.0.0

- Created to remove dependency on TSLib as v 1.13.0 has introduced build breaks
  - provides internal implementation of __extends() and __assign() when no pre-existing version is present

### Changelog

- #1278 Add optional 'eventsSendRequest' notification to NotificationManager
- #1269 TsLib v1.13.0 has breaking change (Remove dependency on TSLib)
  - Added new package **'applicationinsights-shims@1.0.0'**
- Removed React plugin from main rush pipeline
- #991 Don't work with React HOOKS
  - #1120 Introducing React Hooks for AppInsights #1120
- #1274 Fix for withAITracking wrapping functional components.
- Using crypto to generate GUIDs when available (Make GUID more random)
- #1260 [BUG] Can't include Correlation Header on IE can fail
- #1258 Update snippet to support reporting script load failures
- #1251 [BUG] ajax.ts is using string trim() which is not supported on IE7/8
- #1249 Identify whether the script is being consumed via the CDN or NPM package
- Several minor documentation updates

## 2.5.4 (Apr 7th, 2020)

[2.5.4 Milestone](https://github.com/microsoft/ApplicationInsights-JS/milestone/37)

### Changelog

- #1242 Upgrading the tslib dependency to 1.11.1
- #1233 [BUG] Duplicate React dependency
- #1232 [BUG] window.appInsights.properties is marked private
  - Fix issue by always exposing window.appInsights.context
- #1240 [BUG] Telemetry correlation headers are not included for all fetch requests
- #1229 [BUG] Unable to include telemetry correlation headers
- #1227 SPFX - undefinedundefined is not defined
- #1221 npm @microsoft/applicationinsights-web: license information missing in package.json
- #1191 [BUG] ICustomProperties does not support setting values

## 2.5.3 (Mar 25th, 2020)

[2.5.3 Milestone](https://github.com/microsoft/ApplicationInsights-JS/milestone/38)

### Changelog

- #1224 [BUG] When running in IE7/8 the app insights doesn't initialize and gets stuck in a loop (long running script)

## 2.5.2 (Mar 11th, 2020)

### Changelog

- #1217 [BUG] App Insights fails when the XHR object is not extensible (or frozen)
- #1186 [BUG] App Insights initialization setting 'enableAjaxErrorStatusText is not working #1218

## 2.5.1 (Mar 9th, 2020)

### Changelog

- #1210 [BUG] Typescript error when using @microsoft/applicationinsights-web 2.5.0 and "noImplicitAny"/"strict" option
- #1207 [BUG] The latest version 2.4.4 cannot connect front-end with back-end on the Application Map on Application Insights

## 2.5.0 (Mar 9th, 2020)

### Changelog

- #1204 When a fetch polyfill is installed there reporting endpoint is also causing events to be sent
- #1202 ai_user and ai_session cookies not set #1203
- #1201 add to auto track exceptions in react native plugin
- #1199 Build is breaking when you do a "rush update --full --purge --recheck" due to tslib v1.11.0 update
- #1194 XHR/Fetch enhancement - add additional telemetry from window.performance #1195
- #1193 add sanitizer for operationName
- #1189 Add the option to specify the refUri with stopTrackPage #1190
- #1186 App Insights initialization setting 'enableAjaxErrorStatusText' is not working #1187

#### XHR/Fetch enhancement

Adds additional performance data derived from the window.performance.getEntries() for the fetch or XHR request.

Configuration options
| Name | Default | Description |
|------|---------|-------------|
| enableAjaxPerfTracking | false | Default false. Flag to enable looking up and including additional browser window.performance timings in the reported ajax (XHR and fetch) reported metrics. 
| maxAjaxPerfLookupAttempts | 3 | Defaults to 3. The maximum number of times to look for the window.performance timings (if available), this is required as not all browsers populate the window.performance before reporting the end of the XHR request and for fetch requests this is added after its complete.
| ajaxPerfLookupDelay | 25 | Defaults to 25ms. The amount of time to wait before re-attempting to find the windows.performance timings for an ajax request, time is in milliseconds and is passed directly to setTimeout().

#### Auto track exception React Native Plugin

This has been enabled by default in the updated version.
It can be disabled by adding the ```disableExceptionCollection``` config value with a value of true.

## 2.4.4 (Feb 5th, 2020)

### Changelog

- #1182 Fix error TS2430: Interface 'Window' incorrectly extends interface 'WindowEventHandlers'
- #1185 Rollback namespace overwrite change

## 2.4.3

## Changelog

- Syntax error tools/rollup-es3/src/es3/Es3Tokens.ts #1179

## 2.4.2

### ES3 Support

An additional conversion was required for ES3 support as TypeScript was adding a getter for embedding a constant enum into the Common class.

### Changelog

 - #1177 Add additional checks and polyfil for TypeScript get translations for constants

## v 2.4.1...2.4.0

### ES3 Support

With this release the source files can be loaded in an ES3 environment (IE7/8) and send requests to the server. As part of this change you will now receive requests from users using an older browser, prior to this version users using an ES3 base browser will (most likely) have been getting a javascript error, which would have caused no data to be sent.

### Enable support for reusing plugins in multiple instances of AppInsights #1132

We have added upport to enable reusing the same plugin in different instances of AppInsights, owned by the same application (but using different Instrumentation keys) is required so that they can reuse a single Plugin instance for all instances.

This changes introduces a new [`IProcessTelemetryContext`](https://microsoft.github.io/ApplicationInsights-JS/webSdk/applicationinsights-core-js/interfaces/IProcessTelemetryContext.html) interface that is passed to the processTelemetry() method so that the plugins can use the current request context for the event rather than the context during initialization.

To assist with creating plugins we have also introduced a base class that you can use for creating new plugins [BaseTelemetryPlugin](https://github.com/microsoft/ApplicationInsights-JS/blob/master/shared/AppInsightsCore/src/JavaScriptSDK/BaseTelemetryPlugin.ts), details are included on the [Readme](https://github.com/microsoft/ApplicationInsights-JS/blob/master/README.md)

### Changelog

- #1175 [BUG] Typescript build with 2.4.0 breaks #1173
- #1174 Legacy Manage SameSite Cookie Settings #1126
- #1172 Update SameSite logic to handle UserAgents that don't support the attribute
- #1169 Fixup Rollup ES3 plugin package.json
- #1167 Add better support for referencing global objects from a window and web workers
- #1164 add null check for sessionManager
- #1162 [BUG]AppInsights not working in IE7 #1142
- #1161 include response error data
- #1159 Export Common Telemetry classes in Snippet
- #1157 fix: only change SameSite when secure
- #1154 Queue events when track is called and not all extensions are initialized
- #1153 Do not clean telemetryInitializers during initialization
- #1150 Remove interface code from API reference and link
- #1135 fix: dont block corr on empty location host
- #1133 Enable support for reusing plugins in multiple instances of AppInsights #1132
- #1129 fix: console logging not honoring setting
- #1122 fix anchor link
- #1116 Move tslib to sku dependencies
- #1113 [Enhancement] AI is not catching all "Unload" dom events #1080

## v 2.3.1
### Changelog
- #1102 Enable support for IE8
- #1096 Add extra window nullchecks for non-browser environments
- #1105 Fix issue where operation name is overwritten

## v 2.3.0...2.2.4

### Changelog
- #1066 Adds Connection String support
- #1061, #1065,#1067, #1088 misc bug fixes

## v 2.2.4

### Changelog
- #1054 Fix issue with AppInsightsCore refactor

## v 2.2.3
### Changelog
- #1051 Add to call track trace on user init sending browser info to the end point when loggingLevelTelemetry config is on
- #1050 Address issue https://github.com/MicrosoftDocs/azure-docs/issues/39011
- #1049 Fix issue with PageViewPerformance event being sent with undefined name property
- #1041 Add tslint error screening
- #1038 Re-organize repo folders
- #1035 Update to use PerformanceNavigationInterface for supported browsers

## v 2.2.2
### Changelog
- #1030 Fix issue with appId correlation being appended with an incorrect format

## v 2.2.1
### Changelog
- #1015 Update to use beaconSender for page unload when browser supports Beacon API
- #1028 Fix issue where window.location is not defined
- #1021 Fix issue with not parsing correlationContext
- #1020 Disable by default logging to console internal SDK errors. Enable by default logging as telemetry for internal SDK errors

## v 2.2.0
### Changelog
- #946 **Feature**: Adds automatic incoming/outgoing header tracking. *Outgoing header tracking is experimental and may be miss some headers*
- #973 **Feature**: Support propagation of W3C compatible distributed tracing headers
- #983: Fix issue regarding incorrect referrer uri when using `enableAutoRouteTracking`
- #984: Fix issue where adding custom properties/tags would not work in telemetry processors
- #999: Fix IE issue when using `enableAutoRouteTracking`
- #1000

## v 2.1.1
Patch release containing fixes to automatic Single Page Application route change tracking via `enableAutoRouteTracking`

### Changelog
#970 - Fixes #967 #969

## v 2.1.0
### Highlights

#### Source Map Support
> *You do not need to upgrade for drag and drop to work. It will work on all previous and future versions of the javascript (and Node.js) SDK

https://i.imgur.com/Efue9nU.gif
You can now drag and drop your source maps onto your Exception Telemetry in the Azure Portal to unminify your callstack. Please open an issue or use the Feedback button in the Portal if a source map you've uploaded is not working as intended. This is a first iteration and in a future update, your source maps will be automatically unminified.

#### SPA Route Change Tracking
You can set `enableAutoRouteTracking: true` to enable state based route tracking for your Single Page Application (React, Angular, Vue, etc). You do not need to install a separate plugin to use this configuration option.

This setting will cause a new Page View telemetry item to be sent each time your app's route changes (**including** Hash route changes).

### Changelog
- #920 Resolve jest testing issues when using React plugin
- #928 Make analytics plugin have last priority
- #936 Fallback to XHR Sender when beacon sender tries to send >64 KB
- #947 Add SPA route change tracking
- #948 Docs: Source map support
- #952 Re-enable `samplingPercentage` functionality
- #918, #919, #932 #933 #935 #939 #940 #951

## v 2.0.1

### trackException Change
This update has a couple of **non-breaking** API changes. Namely, `trackException` is now consistent with the Node.js SDK. The only change here is the named argument is renamed from **`error`** to **`exception`**. A shim is in place so **any existing usages of `trackException` will still work**, and the old field is marked as optional, so any type-checked files will still "compile". There are no breaking changes with this change, but you are encouraged to use `exception` as your named argument field as error will be deprecated in a future major version.

#### Old
```js
appInsights.trackException({ error: new Error() });
```
#### New
```js
appInsights.trackException({ exception: new Error() });
```

### Correlation Header Domain Whitelisting #869

Second, the ability to only send correlation headers to specific, whitelisted domains is now available as a configuration option , `correlationHeaderDomains`. It accepts an `array` of domain `strings`. Wildcards ("*") are okay. By populating this array, all other domains which your application makes requests to will **not** have correlation headers included. This setting makes it easy to avoid OPTIONS requests to services outside of your control.

You can use the inclusion list and the exclusion list in conjunction with each other to add correlation headers to a particular domain, `example.com`, and at the same time exclude headers from a prefixed version of it, `no-headers.example.com`.

###  Tag Override Change #903

Performing custom tag overrides is now more consistent with all of the other Application Insights SDKs, in that it is modified via a simple key-value dictionary. There are no breaking changes with this update, and if you are setting any tags via the old way, they will still work as they do now. You are encouraged to update them since the old way will be deprecated in a future major version release.

#### Old
```js
var telemetryInitializer = (item) => {
  item.tags.push({ "ai.cloud.role": "My Web App" });
};
appInsights.addTelemetryInitializer(telemetryInitializer);
```
#### New
```js
var telemetryInitializer = (item) => {
  item.tags["ai.cloud.role"] = "My Web App";
};
appInsights.addTelemetryInitializer(telemetryInitializer);
```

### Changelog
#869 - config: add ability to whitelist specific domains for adding correlation headers
#893 - docs: fix sample configuration settings
#899 - common: replace Array.some with Array.forEach to simplify polyfill story, add tests
#902 - snippet: add missing methods to lazy loaders
#903 - tags can now be set with same API as other AI SDKs
#904 - rename IExceptionTelemetry.error --> IExceptionTelemetry.exception
#905 - react: fix plugin causing jest tests to fail
#907 - docs: add mention of how to update current context's operation
#908 - react: remove analytics package dependency
#910 - docs: update context refresh information
#913 - Remove code from adding libVer from extensions
#918 - automatically add `ai.operation.name` tag, add `id` to pageview telemetry
#919 - fix issue with `namePrefix` not affecting send buffers

## v 2.0.0

### Changelog
- #878 Fix issue with missing pageviewperformance
- #881 Change access level of some non-exposed methods
- #883 Allow `id` to be set in `Exception` telemetry<|MERGE_RESOLUTION|>--- conflicted
+++ resolved
@@ -4,7 +4,21 @@
 
 ## Unreleased Changes
 
-<<<<<<< HEAD
+### Potential breaking changes
+
+This release contains a potential breaking change to the `flush` method signature in the `IChannelControls` interface. The parameter name has been changed from `async` to `isAsync` to avoid potential conflicts with the `async` keyword.
+
+**Interface change:**
+```typescript
+// Before:
+flush(async: boolean = true, callBack?: (flushComplete?: boolean) => void): void | IPromise<boolean>;
+
+// After: 
+flush(isAsync: boolean = true, callBack?: (flushComplete?: boolean) => void, sendReason?: SendRequestReason): boolean | void | IPromise<boolean>;
+```
+
+**This is only a breaking change if you rely on named parameters.** If you have custom channels or plugins that implement the `IChannelControls` interface directly and rely on passing named parameters, you will need to update the parameter name from `async` to `isAsync` in your implementation.
+
 ### Potential behavioral changes
 
 This release enhances the cookie management behavior when cookies are disabled. Previously, when cookies were disabled, calls to `cookieMgr.set()` would return `false` and cookie values would be lost. Now, these operations are cached in memory and automatically applied when cookies are re-enabled to allow for cookie compliance banners and delayed approval.
@@ -16,36 +30,6 @@
 - Applications can now recover cookie state after temporary cookie blocking scenarios
 
 **These changes improve data persistence and are considered enhancements rather than breaking changes.** If your application logic depends on the previous behavior of `set()` returning `false` when cookies are disabled, you may need to check `cookieMgr.isEnabled()` instead, or configure `disableCookieCache: true` in your `cookieCfg` to maintain the previous behavior.
-
-### Changelog
-
-- #2631 Implement cookie caching when disabled and automatic flushing when enabled via setEnabled() or dynamic config changes
-  - **Enhancement**: Cookie values are now cached in memory when cookies are disabled instead of being lost
-  - **Enhancement**: Deletion operations are cached and applied when cookies are re-enabled  
-  - **Enhancement**: Automatic flushing occurs when cookies are enabled via `setEnabled(true)` or dynamic configuration changes
-  - **Enhancement**: Supports both `cookieCfg.enabled = true` and legacy `disableCookiesUsage = false` configuration patterns
-  - **Enhancement**: Pre-formats cookie values during caching to avoid reconstruction during flushing for better performance
-  - **Enhancement**: Respects existing privacy policies - blocked and ignored cookies are still properly excluded from caching
-
-  - **Enhancement**: Added `disableCookieCache` configuration option to maintain backward compatibility with previous behavior
-  - **Behavior change**: `cookieMgr.set()` now returns `true` when disabled (cached) instead of `false`
-  - **Behavior change**: `cookieMgr.get()` now returns cached values when disabled instead of empty strings
-  - **Behavior change**: Applications can now recover from temporary cookie disable periods
-=======
-### Potential breaking changes
-
-This release contains a potential breaking change to the `flush` method signature in the `IChannelControls` interface. The parameter name has been changed from `async` to `isAsync` to avoid potential conflicts with the `async` keyword.
-
-**Interface change:**
-```typescript
-// Before:
-flush(async: boolean = true, callBack?: (flushComplete?: boolean) => void): void | IPromise<boolean>;
-
-// After: 
-flush(isAsync: boolean = true, callBack?: (flushComplete?: boolean) => void, sendReason?: SendRequestReason): boolean | void | IPromise<boolean>;
-```
-
-**This is only a breaking change if you rely on named parameters.** If you have custom channels or plugins that implement the `IChannelControls` interface directly and rely on passing named parameters, you will need to update the parameter name from `async` to `isAsync` in your implementation.
 
 ### Changelog
 
@@ -57,7 +41,18 @@
   - Added proper error handling and promise rejection propagation through async callback chains
   - Improved handling of both synchronous and asynchronous callback execution patterns
   - No polling overhead - uses direct callback invocation for better performance
->>>>>>> 8edf49ba
+
+- #2631 Implement cookie caching when disabled and automatic flushing when enabled via setEnabled() or dynamic config changes
+  - **Enhancement**: Cookie values are now cached in memory when cookies are disabled instead of being lost
+  - **Enhancement**: Deletion operations are cached and applied when cookies are re-enabled  
+  - **Enhancement**: Automatic flushing occurs when cookies are enabled via `setEnabled(true)` or dynamic configuration changes
+  - **Enhancement**: Supports both `cookieCfg.enabled = true` and legacy `disableCookiesUsage = false` configuration patterns
+  - **Enhancement**: Pre-formats cookie values during caching to avoid reconstruction during flushing for better performance
+  - **Enhancement**: Respects existing privacy policies - blocked and ignored cookies are still properly excluded from caching
+  - **Enhancement**: Added `disableCookieCache` configuration option to maintain backward compatibility with previous behavior
+  - **Behavior change**: `cookieMgr.set()` now returns `true` when disabled (cached) instead of `false`
+  - **Behavior change**: `cookieMgr.get()` now returns cached values when disabled instead of empty strings
+  - **Behavior change**: Applications can now recover from temporary cookie disable periods
 
 ## 3.3.9 (June 25th, 2025)
 
