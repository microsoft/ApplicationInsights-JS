--- conflicted
+++ resolved
@@ -744,7 +744,6 @@
 
                 Assert.equal(expectedSpanId, dependencyFields[0].sysProperties!.trace.parentID, "Check first spanId");
                 Assert.equal(newExpectedSpanId, dependencyFields[1].sysProperties!.trace.parentID, "Check second spanId");
-<<<<<<< HEAD
             }
         });
 
@@ -861,8 +860,6 @@
                 // Final verification that trace context is still unchanged
                 Assert.equal(originalTraceId, traceCtx!.getTraceId(), "TraceId should remain unchanged at end");
                 Assert.equal(originalSpanId, traceCtx!.getSpanId(), "SpanId should remain unchanged at end");
-=======
->>>>>>> 6ef6d331
             }
         });
 
@@ -1187,22 +1184,14 @@
                                     statusText: "Hello",
                                     trailer: null,
                                     type: "basic",
-<<<<<<< HEAD
-                                    url: "https://httpbin.org/status/200"
-=======
                                     url: "http://localhost:9001/shared/"
->>>>>>> 6ef6d331
                                 });
                             }, 0);
                         });
 
                         // Act
                         Assert.ok(fetchSpy.notCalled, "No fetch called yet");
-<<<<<<< HEAD
-                        return fetch("https://httpbin.org/status/200", {method: "post", [DisabledPropertyName]: true}).then(() => {
-=======
                         return fetch("http://localhost:9001/shared/", {method: "post", [DisabledPropertyName]: true}).then(() => {
->>>>>>> 6ef6d331
                             // Assert
                             Assert.ok(fetchSpy.notCalled, "The request was not tracked");
                         }, () => {
@@ -1345,19 +1334,11 @@
                     .add(() => {
                         // Act
                         Assert.ok(fetchSpy.notCalled, "No fetch called yet");
-<<<<<<< HEAD
-                        return fetch("https://httpbin.org/status/200", {method: "post", [DisabledPropertyName]: true}).then(() => {
-                            // Assert
-                            Assert.ok(fetchSpy.notCalled, "The initial request was not tracked");
-
-                            return fetch("https://httpbin.org/status/200", {method: "post" }).then(() => {
-=======
                         return fetch("http://localhost:9001/shared/", {method: "post", [DisabledPropertyName]: true}).then(() => {
                             // Assert
                             Assert.ok(fetchSpy.notCalled, "The initial request was not tracked");
 
                             return fetch("http://localhost:9001/shared/", {method: "post" }).then(() => {
->>>>>>> 6ef6d331
                                 // Assert
                                 Assert.ok(fetchSpy.notCalled, "The follow up request should also not have been tracked");
                             }, () => {
@@ -1404,19 +1385,11 @@
                     .add(() => {
                         // Act
                         Assert.ok(fetchSpy.notCalled, "No fetch called yet");
-<<<<<<< HEAD
-                        return fetch("https://httpbin.org/status/200", {method: "post"}).then(() => {
-                            // Assert
-                            Assert.ok(fetchSpy.notCalled, "The initial request was not tracked");
-
-                            return fetch("https://httpbin.org/status/200", {method: "post" }).then(() => {
-=======
                         return fetch("http://localhost:9001/shared/", {method: "post"}).then(() => {
                             // Assert
                             Assert.ok(fetchSpy.notCalled, "The initial request was not tracked");
 
                             return fetch("http://localhost:9001/shared/", {method: "post" }).then(() => {
->>>>>>> 6ef6d331
                                 // Assert
                                 Assert.ok(fetchSpy.notCalled, "The follow up request should also not have been tracked");
                             }, () => {
@@ -1470,22 +1443,14 @@
                     .add(() => {
                         // Act
                         Assert.ok(fetchSpy.notCalled, "No fetch called yet");
-<<<<<<< HEAD
-                        return fetch("https://httpbin.org/status/200", {method: "post", [DisabledPropertyName]: false}).then(() => {
-=======
                         return fetch("http://localhost:9001/shared/", {method: "post", [DisabledPropertyName]: false}).then(() => {
->>>>>>> 6ef6d331
                             // assert
                             Assert.ok(fetchSpy.calledOnce, "track is called");
                             let data = fetchSpy.args[0][0].baseData;
                             Assert.equal("Fetch", data.type, "request is Fetch type");
                             Assert.equal(1, dependencyFields.length, "trackDependencyDataInternal was called");
                             Assert.equal("Fetch context", data.properties.test, "Fetch request's request context is added when customer configures addRequestContext.");
-<<<<<<< HEAD
-                            Assert.equal("https://httpbin.org/status/200", data.properties.fetchRequestUrl, "Fetch request is captured.");
-=======
                             Assert.equal("http://localhost:9001/shared/", data.properties.fetchRequestUrl, "Fetch request is captured.");
->>>>>>> 6ef6d331
                             Assert.equal("basic", data.properties.fetchResponseType, "Fetch response is captured.");
                         }, () => {
                             Assert.ok(false, "fetch failed!");
@@ -1526,11 +1491,7 @@
                     .add(() => {
                         // Act
                         Assert.ok(fetchSpy.notCalled, "No fetch called yet");
-<<<<<<< HEAD
-                        return fetch("https://httpbin.org/status/200", {method: "post", [DisabledPropertyName]: false}).then(() => {
-=======
                         return fetch("http://localhost:9001/shared/", {method: "post", [DisabledPropertyName]: false}).then(() => {
->>>>>>> 6ef6d331
                             // Assert
                             Assert.ok(fetchSpy.calledOnce, "createFetchRecord called once after using fetch");
                             let data = fetchSpy.args[0][0].baseData;
@@ -1585,11 +1546,7 @@
                         let dependencyFields = this._context.dependencyFields;
                         
                         Assert.ok(fetchSpy.notCalled, "No fetch called yet");
-<<<<<<< HEAD
-                        return fetch("https://httpbin.org/status/200", {method: "post", [DisabledPropertyName]: false}).then(() => {
-=======
                         return fetch("http://localhost:9001/shared/", {method: "post", [DisabledPropertyName]: false}).then(() => {
->>>>>>> 6ef6d331
                             // Assert
                             Assert.ok(fetchSpy.calledOnce, "createFetchRecord called once after using fetch");
                             let data = fetchSpy.args[0][0].baseData;
@@ -1646,11 +1603,7 @@
                         let dependencyFields = this._context.dependencyFields;
                         
                         Assert.ok(fetchSpy.notCalled, "No fetch called yet");
-<<<<<<< HEAD
-                        return fetch("https://httpbin.org/status/200", {method: "post", [DisabledPropertyName]: false}).then(() => {
-=======
                         return fetch("http://localhost:9001/shared/", {method: "post", [DisabledPropertyName]: false}).then(() => {
->>>>>>> 6ef6d331
                             // Assert
                             Assert.ok(fetchSpy.calledOnce, "createFetchRecord called once after using fetch");
                             let data = fetchSpy.args[0][0].baseData;
@@ -1713,11 +1666,7 @@
                     .add(() => {
                         // Act
                         Assert.ok(fetchSpy.notCalled, "No fetch called yet");
-<<<<<<< HEAD
-                        return fetch("https://httpbin.org/status/200", {method: "post", [DisabledPropertyName]: false}).then(() => {
-=======
                         return fetch("http://localhost:9001/shared/", {method: "post", [DisabledPropertyName]: false}).then(() => {
->>>>>>> 6ef6d331
                             // Assert
                             Assert.ok(fetchSpy.calledOnce, "createFetchRecord called once after using fetch");
                             let data = fetchSpy.args[0][0].baseData;
@@ -1773,11 +1722,7 @@
                         // Act
                         
                         Assert.ok(fetchSpy.notCalled, "No fetch called yet");
-<<<<<<< HEAD
-                        return fetch("https://httpbin.org/status/200", {method: "post", [DisabledPropertyName]: false}).then(() => {
-=======
                         return fetch("http://localhost:9001/shared/", {method: "post", [DisabledPropertyName]: false}).then(() => {
->>>>>>> 6ef6d331
                             // Assert
                             Assert.ok(initializerCalled, "Initializer was not called");
                             Assert.ok(fetchSpy.notCalled, "track was not called");
@@ -1820,7 +1765,6 @@
                 let throwSpy = this.sandbox.spy(appInsightsCore.logger, "throwInternal");
                 let traceCtx = appInsightsCore.getTraceCtx();
 
-<<<<<<< HEAD
                 let expectedsysProperties = {
                     trace: {
                         traceID: traceCtx!.getTraceId(),
@@ -1832,8 +1776,6 @@
                     expectedsysProperties.trace.traceFlags = traceCtx!.getTraceFlags();
                 }
 
-=======
->>>>>>> 6ef6d331
                 this._context.dependencyFields = dependencyFields;
                 this._context.fetchSpy = fetchSpy;
                 this._context.throwSpy = throwSpy;
@@ -1852,11 +1794,7 @@
                             Assert.equal(false, throwSpy.called, "We should not have failed internally");
                             Assert.equal(1, dependencyFields.length, "trackDependencyDataInternal was called");
                             Assert.ok(dependencyFields[0].dependency.startTime, "startTime was specified before trackDependencyDataInternal was called");
-<<<<<<< HEAD
                             Assert.deepEqual(expectedsysProperties, dependencyFields[0].sysProperties, "no system properties");
-=======
-                            Assert.equal(undefined, dependencyFields[0].sysProperties, "no system properties");
->>>>>>> 6ef6d331
 
                             return fetch(undefined, null).then(() => {
                                 // Assert
@@ -1864,13 +1802,8 @@
                                 Assert.equal(false, throwSpy.called, "We should still not have failed internally");
                                 Assert.equal(2, dependencyFields.length, "trackDependencyDataInternal was called");
                                 Assert.ok(dependencyFields[1].dependency.startTime, "startTime was specified before trackDependencyDataInternal was called");
-<<<<<<< HEAD
                                 Assert.deepEqual(expectedsysProperties, dependencyFields[1].sysProperties, "no system properties");
 
-=======
-                                Assert.equal(undefined, dependencyFields[1].sysProperties, "no system properties");
-                                
->>>>>>> 6ef6d331
                             }, () => {
                                 Assert.ok(false, "fetch failed!");
                                 
@@ -1987,7 +1920,6 @@
                 let throwSpy = this.sandbox.spy(appInsightsCore.logger, "throwInternal");
                 let traceCtx = appInsightsCore.getTraceCtx();
 
-<<<<<<< HEAD
                 let expectedsysProperties = {
                     trace: {
                         traceID: traceCtx.getTraceId(),
@@ -1999,8 +1931,6 @@
                     expectedsysProperties.trace.traceFlags = traceCtx.getTraceFlags();
                 }
 
-=======
->>>>>>> 6ef6d331
                 this._context.dependencyFields = dependencyFields;
                 this._context.fetchSpy = fetchSpy;
                 this._context.throwSpy = throwSpy;
@@ -2019,11 +1949,7 @@
                             Assert.equal(false, throwSpy.called, "We should not have failed internally");
                             Assert.equal(1, dependencyFields.length, "trackDependencyDataInternal was called");
                             Assert.ok(dependencyFields[0].dependency.startTime, "startTime was specified before trackDependencyDataInternal was called");
-<<<<<<< HEAD
                             Assert.deepEqual(expectedsysProperties, dependencyFields[0].sysProperties, "no system properties");
-=======
-                            Assert.equal(undefined, dependencyFields[0].sysProperties, "no system properties");
->>>>>>> 6ef6d331
                             Assert.equal(window.location.href.split("#")[0], dependencyFields[0].dependency.target, "Target is captured.");
 
                             // Assert that the HTTP method was preserved
@@ -2188,11 +2114,52 @@
                     method: 'get',
                     headers: headers
                 };
-<<<<<<< HEAD
                 const url = 'https://httpbin.org/status/200';
-=======
+
+                let headerSpy = this.sandbox.spy(this._ajax, "includeCorrelationHeaders");
+
+                // Act
+                Assert.ok(fetchSpy.notCalled);
+                fetch(url, init);
+
+                // Assert
+                Assert.ok(fetchSpy.calledOnce);
+                Assert.ok(headerSpy.calledOnce);
+                Assert.deepEqual(init, headerSpy.returnValue || headerSpy.returnValues[0]);
+            }
+        });
+
+        this.testCase({
+            name: "Fetch: fetch keeps custom headers when correlation headers are discarded by dependencyListeners",
+            test: () => {
+                hookFetch((resolve) => {
+                    AITestClass.orgSetTimeout(function() {
+                        resolve();
+                    }, 0);
+                });
+
+                
+                this._ajax = new AjaxMonitor();
+                this._ajax.addDependencyListener((details: IDependencyListenerDetails) => {
+                    return false;
+                });
+                let appInsightsCore = new AppInsightsCore();
+                let coreConfig = {
+                    instrumentationKey: "",
+                    disableFetchTracking: false,
+                    disableAjaxTracking: true
+                };
+                appInsightsCore.initialize(coreConfig, [this._ajax, new TestChannelPlugin()]);
+                let fetchSpy = this.sandbox.spy(window, "fetch");
+
+                // Setup
+                let headers = new Headers();
+                headers.append('My-Header', 'Header field');
+                let init = {
+                    method: 'get',
+                    headers: headers
+                };
                 const url = 'http://localhost:9001/shared/';
->>>>>>> 6ef6d331
 
                 let headerSpy = this.sandbox.spy(this._ajax, "includeCorrelationHeaders");
 
@@ -2245,11 +2212,7 @@
                 this._context["trackStub"] = trackSpy;
 
                 // Use test hook to simulate the correct url location
-<<<<<<< HEAD
-                this._ajax["_currentWindowHost"] = "httpbin.org";
-=======
                 this._ajax["_currentWindowHost"] = "localhost:9001";
->>>>>>> 6ef6d331
 
                 return this._asyncQueue()
                     .add(() => {
@@ -2262,11 +2225,7 @@
                             method: 'get',
                             headers: headers
                         };
-<<<<<<< HEAD
-                        const url = 'https://httpbin.org/status/200';
-=======
                         const url = 'http://localhost:9001/shared/';
->>>>>>> 6ef6d331
 
                         // Act
                         Assert.ok(trackSpy.notCalled, "No fetch called yet");
@@ -2338,15 +2297,9 @@
                 this._context["trackStub"] = trackSpy;
 
                 // Use test hook to simulate the correct url location
-<<<<<<< HEAD
-                this._ajax["_currentWindowHost"] = "httpbin.org";
-                    
-                const url = 'https://httpbin.org/status/200';
-=======
                 this._ajax["_currentWindowHost"] = "localhost:9001";
                     
                 const url = 'http://localhost:9001/shared/';
->>>>>>> 6ef6d331
 
                 return this._asyncQueue()
                     .add(() => {
@@ -2430,11 +2383,7 @@
                     method: 'get',
                     headers: headers
                 };
-<<<<<<< HEAD
-                const url = 'https://httpbin.org/status/200';
-=======
                 const url = 'http://localhost:9001/shared/';
->>>>>>> 6ef6d331
                 return this._asyncQueue()
                     .add(() => {
                         // Act
@@ -2514,11 +2463,7 @@
                 this._ajax["_currentWindowHost"] = "localhost:9001";
 
                 // Setup
-<<<<<<< HEAD
-                const url = 'https://httpbin.org/status/200';
-=======
                 const url = 'http://localhost:9001/shared/';
->>>>>>> 6ef6d331
 
                 return this._asyncQueue()
                     .add(() => {
@@ -2603,11 +2548,7 @@
                     method: 'get',
                     headers: headers
                 };
-<<<<<<< HEAD
-                const url = 'https://httpbin.org/status/200';
-=======
                 const url = 'http://localhost:9001/shared/';
->>>>>>> 6ef6d331
 
                 return this._asyncQueue()
                     .add(() => {
@@ -2683,15 +2624,9 @@
                 this._context["fetchCalls"] = fetchCalls;
 
                 // Use test hook to simulate the correct url location
-<<<<<<< HEAD
-                this._ajax["_currentWindowHost"] = "httpbin.org";
-                // Setup
-                const url = 'https://httpbin.org/status/200';
-=======
                 this._ajax["_currentWindowHost"] = "localhost:9001";
                 // Setup
                 const url = 'http://localhost:9001/shared/';
->>>>>>> 6ef6d331
 
                 return this._asyncQueue()
                     .add(() => {
@@ -2776,11 +2711,7 @@
                     method: 'get',
                     headers: headers
                 };
-<<<<<<< HEAD
-                const url = 'https://httpbin.org/status/200';
-=======
                 const url = 'http://localhost:9001/shared/';
->>>>>>> 6ef6d331
 
                 return this._asyncQueue()
                     .add(() => {
@@ -2825,7 +2756,6 @@
                                     Assert.equal(undefined, trackHeaders["Authorization"],"Authorization header should be ignored")
                                     break;
                                 }
-<<<<<<< HEAD
 
                                 Assert.equal(true, headers.has(RequestHeaders.requestContextHeader), "requestContext header shoud be present");
                                 Assert.equal(true, headers.has(RequestHeaders.requestIdHeader), "AI header shoud be present"); // AI
@@ -2982,22 +2912,6 @@
                 // Final verification
                 Assert.equal(originalTraceId, traceCtx!.getTraceId(), "TraceId should remain unchanged at end");
                 Assert.equal(originalSpanId, traceCtx!.getSpanId(), "SpanId should remain unchanged at end");
-=======
-
-                                Assert.equal(true, headers.has(RequestHeaders.requestContextHeader), "requestContext header shoud be present");
-                                Assert.equal(true, headers.has(RequestHeaders.requestIdHeader), "AI header shoud be present"); // AI
-                                Assert.equal(true, headers.has(RequestHeaders.traceParentHeader), "W3c header should be present"); // W3C
-
-                                Assert.notEqual(undefined, trackHeaders[RequestHeaders.requestIdHeader], "RequestId present in outbound event");
-                                Assert.notEqual(undefined, trackHeaders[RequestHeaders.requestContextHeader], "RequestContext present in outbound event");
-                                Assert.notEqual(undefined, trackHeaders[RequestHeaders.traceParentHeader], "traceParent present in outbound event");
-                            }
-                            return true;
-                        }
-                        this.clock.tick(1000);
-                        return false;
-                    }, 'response received', 60, 1000))
->>>>>>> 6ef6d331
             }
         })
 
@@ -3796,11 +3710,7 @@
                         var xhr = new XMLHttpRequest();
 
                         // trigger the request that should cause a track event once the xhr request is complete
-<<<<<<< HEAD
-                        xhr.open("GET", "https://httpbin.org/status/200");
-=======
                         xhr.open("GET", "http://localhost:9001/shared/");
->>>>>>> 6ef6d331
                         xhr.send();
                         Assert.equal(false, markSpy.called, "The code should not have called mark()");
                     })
@@ -3852,21 +3762,13 @@
                         var xhr = new XMLHttpRequest();
 
                         // trigger the request that should cause a track event once the xhr request is complete
-<<<<<<< HEAD
-                        xhr.open("GET", "https://httpbin.org/status/200");
-=======
                         xhr.open("GET", "http://localhost:9001/shared/");
->>>>>>> 6ef6d331
                         xhr.send();
                         Assert.equal(true, markSpy.called, "The code should have called been mark()");
                         this.addPerfEntry({
                             entryType: "resource",
                             initiatorType: "xmlhttprequest",
-<<<<<<< HEAD
-                            name: "https://httpbin.org/status/200",
-=======
                             name: "http://localhost:9001/shared/",
->>>>>>> 6ef6d331
                             startTime: getPerformance().now(),
                             duration: 10
                         });
@@ -3924,21 +3826,13 @@
                         var xhr = new XMLHttpRequest();
 
                         // trigger the request that should cause a track event once the xhr request is complete
-<<<<<<< HEAD
-                        xhr.open("GET", "https://httpbin.org/status/200");
-=======
                         xhr.open("GET", "http://localhost:9001/shared/");
->>>>>>> 6ef6d331
                         xhr.send();
                         Assert.equal(true, markSpy.called, "The code should have called been mark()");
                         this.addPerfEntry({
                             entryType: "resource",
                             initiatorType: "xmlhttprequest",
-<<<<<<< HEAD
-                            name: "https://httpbin.org/status/200",
-=======
                             name: "http://localhost:9001/shared/",
->>>>>>> 6ef6d331
                             startTime: getPerformance().now(),
                             duration: 10,
                             serverTiming: [
@@ -3997,20 +3891,6 @@
                 });
                 // Used to "wait" for App Insights to finish initializing which should complete after the XHR request
                 this._context["trackStub"] = this.sandbox.stub(appInsightsCore, "track");
-<<<<<<< HEAD
-
-                return this._asyncQueue()
-                    .add(() => {
-                        // Act
-                        var xhr = new XMLHttpRequest();
-
-                        // trigger the request that should cause a track event once the xhr request is complete
-                        xhr.open("GET", "https://httpbin.org/status/200");
-                        xhr.send();
-
-                        var xhr2 = new XMLHttpRequest();
-                        xhr2.open("GET", "https://httpbin.org/anything");
-=======
 
                 let xhr = new XMLHttpRequest();
 
@@ -4054,7 +3934,6 @@
                         xhr.send();
 
                         xhr2.open("GET", "https://localhost:9001/anything");
->>>>>>> 6ef6d331
                         xhr2.send();
 
                         Assert.equal(true, markSpy.called, "The code should have called been mark()");
@@ -4065,11 +3944,6 @@
                         Assert.equal(prefix2.indexOf("ajaxData"), 0, "Prefix2 should start with 'ajaxData'");
 
                         let ajaxCountOne = parseInt(prefix1.substring(prefix1.indexOf('#') + 1), 10);
-<<<<<<< HEAD
-                        let ajaxCountTwo = parseInt(prefix2.substring(prefix1.indexOf('#') + 1), 10);
-                        Assert.equal(1, ajaxCountTwo-ajaxCountOne, "the count should increase by 1");
-                    })
-=======
                         let ajaxCountTwo = parseInt(prefix2.substring(prefix2.indexOf('#') + 1), 10);
                         Assert.equal(1, ajaxCountTwo-ajaxCountOne, "the count should increase by 1");
                     }).add(() => {
@@ -4081,7 +3955,6 @@
                             });
                         });
                     });
->>>>>>> 6ef6d331
             }
         });
 
@@ -4118,11 +3991,7 @@
                         // Act
                         var xhr = new XMLHttpRequest();
                         // trigger the request that should cause a track event once the xhr request is complete
-<<<<<<< HEAD
-                        xhr.open("GET", "https://httpbin.org/status/200");
-=======
                         xhr.open("GET", "http://localhost:9001/shared/");
->>>>>>> 6ef6d331
                         xhr.send();
                         Assert.equal(true, markSpy.called, "The code should have called been mark()");
                     })
@@ -4169,8 +4038,11 @@
                     }
                 };
                 appInsightsCore.initialize(coreConfig, [this._ajax, new TestChannelPlugin()]);
-<<<<<<< HEAD
-                this._ajax["_currentWindowHost"] = "httpbin.org";
+                this._ajax["_currentWindowHost"] = "localhost:9001";
+
+                this.onDone(() => {
+                    appInsightsCore.unload(false);
+                });
 
                 let trackSpy = this.sandbox.spy(appInsightsCore, "track");
                 this._context["trackStub"] = trackSpy;
@@ -4179,7 +4051,7 @@
 
                         // Send fetch request that should trigger a track event when complete
                         Assert.ok(trackSpy.notCalled, "No fetch called yet");
-                        fetch("https://httpbin.org/status/200", {method: "post",  }).then((value) => {
+                        fetch("http://localhost:9001/shared/", {method: "post",  }).then((value) => {
                             this._context["fetchComplete"] = true;
                             return value;
                         });
@@ -4197,39 +4069,6 @@
                             return true;
                         }
 
-=======
-                this._ajax["_currentWindowHost"] = "localhost:9001";
-
-                this.onDone(() => {
-                    appInsightsCore.unload(false);
-                });
-
-                let trackSpy = this.sandbox.spy(appInsightsCore, "track");
-                this._context["trackStub"] = trackSpy;
-                return this._asyncQueue()
-                    .add(() => {
-
-                        // Send fetch request that should trigger a track event when complete
-                        Assert.ok(trackSpy.notCalled, "No fetch called yet");
-                        fetch("http://localhost:9001/shared/", {method: "post",  }).then((value) => {
-                            this._context["fetchComplete"] = true;
-                            return value;
-                        });
-                        Assert.equal(false, markSpy.called, "The code should not have called been mark()");
-                    })
-                    .add(PollingAssert.asyncTaskPollingAssert(() => {
-                        let trackStub = this._context["trackStub"] as SinonStub;
-                        if (this._context["fetchComplete"]) {
-                            Assert.ok(trackStub.calledOnce, "track is called");
-                            let data = trackStub.args[0][0].baseData;
-                            Assert.equal("Fetch", data.type, "request is Fetch type");
-                            let props = data.properties;
-                            Assert.notEqual(undefined, props, "Should contain properties");
-                            Assert.equal(undefined, props.ajaxPerf, "No performance data should exist");
-                            return true;
-                        }
-
->>>>>>> 6ef6d331
                         return false;
                     }, 'response received', 60, 1000))
             }
@@ -4280,16 +4119,9 @@
                     .add(() => {
                         // Send fetch request that should trigger a track event when complete
                         Assert.ok(trackSpy.notCalled, "No fetch called yet");
-<<<<<<< HEAD
-                        fetch("https://httpbin.org/status/200", {method: "post" });
-                        Assert.equal(true, markSpy.called, "The code should have called been mark()");
-                            })
-                            .add(PollingAssert.asyncTaskPollingAssert(() => {
-=======
                         fetch("http://localhost:9001/shared/", {method: "post" });
                         Assert.equal(true, markSpy.called, "The code should have called been mark()");
                     }).add(PollingAssert.asyncTaskPollingAssert(() => {
->>>>>>> 6ef6d331
                         let trackStub = this._context["trackStub"] as SinonStub;
                         if (trackStub.called) {
                             window.console && window.console.warn("Performance Entries: " + window.performance.getEntries().length);
@@ -4361,11 +4193,7 @@
                     .add(() => {
                         // Send fetch request that should trigger a track event when complete
                         Assert.ok(trackSpy.notCalled, "No fetch called yet");
-<<<<<<< HEAD
-                        fetch("https://httpbin.org/status/200", { method: "post" });
-=======
                         fetch("http://localhost:9001/shared/", { method: "post" });
->>>>>>> 6ef6d331
                         Assert.equal(true, markSpy.called, "The code should have called been mark()");
                     })
                     .add(PollingAssert.asyncTaskPollingAssert(() => {
@@ -4444,11 +4272,7 @@
                     method: 'get',
                     headers
                 };
-<<<<<<< HEAD
-                const url = 'https://httpbin.org/status/200';
-=======
                 const url = 'http://localhost:9001/shared/';
->>>>>>> 6ef6d331
 
                 return this._asyncQueue()
                     .add(() => {
