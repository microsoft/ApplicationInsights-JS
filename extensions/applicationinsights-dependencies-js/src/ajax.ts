--- conflicted
+++ resolved
@@ -555,13 +555,12 @@
 
                 let global = getGlobal();
                 let isPolyfill = (fetch as any).polyfill;
-<<<<<<< HEAD
                 _self._addHook(onConfigChange(_extensionConfig, () => {
                     _disableFetchTracking = !!_extensionConfig.disableFetchTracking;
                     _enableResponseHeaderTracking = _extensionConfig.enableResponseHeaderTracking;
 
                     if (!_disableFetchTracking && !_fetchInitialized) {
-                        _addHook(InstrumentFunc(global, strFetch, {
+                        _addHook(InstrumentFunc(global, STR_FETCH, {
                             ns: _evtNamespace,
                             // Add request hook
                             req: (callDetails: IInstrumentCallDetails, input, init) => {
@@ -587,12 +586,12 @@
                                         callDetails.rslt = callDetails.rslt.then((response: any) => {
                                             _reportFetchMetrics(callDetails, (response||{}).status, input, response, fetchData, () => {
                                                 let ajaxResponse:IAjaxRecordResponse = {
-                                                    statusText: response.statusText,
+                                                    statusText: (response||{}).statusText,
                                                     headerMap: null,
                                                     correlationContext: _getFetchCorrelationContext(response)
                                                 };
         
-                                                if (_enableResponseHeaderTracking) {
+                                                if (_enableResponseHeaderTracking && response) {
                                                     const responseHeaderMap = {};
                                                     response.headers.forEach((value: string, name: string) => {     // @skip-minify
                                                         if (_canIncludeHeaders(name)) {
@@ -609,64 +608,10 @@
                                             return response;
                                         })
                                             .catch((reason: any) => {
-                                                _reportFetchMetrics(callDetails, 0, input, null, fetchData, null, { error: reason.message });
+                                                _reportFetchMetrics(callDetails, 0, input, null, fetchData, null, { error: reason.message || dumpObj(reason) });
                                                 throw reason;
                                             });
                                     }
-=======
-                if (!_disableFetchTracking && !_fetchInitialized) {
-                    _addHook(InstrumentFunc(global, STR_FETCH, {
-                        ns: _evtNamespace,
-                        // Add request hook
-                        req: (callDetails: IInstrumentCallDetails, input, init) => {
-                            let fetchData: ajaxRecord;
-                            if (!_disableFetchTracking && _fetchInitialized &&
-                                    !_isDisabledRequest(null, input, init) &&
-                                    // If we have a polyfil and XHR instrumented then let XHR report otherwise we get duplicates
-                                    !(isPolyfill && _xhrInitialized)) {
-                                let ctx = callDetails.ctx();
-                                fetchData = _createFetchRecord(input, init);
-                                let newInit = _self.includeCorrelationHeaders(fetchData, input, init);
-                                if (newInit !== init) {
-                                    callDetails.set(1, newInit);
-                                }
-                                ctx.data = fetchData;
-                            }
-                        },
-                        rsp: (callDetails: IInstrumentCallDetails, input) => {
-                            if (!_disableFetchTracking) {
-                                let fetchData = callDetails.ctx().data;
-                                if (fetchData) {
-                                    // Replace the result with the new promise from this code
-                                    callDetails.rslt = callDetails.rslt.then((response: any) => {
-                                        _reportFetchMetrics(callDetails, (response||{}).status, input, response, fetchData, () => {
-                                            let ajaxResponse:IAjaxRecordResponse = {
-                                                statusText: (response||{}).statusText,
-                                                headerMap: null,
-                                                correlationContext: _getFetchCorrelationContext(response)
-                                            };
-    
-                                            if (_enableResponseHeaderTracking && response) {
-                                                const responseHeaderMap = {};
-                                                response.headers.forEach((value: string, name: string) => {     // @skip-minify
-                                                    if (_canIncludeHeaders(name)) {
-                                                        responseHeaderMap[name] = value;
-                                                    }
-                                                });
-    
-                                                ajaxResponse.headerMap = responseHeaderMap;
-                                            }
-    
-                                            return ajaxResponse;
-                                        });
-    
-                                        return response;
-                                    })
-                                        .catch((reason: any) => {
-                                            _reportFetchMetrics(callDetails, 0, input, null, fetchData, null, { error: reason.message || dumpObj(reason) });
-                                            throw reason;
-                                        });
->>>>>>> c920fb78
                                 }
                             },
                             // Create an error callback to report any hook errors
@@ -682,43 +627,17 @@
                         // Note: Polyfill implementations that don't support the "polyfill" tag are not supported
                         // the workaround is to add a polyfill property to your fetch implementation before initializing
                         // App Insights
-                        _addHook(InstrumentFunc(global, strFetch, {
+                        _addHook(InstrumentFunc(global, STR_FETCH, {
                             ns: _evtNamespace,
                             req: (callDetails: IInstrumentCallDetails, input, init) => {
                                 // Just call so that we record any disabled URL
                                 _isDisabledRequest(null, input, init);
                             }
-<<<<<<< HEAD
                         }));
                         _polyfillInitialized = true;
                     }
                 }));
                 
-=======
-                        },
-                        // Create an error callback to report any hook errors
-                        hkErr: _createErrorCallbackFunc(_self, _eInternalMessageId.FailedMonitorAjaxOpen,
-                            "Failed to monitor Window.fetch" + ERROR_POSTFIX)
-                    }));
-
-                    _fetchInitialized = true;
-                } else if (isPolyfill) {
-                    // If fetch is a polyfill we need to capture the request to ensure that we correctly track
-                    // disabled request URLS (i.e. internal urls) to ensure we don't end up in a constant loop
-                    // of reporting ourselves, for example React Native uses a polyfill for fetch
-                    // Note: Polyfill implementations that don't support the "poyyfill" tag are not supported
-                    // the workaround is to add a polyfill property to your fetch implementation before initializing
-                    // App Insights
-                    _addHook(InstrumentFunc(global, STR_FETCH, {
-                        ns: _evtNamespace,
-                        req: (callDetails: IInstrumentCallDetails, input, init) => {
-                            // Just call so that we record any disabled URL
-                            _isDisabledRequest(null, input, init);
-                        }
-                    }));
-                }
-
->>>>>>> c920fb78
                 if (isPolyfill) {
                     // retag the instrumented fetch with the same polyfill settings this is mostly for testing
                     // But also supports multiple App Insights usages
