--- conflicted
+++ resolved
@@ -3,17 +3,10 @@
 
 import dynamicProto from "@microsoft/dynamicproto-js";
 import {
-<<<<<<< HEAD
-    IDependencyTelemetry, dataSanitizeUrl, dateTimeUtilsDuration, msToTimeSpan, urlGetAbsoluteUrl, urlGetCompleteUrl
-} from "@microsoft/applicationinsights-common";
-import {
-    IDiagnosticLogger, arrForEach, isNumber, isString, normalizeJsName, objForEachKey, objKeys
-=======
     Extensions, IDependencyTelemetry, dataSanitizeUrl, dateTimeUtilsDuration, msToTimeSpan, urlGetAbsoluteUrl, urlGetCompleteUrl
 } from "@microsoft/applicationinsights-common";
 import {
     IDiagnosticLogger, IDistributedTraceContext, arrForEach, isNullOrUndefined, isNumber, isString, normalizeJsName, objForEachKey, objKeys
->>>>>>> 6ba2c0dc
 } from "@microsoft/applicationinsights-core-js";
 import { STR_DURATION, STR_PROPERTIES } from "./InternalConstants";
 
@@ -26,15 +19,12 @@
     response?: Object
 }
 
-<<<<<<< HEAD
-=======
 interface ITraceCtx {
     traceId: string;
     spanId: string;
     traceFlags: number;
 }
 
->>>>>>> 6ba2c0dc
 /** @ignore */
 function _calcPerfDuration(resourceEntry:PerformanceResourceTiming, start:string, end:string) {
     let result = 0;
@@ -428,12 +418,9 @@
         // @DynamicProtoStub -- DO NOT add any code as this will be removed during packaging
         return null;
     }
-<<<<<<< HEAD
-=======
 
     public getPartAProps(): { [key: string]: any } {
         // @DynamicProtoStub -- DO NOT add any code as this will be removed during packaging
         return null;
     }
->>>>>>> 6ba2c0dc
 }