--- conflicted
+++ resolved
@@ -1,10 +1,6 @@
 {
     "name": "@microsoft/applicationinsights-dependencies-js",
-<<<<<<< HEAD
-    "version": "2.8.5",
-=======
     "version": "2.8.6",
->>>>>>> 6ba2c0dc
     "description": "Microsoft Application Insights XHR dependencies plugin",
     "homepage": "https://github.com/microsoft/ApplicationInsights-JS#readme",
     "author": "Microsoft Application Insights Team",
@@ -57,13 +53,8 @@
     "dependencies": {
         "@microsoft/dynamicproto-js": "^1.1.6",
         "@microsoft/applicationinsights-shims": "2.0.1",
-<<<<<<< HEAD
-        "@microsoft/applicationinsights-core-js": "2.8.5",
-        "@microsoft/applicationinsights-common": "2.8.5"
-=======
         "@microsoft/applicationinsights-core-js": "2.8.6",
         "@microsoft/applicationinsights-common": "2.8.6"
->>>>>>> 6ba2c0dc
     },
     "license": "MIT"
 }