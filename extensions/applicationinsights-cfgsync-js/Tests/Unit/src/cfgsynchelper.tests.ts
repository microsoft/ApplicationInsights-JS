import { AITestClass, Assert } from "@microsoft/ai-test-framework";
import { NonOverrideCfg } from "../../../src/Interfaces/ICfgSyncConfig";
import { ICookieMgrConfig, AppInsightsCore, CdnFeatureMode, FeatureOptInMode, IAppInsightsCore, IConfiguration, IFeatureOptIn, IFeatureOptInDetails, INotificationManager, IPlugin, ITelemetryItem, PerfManager } from "@microsoft/applicationinsights-core-js";
import { IConfig, IStorageBuffer } from "@microsoft/applicationinsights-common";
import { resolveCdnFeatureCfg, replaceByNonOverrideCfg, applyCdnfeatureCfg } from "../../../src/CfgSyncHelperFuncs";
import { ICfgSyncCdnConfig } from "../../../src/Interfaces/ICfgSyncCdnConfig";

export class CfgSyncHelperTests extends AITestClass {

 

    constructor(emulateIe?: boolean) {
        super("CfgSyncHelperTests", emulateIe);
    }

    public testInitialize() {
    }

    public testCleanup() {
    }

    public registerTests() {
        this.testCase({
            name: "CfgSyncPluginHelper: replaceByNonOverrideCfg should work with flat-level config",
            useFakeTimers: true,
            test: () => {
                let testFunc = (core: IAppInsightsCore, notificationManager: INotificationManager) => {
                    return new PerfManager(notificationManager);
                }
                let config = {
                    instrumentationKey: "Test-iKey",
                    maxMessageLimit: 100,
                    loggingLevelConsole: 0,
                    endpointUrl: "testurl",
                    loggingLevelTelemetry: 0,
                    disableInstrumentationKeyValidation: true,
                    enablePerfMgr: false,
                    createPerfMgr: testFunc,
                    perfEvtsSendAll: true,
                    idLength: 100,
                    cookieDomain: "test",
                    cookiePath: "test",
                    disableCookiesUsage: true,
                    disablePageUnloadEvents: ["eve1", "eve2"]
                } as IConfig & IConfiguration;

                let newConfig = {
                    instrumentationKey: "Test-iKey123",
                    maxMessageLimit: 1000,
                    loggingLevelConsole: 1,
                    endpointUrl: "testurl123",
                    loggingLevelTelemetry: 1,
                    disableInstrumentationKeyValidation: false,
                    enablePerfMgr: true,
                    perfEvtsSendAll: false,
                    idLength: 10,
                    cookieDomain: "test123",
                    cookiePath: "test123",
                    disableCookiesUsage: true,
                    disablePageUnloadEvents: ["eve123", "eve223"]
                } as IConfig & IConfiguration;
                
                let nonoverrideCfg = {
                    instrumentationKey: true,
                    maxMessageLimit: true,
                    loggingLevelConsole: true,
                    endpointUrl: undefined,
                    loggingLevelTelemetry: false,
                    disableInstrumentationKeyValidation: true,
                    enablePerfMgr: true,
                    createPerfMgr: true,
                    perfEvtsSendAll: true,
                    idLength: true,
                    cookieDomain: true,
                    cookiePath: false,
                    disableCookiesUsage: true,
                    disablePageUnloadEvents: true
                } as NonOverrideCfg;

                let  expectedNewCfg = {
                    endpointUrl:"testurl123",
                    loggingLevelTelemetry: 1,
                    cookiePath:"test123"
                }

                let expectedCoreCfg = {
                    instrumentationKey:"Test-iKey",
                    maxMessageLimit: 100,
                    loggingLevelConsole:0,
                    endpointUrl:"testurl123",
                    loggingLevelTelemetry: 1,
                    disableInstrumentationKeyValidation: true,
                    enablePerfMgr: false,
                    perfEvtsSendAll: true,
                    idLength: 100,
                    cookieDomain: "test",
                    cookiePath: "test123",
                    disableCookiesUsage: true,
                    disablePageUnloadEvents:["eve1","eve2"],
                    cookieCfg:{},
                    extensions:[{isFlushInvoked:false,isTearDownInvoked:false,isResumeInvoked:false,isPauseInvoked:false,identifier:"Sender",priority:1001}],
                    channels:[],
                    extensionConfig:{},
<<<<<<< HEAD
                    _sdk: {
                        stats: false
                    },
=======
                    //_sdk: {
                    //    stats: {
                    //        endCfg: []
                    //    }
                    //},
>>>>>>> 1647e6f1
                    enableDebug: false,
                }
               
                let core = new AppInsightsCore();
                this.onDone(() => {
                    core.unload(false);
                });
                let channel = new ChannelPlugin();
                core.initialize(config, [channel]);
                let coreCfg = core.config;
                let newCfg = replaceByNonOverrideCfg(newConfig, nonoverrideCfg, 0, 4);
                Assert.deepEqual(JSON.stringify(newCfg), JSON.stringify(expectedNewCfg), "only expected configs are changed under new config");

                core.updateCfg(newCfg);
                this.clock.tick(1);
                coreCfg = core.config;
                Assert.deepEqual(JSON.stringify(coreCfg), JSON.stringify(expectedCoreCfg), "core config should be updated as expected");

            }

        });

        this.testCase({
            name: "CfgSyncPluginHelper: replaceByNonOverrideCfg should work with 2 nested levels config",
            useFakeTimers: true,
            test: () => {
                let cookieCfg = {
                    enabled: false,
                    domain: "test",
                    path: "testpath",
                    ignoreCookies: ["test1", "test2"],
                    getCookie: (name) => {
                        let theValue = name || "";
                        return theValue + "Test";
                    }
                } as ICookieMgrConfig;
                let newCookieCfg = {
                    enabled: true,
                    domain: "test123",
                    path: "testpath123",
                    ignoreCookies: ["test1123", "test2123"],
                    getCookie: (name) => {
                        let theValue = name || "";
                        return theValue + "Test123";
                    },
                    setCookie: (name, value) => {
                        name = value;
                    },
                    delCookie: (name) => {
                        return null;
                    }
                } as ICookieMgrConfig;
                let config = {
                    instrumentationKey: "Test-iKey",
                    endpointUrl: "testurl",
                    maxMessageLimit: 100,
                    disablePageUnloadEvents: ["eve1", "eve2"],
                    cookieCfg: cookieCfg
                } as IConfig & IConfiguration;

                let newConfig = {
                    instrumentationKey: "Test-iKey123",
                    endpointUrl: "testurl123",
                    maxMessageLimit: 1000,
                    cookieCfg: newCookieCfg,
                    disablePageUnloadEvents: ["eve123", "eve223"]
                } as IConfig & IConfiguration;
                
                let nonoverrideCfg = {
                    instrumentationKey: true,
                    endpointUrl: true,
                    cookieCfg: {
                        enabled: true,
                        domain: true,
                        getCookie: true
                    }
                } as NonOverrideCfg;

                let  expectedNewCfg = {
                    maxMessageLimit: 1000,
                    cookieCfg: {
                        path: "testpath123",
                        ignoreCookies: ["test1123", "test2123"],
                        setCookie: (name, value) => {
                            name = value;
                        },
                        delCookie: (name) => {
                            return null;
                        }
                    },
                    disablePageUnloadEvents: ["eve123", "eve223"]
                }
               
                let core = new AppInsightsCore();
                this.onDone(() => {
                    core.unload(false);
                });
                let channel = new ChannelPlugin();
                core.initialize(config, [channel]);
                let coreCfg = core.config;
                let newCfg = replaceByNonOverrideCfg(newConfig, nonoverrideCfg, 0, 4);
                Assert.deepEqual(JSON.stringify(newCfg), JSON.stringify(expectedNewCfg), "only expected configs are changed under new config");

                core.updateCfg(newCfg);
                this.clock.tick(1);
                coreCfg = core.config;
                let ikey = coreCfg.instrumentationKey;
                let endpoint = coreCfg.endpointUrl;
                let maxMessageLimit = coreCfg.maxMessageLimit;
                let disablePageUnloadEvents = coreCfg.disablePageUnloadEvents;
                Assert.deepEqual(ikey, "Test-iKey", "core config ikey should not be updated");
                Assert.deepEqual(endpoint, "testurl", "core config endpoint url should not be updated");
                Assert.deepEqual(maxMessageLimit, 1000, "core config maxMessageLimit url should be updated");
                Assert.deepEqual(disablePageUnloadEvents, ["eve123", "eve223"], "core config disablePageUnloadEvents should be updated");

                let coreCookieCfg = core.config.cookieCfg || {};
                Assert.ok(coreCookieCfg, "cookie config should exist");
                let enabled = coreCookieCfg.enabled;
                Assert.equal(enabled, false, "cookie config enabled should not be udpated");
                let path = coreCookieCfg.path;
                Assert.equal(path, "testpath123", "cookie config path should be udpated");
                let domain = coreCookieCfg.domain;
                Assert.equal(domain, "test", "cookie config domain should not be udpated");
                let cookie = coreCfg.cookieCfg;
                let getFunc = cookie?.getCookie;
                let val = getFunc && getFunc("");
                Assert.equal(val, "Test", "cookie config domain should not be udpated");
            }

        });

        this.testCase({
            name: "CfgSyncPluginHelper: replaceByNonOverrideCfg should work with 3 & 4 nested levels config",
            useFakeTimers: true,
            test: () => {
                let storageBuffer = {
                    getItem: (logger: any, name: string) => {
                        return "test"
                    },
                    setItem: (logger: any, name: string, data: string) => {
                        return true;
                    }
                } as IStorageBuffer;

                let newStorageBuffer = {
                    getItem: (logger: any, name: string) => {
                        return "test123"
                    },
                    setItem: (logger: any, name: string, data: string) => {
                        return false;
                    }
                } as IStorageBuffer;

                let config = {
                    instrumentationKey: "Test-iKey",
                    maxMessageLimit: 100,
                    extensionConfig: {
                        ["ApplicationInsightsAnalytics"]: {
                            emitLineDelimitedJson: true,
                            sessionRenewalMs: 100,
                            bufferOverride: storageBuffer
                        } as IConfig
                    }
                } as IConfiguration;

                let newConfig = {
                    instrumentationKey: "Test-iKey123",
                    maxMessageLimit: 1000,
                    extensionConfig: {
                        ["ApplicationInsightsAnalytics"]: {
                            emitLineDelimitedJson: false,
                            sessionRenewalMs: 1000,
                            bufferOverride: newStorageBuffer
                        } as IConfig
                    }
                } as IConfiguration;
                
                let nonoverrideCfg = {
                    instrumentationKey: true,
                    extensionConfig: {
                        ["ApplicationInsightsAnalytics"]: {
                            emitLineDelimitedJson: true,
                            bufferOverride: {
                                getItem: true
                            }
                        }
                    }
                } as NonOverrideCfg;
               
                let core = new AppInsightsCore();
                this.onDone(() => {
                    core.unload(false);
                });
                let channel = new ChannelPlugin();
                core.initialize(config, [channel]);
                let coreCfg = core.config;
                let newCfg = replaceByNonOverrideCfg(newConfig, nonoverrideCfg, 0, 4);
                let newCfgIkey = newCfg.instrumentationKey;
                Assert.deepEqual(newCfgIkey, undefined, "new config ikey should be deleted");
                let newMsgLimit = newCfg.maxMessageLimit;
                Assert.deepEqual(newMsgLimit, 1000, "new config maxMessageLimit should not be deleted");
                let newExtConfig = newCfg.extensionConfig || {};
                Assert.ok(newExtConfig, "new ext config should not be deleted");
                let newPluginConfig = newExtConfig["ApplicationInsightsAnalytics"] || {};
                Assert.ok(newPluginConfig, "new plugin config should not be deleted");
                Assert.ok(!newPluginConfig.emitLineDelimitedJson, "new plugin config emitLineDelimitedJson should be updated");
                Assert.deepEqual(newPluginConfig.sessionRenewalMs, 1000, "new plugin config sessionRenewalMs should not be deleted");
                let newBuffer = newPluginConfig.bufferOverride || {};
                Assert.ok(newBuffer, "new plugin config bufferOverride should not be deleted");
                Assert.deepEqual(newBuffer.getItem, undefined, "new bufferOveride getItem should be deleted");
                let setItem = newBuffer && newBuffer.setItem;
                Assert.deepEqual(setItem(null, "name", "data"), false, "new bufferOveride setItem should not be deleted");
                

                core.updateCfg(newCfg);
                this.clock.tick(1);
                coreCfg = core.config;
                let ikey = coreCfg.instrumentationKey;
                Assert.deepEqual(ikey, "Test-iKey", "core config ikey should not be updated");
                let coreMsgLimit = coreCfg.maxMessageLimit;
                Assert.deepEqual(coreMsgLimit, 1000, "core config maxMessageLimit should not be deleted");
                let coreExtConfig = coreCfg.extensionConfig || {};
                Assert.ok(coreExtConfig, "core ext config should not be deleted");
                let corePluginConfig = coreExtConfig["ApplicationInsightsAnalytics"] || {};
                Assert.ok(corePluginConfig, "core plugin config should not be deleted");
                Assert.ok(corePluginConfig.emitLineDelimitedJson, "core plugin config emitLineDelimitedJson should not be updated");
                Assert.deepEqual(corePluginConfig.sessionRenewalMs, 1000, "core plugin config sessionRenewalMs should not be deleted");
                let coreBuffer = corePluginConfig.bufferOverride || {};
                Assert.ok(coreBuffer, "core plugin config bufferOverride should not be deleted");
                let coreGetItem = coreBuffer && coreBuffer.getItem;
                Assert.ok(coreGetItem, "core plugin config getItem should not be deleted");
                Assert.deepEqual( coreGetItem && coreGetItem(null, "test"), "test", "core bufferOveride getItem should not be updated");
                let coreSetItem = coreBuffer && coreBuffer.setItem;
                Assert.ok(coreSetItem, "core plugin config setItem should not be deleted");
                Assert.deepEqual(coreSetItem(null, "name", "data"), false, "new bufferOveride setItem should be updated");
            }

        });

        this.testCase({
            name: "CfgSyncPluginHelper: replaceByNonOverrideCfg should work with max nested level config",
            useFakeTimers: true,
            test: () => {
             
                let newCookieCfg = {
                    enabled: true,
                    domain: "test123",
                    path: "testpath123",
                    ignoreCookies: ["test1123", "test2123"],
                    getCookie: (name) => {
                        let theValue = name || "";
                        return theValue + "Test123";
                    },
                    setCookie: (name, value) => {
                        name = value;
                    },
                    delCookie: (name) => {
                        return null;
                    }
                } as ICookieMgrConfig;

                let newConfig = {
                    instrumentationKey: "Test-iKey123",
                    maxMessageLimit: 1000,
                    cookieCfg: newCookieCfg,
                    disablePageUnloadEvents: ["eve123", "eve223"]
                } as IConfig & IConfiguration;
                
                let nonoverrideCfg = {
                    instrumentationKey: true,
                    cookieCfg: {
                        enabled: true,
                        domain: true,
                        getCookie: true
                    },
                    disablePageUnloadEvents: true
                } as NonOverrideCfg;
               
                let newCfg = replaceByNonOverrideCfg(newConfig, nonoverrideCfg, 0, 0);
                Assert.deepEqual(newCfg.instrumentationKey, undefined, "instrumentationKey should be deleted");
                Assert.deepEqual(newCfg.maxMessageLimit, 1000, "maxMessageLimit should not be deleted");
                Assert.deepEqual(newCfg.disablePageUnloadEvents, undefined, "disablePageUnloadEvents should be deleted");
                Assert.deepEqual(newCfg.cookieCfg, null, "cookieCfg should exceed max level");


                let storageBuffer = {
                    getItem: (logger: any, name: string) => {
                        return "test"
                    },
                    setItem: (logger: any, name: string, data: string) => {
                        return true;
                    }
                } as IStorageBuffer;
                let newConfig2 = {
                    instrumentationKey: "Test-iKey",
                    maxMessageLimit: 100,
                    extensionConfig: {
                        ["ApplicationInsightsAnalytics"]: {
                            emitLineDelimitedJson: true,
                            sessionRenewalMs: 100,
                            bufferOverride: storageBuffer
                        } as IConfig
                    }
                } as IConfiguration;
                let nonoverrideCfg2 = {
                    instrumentationKey: true,
                    extensionConfig: {
                        ["ApplicationInsightsAnalytics"]: {
                            emitLineDelimitedJson: true,
                            bufferOverride: {
                                getItem: true
                            }
                        }
                    }
                } as NonOverrideCfg;
                let newCfg2 = replaceByNonOverrideCfg(newConfig2, nonoverrideCfg2, 0, 2);
                Assert.deepEqual(newCfg2.instrumentationKey, undefined, "instrumentationKey should be deleted");
                let extCfg = newCfg2.extensionConfig || {};
                Assert.ok(extCfg, "ext config should not be deleted");
                let pluginCfg = extCfg.ApplicationInsightsAnalytics || null;
                Assert.ok(pluginCfg, "plugin config should not be deleted");
                Assert.deepEqual(pluginCfg.emitLineDelimitedJson, undefined, "emitLineDelimitedJson should be deleted");
                Assert.deepEqual(pluginCfg.sessionRenewalMs, 100, " sessionRenewalMs should not be deleted");
                Assert.deepEqual(pluginCfg.bufferOverride, null, "bufferOverride should exceed max level");

            }

        });

        this.testCase({
            name: "CfgSyncPluginHelper: shouldOptInFeature should work as expected with empty or undefiend or cdn config is disabled",
            useFakeTimers: true,
            test: () => {
                let mfield = "featureOptIn.enableWParamFeature.mode";
                let vField = "featureOptIn.enableWParamFeature.onCfg";
                let dField = "featureOptIn.enableWParamFeature.offCfg";


                //Case1: cdn cfg and custom cfg are both undefined or empty
                let featureValue = resolveCdnFeatureCfg("enableWParamFeature");
                Assert.deepEqual(null, featureValue, "feature value should be null when cfg are undefined case1");

                featureValue = resolveCdnFeatureCfg("enableWParamFeature", {}, {});
                Assert.deepEqual(null, featureValue, "feature value should be null when cfg are empty case1");


                //Case2: custom cfg is undefined or empty
                let cdnConfig = {
                    enabled: false
                } as ICfgSyncCdnConfig;
                featureValue = resolveCdnFeatureCfg("enableWParamFeature", cdnConfig);
                Assert.deepEqual(null, featureValue, "feature value should be null when custom cfg is undefined and cdn config is disabled case2");
                cdnConfig = {
                    enabled: true
                } as ICfgSyncCdnConfig;
                featureValue = resolveCdnFeatureCfg("enableWParamFeature", cdnConfig, {});
                Assert.deepEqual({[mfield]: FeatureOptInMode.disable, [vField]: undefined, [dField]: undefined}, featureValue, "feature value should be disbale when custom cfg is empty and cdn config is enabled case2");
                cdnConfig = {
                    enabled: true,
                    featureOptIn:{["enableWParamFeature"]: {mode: CdnFeatureMode.enable}},
                    config: {
                        maxMessageLimit: 10
                    }
                } as ICfgSyncCdnConfig;
                featureValue = resolveCdnFeatureCfg("enableWParamFeature", cdnConfig);
                Assert.deepEqual({[mfield]: FeatureOptInMode.disable, [vField]: undefined, [dField]: undefined}, featureValue, "feature value should be disable when custom cfg is undefined case2");
                featureValue = resolveCdnFeatureCfg("enableWP", cdnConfig);
                Assert.deepEqual({"featureOptIn.enableWP.mode": FeatureOptInMode.disable, "featureOptIn.enableWP.onCfg": undefined,"featureOptIn.enableWP.offCfg": undefined}, featureValue, "feature value should be null when field is not defined case2");
                

                //Case3: cdn config is undefined or empty
                let customFeatureOptIn = {
                    ["enableWParamFeature"]: {mode: FeatureOptInMode.enable, onCfg: {"config1": true}, offCfg: {"config2": false}} as IFeatureOptInDetails
                }as IFeatureOptIn;
                featureValue = resolveCdnFeatureCfg("enableWParamFeature", {}, customFeatureOptIn);
                Assert.deepEqual(null, featureValue, "feature value should be disable case3");


                //Case4: cdn config is disbaled
                cdnConfig = {
                    enabled: false,
                    featureOptIn:{["enableWParamFeature"]: {mode: CdnFeatureMode.disable}},
                    config: {
                        maxMessageLimit: 10
                    }
                } as ICfgSyncCdnConfig;
                customFeatureOptIn = {
                    ["enableWParamFeature"]: {mode: FeatureOptInMode.enable, onCfg: {"config1": true}, offCfg: {"config2": false}} as IFeatureOptInDetails
                }as IFeatureOptIn;
                featureValue = resolveCdnFeatureCfg("enableWParamFeature", cdnConfig, customFeatureOptIn);
                Assert.deepEqual(null, featureValue, "feature value should be disable case4");

                //Case5: cdn config has value and custom details is none
                cdnConfig = {
                    enabled: true,
                    featureOptIn:{["enableWParamFeature"]: {mode: CdnFeatureMode.enable, onCfg: {"config1": true}, offCfg: {"config2": false}}},
                    config: {
                        maxMessageLimit: 10
                    }
                } as ICfgSyncCdnConfig;
                featureValue = resolveCdnFeatureCfg("enableWParamFeature", cdnConfig);
                Assert.deepEqual({[mfield]: FeatureOptInMode.disable, [vField]: {"config1": true}, [dField]: {"config2": false}}, featureValue, "feature value should be cdn Value case5");

                cdnConfig = {
                    enabled: true,
                    featureOptIn:{["enableWParamFeature"]: {mode: CdnFeatureMode.disable, onCfg: {"config1": true}, offCfg: {"config2": false}}},
                    config: {
                        maxMessageLimit: 10
                    }
                } as ICfgSyncCdnConfig;
                featureValue = resolveCdnFeatureCfg("enableWParamFeature", cdnConfig);
                Assert.deepEqual({[mfield]: FeatureOptInMode.disable, [vField]: {"config1": true}, [dField]: {"config2": false}}, featureValue, "feature value should combine user and cdn values case5");

            }
        });

        this.testCase({
            name: "CfgSyncPluginHelper: shouldOptInFeature should work with cdn mode set enabled and custom mode set to enable",
            useFakeTimers: true,
            test: () => {
                let field = "enableWParamFeature";
                let mField = `featureOptIn.${field}.mode`;
                let vField = `featureOptIn.${field}.onCfg`;
                let dField = `featureOptIn.${field}.offCfg`;

                let cdnConfig = {
                    enabled: true,
                    featureOptIn:{[field]: {mode: CdnFeatureMode.enable, onCfg: {"config1": true}, offCfg: {"config2": false}}},
                    config: {
                        maxMessageLimit: 10
                    }
                } as ICfgSyncCdnConfig;

                // case 1
                let customFeatureOptIn = {
                    [field]: {mode: FeatureOptInMode.enable} as IFeatureOptInDetails
                } as IFeatureOptIn;
                let featureValue = resolveCdnFeatureCfg(field, cdnConfig, customFeatureOptIn);
                Assert.deepEqual({[mField]: FeatureOptInMode.enable, [vField]: {"config1": true}, [dField]: {"config2": false}}, featureValue, "feature value should be cdn value case1");

                // case 1-1
                customFeatureOptIn = {
                    [field]: {mode: FeatureOptInMode.enable, onCfg: {"config3": true}} as IFeatureOptInDetails
                } as IFeatureOptIn;
                featureValue = resolveCdnFeatureCfg(field, cdnConfig, customFeatureOptIn);
                Assert.deepEqual({[mField]: FeatureOptInMode.enable, [vField]: {"config3": true}, [dField]: {"config2": false}}, featureValue, "feature value should be custom value case1-1");

                // case 2
                customFeatureOptIn = {
                    [field]: {mode: FeatureOptInMode.enable, onCfg: {"config3": true}, offCfg: {"config4": false}} as IFeatureOptInDetails
                } as IFeatureOptIn;
                featureValue = resolveCdnFeatureCfg(field, cdnConfig, customFeatureOptIn);
                Assert.deepEqual({[mField]: FeatureOptInMode.enable, [vField]: {"config3": true}, [dField]: {"config4": false}}, featureValue, "feature value should be custom value case2");

                // case 3
                customFeatureOptIn = {
                    [field]: {mode: FeatureOptInMode.enable, blockCdnCfg: true} as IFeatureOptInDetails
                } as IFeatureOptIn;
                featureValue = resolveCdnFeatureCfg(field, cdnConfig, customFeatureOptIn);
                Assert.deepEqual({[mField]: FeatureOptInMode.enable, [vField]: undefined, [dField]: undefined}, featureValue, "feature value should be custom value case3");

                //case 4
                cdnConfig = {
                    enabled: true,
                    featureOptIn:{[field]: {mode: CdnFeatureMode.enable}},
                    config: {
                        maxMessageLimit: 10
                    }
                } as ICfgSyncCdnConfig;
                customFeatureOptIn = {
                    [field]: {mode: FeatureOptInMode.enable} as IFeatureOptInDetails
                } as IFeatureOptIn;
                featureValue = resolveCdnFeatureCfg(field, cdnConfig, customFeatureOptIn);
                Assert.deepEqual({[mField]: FeatureOptInMode.enable, [vField]: undefined, [dField]: undefined}, featureValue, "feature value should be undefined case4");

            }
        });

        this.testCase({
            name: "CfgSyncPluginHelper: shouldOptInFeature should work with cdn mode set enabled and custom mode set to none",
            useFakeTimers: true,
            test: () => {
                let field = "enableWParamFeature";
                let mField = `featureOptIn.${field}.mode`;
                let vField = `featureOptIn.${field}.onCfg`;
                let dField = `featureOptIn.${field}.offCfg`;
              
                let cdnConfig = {
                    enabled: true,
                    featureOptIn:{[field]: {mode: CdnFeatureMode.enable, onCfg: {"config1": true}}},
                    config: {
                        maxMessageLimit: 10
                    }
                } as ICfgSyncCdnConfig;

                // case 1
                let customFeatureOptIn = {
                    [field]: {mode: FeatureOptInMode.none} as IFeatureOptInDetails
                } as IFeatureOptIn;
                let featureValue = resolveCdnFeatureCfg(field, cdnConfig, customFeatureOptIn);
                Assert.deepEqual({[mField]: FeatureOptInMode.enable, [vField]: {"config1": true}, [dField]: undefined}, featureValue, "feature value should be enable case1");

                // case 2
                customFeatureOptIn = {
                    [field]: {mode: FeatureOptInMode.none, onCfg: {"config1": false}} as IFeatureOptInDetails
                } as IFeatureOptIn;
                featureValue = resolveCdnFeatureCfg(field, cdnConfig, customFeatureOptIn);
                Assert.deepEqual({[mField]: FeatureOptInMode.enable, [vField]: {"config1": false}, [dField]: undefined}, featureValue, "feature value should be enable case2");
                
                //case 3
                cdnConfig = {
                    enabled: true,
                    featureOptIn:{[field]: {mode: CdnFeatureMode.disable}},
                    config: {
                        maxMessageLimit: 10
                    }
                } as ICfgSyncCdnConfig;
                customFeatureOptIn = {
                    [field]: {mode: FeatureOptInMode.none, onCfg: {"config1": true}} as IFeatureOptInDetails
                } as IFeatureOptIn;
                featureValue = resolveCdnFeatureCfg(field, cdnConfig, customFeatureOptIn);
                Assert.deepEqual({[mField]: FeatureOptInMode.disable, [vField]: {"config1": true}, [dField]: undefined }, featureValue, "feature value should be disable case3");

                // case 4
                customFeatureOptIn = {
                    [field]: {mode: FeatureOptInMode.none, blockCdnCfg: true} as IFeatureOptInDetails
                } as IFeatureOptIn;
                featureValue = resolveCdnFeatureCfg(field, cdnConfig, customFeatureOptIn);
                Assert.deepEqual({[mField]: FeatureOptInMode.none, [vField]: undefined, [dField]: undefined}, featureValue, "feature value should be custom value case4");

                // case 5
                cdnConfig = {
                    enabled: true,
                    featureOptIn:{[field]: {mode: CdnFeatureMode.none}},
                    config: {
                        maxMessageLimit: 10
                    }
                } as ICfgSyncCdnConfig;
                customFeatureOptIn = {
                    [field]: {mode: FeatureOptInMode.none, onCfg: {"config1": false}} as IFeatureOptInDetails
                } as IFeatureOptIn;
                featureValue = resolveCdnFeatureCfg(field, cdnConfig, customFeatureOptIn);
                Assert.deepEqual({[mField]: FeatureOptInMode.none, [vField]: {"config1": false}, [dField]: undefined}, featureValue, "feature value should be custom value case5");
            }
        });

        this.testCase({
            name: "CfgSyncPluginHelper: shouldOptInFeature should work with cdn mode set enabled and custom mode set to disable",
            useFakeTimers: true,
            test: () => {
                let field = "enableWParamFeature";
                let mField = `featureOptIn.${field}.mode`;
                let vField = `featureOptIn.${field}.onCfg`;
                let dField = `featureOptIn.${field}.offCfg`;
                let cdnConfig = {
                    enabled: true,
                    featureOptIn:{[field]: {mode: CdnFeatureMode.enable, onCfg: {"config1": false}}},
                    config: {
                        maxMessageLimit: 10
                    }
                } as ICfgSyncCdnConfig;

                // case 1
                let customFeatureOptIn = {
                    [field]: {mode: FeatureOptInMode.disable} as IFeatureOptInDetails
                } as IFeatureOptIn;
                let featureValue = resolveCdnFeatureCfg(field, cdnConfig, customFeatureOptIn);
                Assert.deepEqual({[mField]: FeatureOptInMode.disable,  [vField]: {"config1": false}, [dField]: undefined}, featureValue, "feature value should be disable case1");

                // case 2
                customFeatureOptIn = {
                    [field]: {mode: FeatureOptInMode.disable, onCfg: {"config1": false}} as IFeatureOptInDetails
                } as IFeatureOptIn;
                featureValue = resolveCdnFeatureCfg(field, cdnConfig, customFeatureOptIn);
                Assert.deepEqual({[mField]: FeatureOptInMode.disable, [vField]: {"config1": false}, [dField]: undefined}, featureValue, "feature value should be disable case2");

            }
        });

        this.testCase({
            name: "CfgSyncPluginHelper: shouldOptInFeature should work with cdn mode set to force",
            useFakeTimers: true,
            test: () => {
                let field = "enableWParamFeature";
                let mField = `featureOptIn.${field}.mode`;
                let vField = `featureOptIn.${field}.onCfg`;
                let dField = `featureOptIn.${field}.offCfg`;
                let cdnConfig = {
                    enabled: true,
                    featureOptIn:{[field]: {mode: CdnFeatureMode.forceOn,  onCfg: {"config1": false}}},
                    config: {
                        maxMessageLimit: 10
                    }
                } as ICfgSyncCdnConfig;

                // case 1
                let customFeatureOptIn = {
                    [field]: {mode: FeatureOptInMode.disable, onCfg: {"config1": true}} as IFeatureOptInDetails
                } as IFeatureOptIn;
                let featureValue = resolveCdnFeatureCfg(field, cdnConfig, customFeatureOptIn);
                Assert.deepEqual({[mField]: FeatureOptInMode.enable, [vField]: {"config1": false}, [dField]: undefined}, featureValue, "feature value should be cdn value case1");

                // case 2
                customFeatureOptIn = {
                    [field]: {mode: FeatureOptInMode.disable, blockCdnCfg: true} as IFeatureOptInDetails
                } as IFeatureOptIn;
                featureValue = resolveCdnFeatureCfg(field, cdnConfig, customFeatureOptIn);
                Assert.deepEqual({[mField]: FeatureOptInMode.disable, [vField]: undefined, [dField]: undefined}, featureValue, "feature value should be custom value case2");

                // case 3
                customFeatureOptIn = {
                    [field]: {mode: FeatureOptInMode.enable, onCfg: {"config1": true}} as IFeatureOptInDetails
                } as IFeatureOptIn;
                featureValue = resolveCdnFeatureCfg(field, cdnConfig, customFeatureOptIn);
                Assert.deepEqual({[mField]: FeatureOptInMode.enable,  [vField]: {"config1": false}, [dField]: undefined}, featureValue, "feature value should be cdn value case3");

                // case 4
                customFeatureOptIn = {
                    [field]: {mode: FeatureOptInMode.enable, onCfg: {"config1": true}, blockCdnCfg: true} as IFeatureOptInDetails
                } as IFeatureOptIn;
                featureValue = resolveCdnFeatureCfg(field, cdnConfig, customFeatureOptIn);
                Assert.deepEqual({[mField]: FeatureOptInMode.enable, [vField]: {"config1": true}, [dField]: undefined}, featureValue, "feature value should be custom value case4");
                
            }
        });

        this.testCase({
            name: "CfgSyncPluginHelper: shouldOptInFeature should work with cdn mode set to none or disable",
            useFakeTimers: true,
            test: () => {
                let field = "enableWParamFeature";
                let mField = `featureOptIn.${field}.mode`;
                let vField = `featureOptIn.${field}.onCfg`;
                let dField = `featureOptIn.${field}.offCfg`;
                let cdnConfig = {
                    enabled: true,
                    featureOptIn:{[field]: {mode: CdnFeatureMode.disable, onCfg: {"config1": false}}},
                    config: {
                        maxMessageLimit: 10
                    }
                } as ICfgSyncCdnConfig;

                // case 1
                let customFeatureOptIn = {
                    [field]: {mode: FeatureOptInMode.none} as IFeatureOptInDetails
                } as IFeatureOptIn;
                let featureValue = resolveCdnFeatureCfg(field, cdnConfig, customFeatureOptIn);
                Assert.deepEqual({[mField]: FeatureOptInMode.disable, [vField]: {"config1": false}, [dField]: undefined}, featureValue, "feature value should be null case1");

                // case 2
                customFeatureOptIn = {
                    [field]: {mode: FeatureOptInMode.enable, onCfg:  {"config1": true}} as IFeatureOptInDetails
                } as IFeatureOptIn;
                featureValue = resolveCdnFeatureCfg(field, cdnConfig, customFeatureOptIn);
                Assert.deepEqual({[mField]: FeatureOptInMode.disable, [vField]: {"config1": true}, [dField]: undefined}, featureValue, "feature value should be enable case2");

                // case 2-1
                customFeatureOptIn = {
                    [field]: {mode: FeatureOptInMode.disable, onCfg: {"config1": true}} as IFeatureOptInDetails
                } as IFeatureOptIn;
                featureValue = resolveCdnFeatureCfg(field, cdnConfig, customFeatureOptIn);
                Assert.deepEqual({[mField]: FeatureOptInMode.disable, [vField]: {"config1": true}, [dField]: undefined}, featureValue, "feature value should be disable case2-1");
                
                //case 3
                cdnConfig = {
                    enabled: true,
                    featureOptIn:{[field]: {mode: CdnFeatureMode.none}},
                    config: {
                        maxMessageLimit: 10
                    }
                } as ICfgSyncCdnConfig;
                customFeatureOptIn = {
                    [field]: {mode: FeatureOptInMode.disable} as IFeatureOptInDetails
                } as IFeatureOptIn;
                featureValue = resolveCdnFeatureCfg(field, cdnConfig, customFeatureOptIn);
                Assert.deepEqual({[mField]: FeatureOptInMode.disable, [vField]: undefined, [dField]: undefined}, featureValue, "feature value should be null case3");

                // case 4
                customFeatureOptIn = {
                    [field]: {mode: FeatureOptInMode.none, onCfg:{"config1": true}} as IFeatureOptInDetails
                } as IFeatureOptIn;
                featureValue = resolveCdnFeatureCfg(field, cdnConfig, customFeatureOptIn);
                Assert.deepEqual({[mField]: FeatureOptInMode.none, [vField]: {"config1": true}, [dField]: undefined}, featureValue, "feature value should be custom value case4");

                // case 5
                customFeatureOptIn = {
                    [field]: {mode: FeatureOptInMode.enable, onCfg:{"config1": true}} as IFeatureOptInDetails
                } as IFeatureOptIn;
                featureValue = resolveCdnFeatureCfg(field, cdnConfig, customFeatureOptIn);
                Assert.deepEqual({[mField]: FeatureOptInMode.enable, [vField]: {"config1": true}, [dField]: undefined}, featureValue, "feature value should be null case5");
            }
        });


        this.testCase({
            name: "CfgSyncPluginHelper: getConfigFromCdn should get config correctly with none custom opt-in",
            useFakeTimers: true,
            test: () => {
                let core = new AppInsightsCore();
                let channel = new ChannelPlugin()
                this.onDone(() => {
                    core.unload(false);
                });
                let field = "enableWParamFeature";
                let cdnConfig = {
                    enabled: true,
                    featureOptIn:{[field]: {mode: CdnFeatureMode.enable, onCfg: {["maxMessageLimit"]: 11}}},
                    config: {
                        maxMessageLimit: 10
                    }
                } as ICfgSyncCdnConfig;

                let config = {instrumentationKey: "test"} as IConfiguration;
                core.initialize(config, [channel]);

                let expectedCfg = {
                    maxMessageLimit: 10,
                    featureOptIn: {[field]: {mode: FeatureOptInMode.disable, onCfg: {["maxMessageLimit"]: 11}, offCfg: undefined}}
                };

                let actualCdnCfg = applyCdnfeatureCfg(cdnConfig, core);
                Assert.deepEqual(expectedCfg, actualCdnCfg, "cdn config should not enable feature");

            }
        });

        this.testCase({
            name: "CfgSyncPluginHelper: getConfigFromCdn should get config correctly with custom opt-in",
            useFakeTimers: true,
            test: () => {
                let core = new AppInsightsCore();
                let channel = new ChannelPlugin()
                this.onDone(() => {
                    core.unload(false);
                });
                let field = "enableWParamFeature";
                let cdnConfig = {
                    enabled: true,
                    featureOptIn:{[field]: {mode: CdnFeatureMode.enable, onCfg: {["maxMessageLimit"]: 11}}},
                    config: {
                        maxMessageLimit: 10
                    }
                } as ICfgSyncCdnConfig;

                let customFeatureOptIn = {
                    [field]: {mode: FeatureOptInMode.enable} as IFeatureOptInDetails
                } as IFeatureOptIn;
                let config = {instrumentationKey: "test", featureOptIn: customFeatureOptIn} as IConfiguration;
                core.initialize(config, [channel]);

                let actualCdnCfg = applyCdnfeatureCfg(cdnConfig, core);
                let expectedCfg = {
                    maxMessageLimit: 11,
                    featureOptIn: {[field]: {mode: FeatureOptInMode.enable, onCfg: {["maxMessageLimit"]: 11}, offCfg: undefined}}
                }
                Assert.deepEqual(expectedCfg, actualCdnCfg, "cdn config should contain feature");
                
            }
        });

        this.testCase({
            name: "CfgSyncPluginHelper: getConfigFromCdn should override config correctly with custom opt-in",
            useFakeTimers: true,
            test: () => {
                let core = new AppInsightsCore();
                let channel = new ChannelPlugin()
                this.onDone(() => {
                    core.unload(false);
                });
                let field = "enableWParamFeature";
                let cdnConfig = {
                    enabled: true,
                    featureOptIn:{[field]: {mode: CdnFeatureMode.enable, onCfg: {["maxMessageLimit"]: 11}}},
                    config: {
                        maxMessageLimit: 10
                    }
                } as ICfgSyncCdnConfig;

                let customFeatureOptIn = {
                    [field]: {mode: FeatureOptInMode.enable, onCfg: {["maxMessageLimit"]: 12}} as IFeatureOptInDetails
                } as IFeatureOptIn;
                let config = {instrumentationKey: "test", featureOptIn: customFeatureOptIn} as IConfiguration;
                core.initialize(config, [channel]);

                let actualCdnCfg = applyCdnfeatureCfg(cdnConfig, core);
                let expectedCfg = {
                    maxMessageLimit: 12,
                    featureOptIn: {[field]: {mode: FeatureOptInMode.enable,  onCfg: {["maxMessageLimit"]: 12}, offCfg: undefined}}
                }
                Assert.deepEqual(expectedCfg, actualCdnCfg, "cdn config should contain feature");
                core.updateCfg(actualCdnCfg as any);

                this.clock.tick(1);
                Assert.deepEqual(core.config.instrumentationKey, "test", "core ikey config");
                Assert.deepEqual(core.config.maxMessageLimit, 12, "core maxMessageLimit config");
                Assert.deepEqual(core.config.featureOptIn, expectedCfg.featureOptIn, "core featureOptIn config");
                
            }
        });

        this.testCase({
            name: "CfgSyncPluginHelper: getConfigFromCdn should override enable and disaled config correctly with custom opt-in",
            useFakeTimers: true,
            test: () => {
                let core = new AppInsightsCore();
                let channel = new ChannelPlugin()
                this.onDone(() => {
                    core.unload(false);
                });
                let field = "enableWParamFeature";
                let cdnConfig = {
                    enabled: true,
                    featureOptIn:{[field]: {mode: CdnFeatureMode.enable, onCfg: {["maxMessageLimit"]: 11}, offCfg: {["maxMessageLimit"]: 12}}},
                    config: {
                        maxMessageLimit: 10
                    }
                } as ICfgSyncCdnConfig;

                let customFeatureOptIn = {
                    [field]: {mode: FeatureOptInMode.enable, onCfg: {["maxMessageLimit"]: 13}, offCfg: {["maxMessageLimit"]: 14}} as IFeatureOptInDetails
                } as IFeatureOptIn;
                let config = {instrumentationKey: "test", featureOptIn: customFeatureOptIn} as IConfiguration;
                core.initialize(config, [channel]);

                let actualCdnCfg = applyCdnfeatureCfg(cdnConfig, core);
                let expectedCfg = {
                    maxMessageLimit: 13,
                    featureOptIn: {[field]: {mode: FeatureOptInMode.enable,  onCfg: {["maxMessageLimit"]: 13}, offCfg: {["maxMessageLimit"]: 14}}}
                }
                Assert.deepEqual(expectedCfg, actualCdnCfg, "cdn config should contain feature");
                Assert.deepEqual(cdnConfig.config?.maxMessageLimit, 13, "original cdn config object is updated");
                core.updateCfg(actualCdnCfg as any);

                this.clock.tick(1);
                Assert.deepEqual(core.config.instrumentationKey, "test", "core ikey config");
                Assert.deepEqual(core.config.maxMessageLimit, 13, "core maxMessageLimit config");
                Assert.deepEqual(core.config.featureOptIn, expectedCfg.featureOptIn, "core featureOptIn config");
                
            }
        });

    }
}


class ChannelPlugin implements IPlugin {

    public isFlushInvoked = false;
    public isTearDownInvoked = false;
    public isResumeInvoked = false;
    public isPauseInvoked = false;

    public identifier = "Sender";

    public priority: number = 1001;

    constructor() {
        this.processTelemetry = this._processTelemetry.bind(this);
    }
    public pause(): void {
        this.isPauseInvoked = true;
    }

    public resume(): void {
        this.isResumeInvoked = true;
    }

    public teardown(): void {
        this.isTearDownInvoked = true;
    }

    flush(async?: boolean, callBack?: () => void): void {
        this.isFlushInvoked = true;
        if (callBack) {
            callBack();
        }
    }

    public processTelemetry(env: ITelemetryItem) {}

    setNextPlugin(next: any) {
        // no next setup
    }

    public initialize(config: IConfiguration, core: IAppInsightsCore, extensions: IPlugin[]) {
    }

    private _processTelemetry(env: ITelemetryItem) {

    }
}
<|MERGE_RESOLUTION|>--- conflicted
+++ resolved
@@ -101,17 +101,11 @@
                     extensions:[{isFlushInvoked:false,isTearDownInvoked:false,isResumeInvoked:false,isPauseInvoked:false,identifier:"Sender",priority:1001}],
                     channels:[],
                     extensionConfig:{},
-<<<<<<< HEAD
-                    _sdk: {
-                        stats: false
-                    },
-=======
                     //_sdk: {
                     //    stats: {
                     //        endCfg: []
                     //    }
                     //},
->>>>>>> 1647e6f1
                     enableDebug: false,
                 }
                
