--- conflicted
+++ resolved
@@ -48,11 +48,7 @@
 //                                |--------------------------------------------------------------------------|-----------|
 //                                |                    | none        | disabled    | enabled     | forceOn   | forceOff  |
 //                                | ------------------ | ----------- | ----------- | ----------- | --------- | --------- |
-<<<<<<< HEAD
-// | User Mode, value = A         | none               | none        | disabled    | disabled    | enabled   | disabled  |
-=======
 // | User Mode, value = A         | none               | none        | disabled    | enabled     | enabled   | disabled  |
->>>>>>> 18b0dfc6
 // (user Value = A)               | disabled           | disabled    | disabled    | disabled    | enabled   | disabled  |
 //                                | enabled            | enabled     | disabled    | enabled     | enabled   | disabled  |
 //                                | none(blockCdn)     | none        | none        | none        | none      | none      |
@@ -81,94 +77,16 @@
 // - B || A (If B is null or undefined use the user/SDK value otherwise use the value from the CDN)
 //
 // The result of the value may also be null / undefined, which means there are no overrides to apply when the feature is enabled
-<<<<<<< HEAD
-const FLD = "featureOptIn.";
-const MODE = ".mode";
-const EFLD = ".cfgValue";
-const DFLD = ".disableCfgValue";
-
-export function resolveCdnFeatureCfg(field: string, cdnCfg?: ICfgSyncCdnConfig, customOptInDetails?: IFeatureOptIn) {
-=======
 const F = "featureOptIn.";
 const M = ".mode";
 const ON = ".onCfg";
 const OFF = ".offCfg";
 
 export function resolveCdnFeatureCfg(field: string, cdnCfg?: ICfgSyncCdnConfig, userOptInDetails?: IFeatureOptIn) {
->>>>>>> 18b0dfc6
     // cdn conifg value
     if (!cdnCfg || !cdnCfg.enabled) {
         return null;
     }
-<<<<<<< HEAD
- 
-    let featureOptIn= cdnCfg.featureOptIn || {};
-    let cdnFeature = featureOptIn[field] || {mode: CdnFeatureMode.none};
-    let cdnMode = cdnFeature.mode;
-    let cdnFeatureVal = cdnFeature.value;
-    let cdnFeatureDisVal = cdnFeature.disableValue;
-    let customOptIn = customOptInDetails || {};
-    let customFeature = customOptIn[field] || {mode: FeatureOptInMode.disable}; // default custom mode is disable
-    let customMode = customFeature.mode;
-    let customFeatureVal = customFeature.cfgValue;
-    let customFeatureDisVal = customFeature.disableCfgValue;
-    let blockCdn = !!customFeature.blockCdnCfg;
-    let mField = FLD + field + MODE;
-    let vField = FLD + field + EFLD;
-    let vDisField = FLD + field + DFLD;
-
-    if (blockCdn) {
-        return {
-            [mField]: customMode,
-            [vField]: customFeatureVal,
-            [vDisField]: customFeatureDisVal
-        };
-    }
-
-    if (cdnMode === CdnFeatureMode.forceOn) {
-        return {
-            [mField]: FeatureOptInMode.enable,
-            [vField]: cdnFeatureVal || customFeatureVal,
-            [vDisField]: cdnFeatureDisVal || customFeatureDisVal
-        };
-    }
-
-    if (cdnMode === CdnFeatureMode.forceOff) {
-        return {
-            [mField]: FeatureOptInMode.disable,
-            [vField]: cdnFeatureVal || customFeatureVal,
-            [vDisField]: cdnFeatureDisVal || customFeatureDisVal
-        };
-    }
-
-    if (cdnMode === CdnFeatureMode.disable || customMode === FeatureOptInMode.disable) {
-        return {
-            [mField]: FeatureOptInMode.disable,
-            [vField]:  customFeatureVal || cdnFeatureVal,
-            [vDisField]: customFeatureDisVal || cdnFeatureDisVal
-        };
-    }
-
-
-    if (cdnMode === CdnFeatureMode.enable) {
-        return {
-            [mField]: FeatureOptInMode.enable,
-            [vField]:  customFeatureVal || cdnFeatureVal,
-            [vDisField]: customFeatureDisVal || cdnFeatureDisVal
-        };
-    }
-
-    if (cdnMode === CdnFeatureMode.none && customMode === FeatureOptInMode.none) {
-        return {
-            [mField]: FeatureOptInMode.none
-        };
-    }
-
-    return {
-        [mField]: customMode,
-        [vField]: customFeatureVal,
-        [vDisField]: customFeatureDisVal
-=======
 
     let cdnFt = (cdnCfg.featureOptIn || {})[field] || {mode: CdnFeatureMode.none};
     let cdnM = cdnFt.mode;
@@ -215,7 +133,6 @@
         [mFld]: mode,
         [onFld]: onV,
         [offFld]: offV
->>>>>>> 18b0dfc6
     };
 
 }
@@ -249,17 +166,10 @@
     return null;
 }
 
-<<<<<<< HEAD
-function _overrideCdnCfgByFeature(field: string, featureVal: any, config: IConfiguration & IConfig) {
-    let mode = featureVal[FLD + field + MODE];
-    let val =  featureVal[FLD + field + EFLD];
-    let dVal=  featureVal[FLD + field + DFLD];
-=======
 function _overrideCdnCfgByFeature(field: string, ftVal: any, config: IConfiguration & IConfig) {
     let mode = ftVal[F + field + M];
     let val =  ftVal[F + field + ON];
     let dVal=  ftVal[F + field + OFF];
->>>>>>> 18b0dfc6
     let target = null;
     if (mode === FeatureOptInMode.enable) {
         target = val;
