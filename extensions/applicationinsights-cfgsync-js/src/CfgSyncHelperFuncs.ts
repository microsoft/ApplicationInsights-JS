import { IConfig } from "@microsoft/applicationinsights-common";
import {
    CdnFeatureMode, FeatureOptInMode, IAppInsightsCore, IConfiguration, IFeatureOptIn
} from "@microsoft/applicationinsights-core-js";
import { isNullOrUndefined, isObject, objExtend, objForEachKey, setValueByKey } from "@nevware21/ts-utils";
import { ICfgSyncCdnConfig } from "./Interfaces/ICfgSyncCdnConfig";
import { NonOverrideCfg } from "./Interfaces/ICfgSyncConfig";

/**
 * Delete a config key in the given cfg, if the config key exists in nonOverrideConfigs and its value is set to true
 * @param cfg cfg to modify
 * @param nonOverrideConfigs nonOverrideConfigs
 * @param curLevel cur config level, starting at 0
 * @param maxLevel max config level
 * @returns new copy of modified configs
 */
export function replaceByNonOverrideCfg<T=IConfiguration & IConfig, T1=NonOverrideCfg>(cfg: T , nonOverrideConfigs: T1, curLevel: number, maxLevel: number): T {
    try {
        let exceedMaxLevel = curLevel > maxLevel;
        if (exceedMaxLevel) {
            cfg = null;
        }
        let curCfg = curLevel == 0? objExtend({}, cfg): cfg;   // only copy cfg at the begining level
        if (curCfg && nonOverrideConfigs && !exceedMaxLevel) {
            objForEachKey(curCfg, (key) => {
                let nonOverrideVal = nonOverrideConfigs[key];
                if (!!nonOverrideVal) {
                    if (isObject(curCfg[key]) && isObject(nonOverrideVal)) {
                        curCfg[key] = replaceByNonOverrideCfg(curCfg[key], nonOverrideVal, ++curLevel, maxLevel);
                    } else {
                        delete curCfg[key];
                    }
                }
            });
        }
        return curCfg;
        
    } catch(e) {
        // eslint-disable-next-line no-empty
    }

    // if errors happen, do nothing
    return cfg;
}


//                                                     CDN Mode, value = B (CDN value = B)
//                                |--------------------------------------------------------------------------|
//                                |                    | none        | disabled    | enabled     | force     |
//                                | ------------------ | ----------- | ----------- | ----------- | --------- |
// | User Mode, value = A || C    | none               | none        | disabled    | disabled    | enabled   |
// (user Value = A)               | disabled           | disabled    | disabled    | disabled    | enabled   |
// (SDK Defaults = C)             | enabled            | enabled     | disabled    | enabled     | enabled   |
//                                | none(blockCdn)     | none        | none        | none        | none      |
//                                | disabled(blockCdn) | disabled    | disabled    | disabled    | disabled  |
//                                | enabled(blockCdn)  | enabled     | enabled     | enabled     | enabled   |

<<<<<<< HEAD
//                                cdn Mode (cdn Value = B, SDK Config Defaults = C)
//                   |--------------------------------------------------------------------------|
//                   |                    | none        | disabled    | enabled     | force     |
//                   | ------------------ | ----------- | ----------- | ----------- | --------- |
// | User Mode       | none               | A || C      | C           | C           | B || C    |
// (user Value = A)  | disabled           | C           | C           | C           | B || C    |
//                   | enabled            | A || B || C | C           | A || B || C | B || C    |
//                   | none(blockCdn)     | A || C      | A || C      | A || C      | A || C    |
//                   | disabled(blockCdn) | C           | C           | C           | C         |
//                   | enabled(blockCdn)  | A || C      | A || C      | A || C      | A || C    |

export function shouldOptInFeature(field: string, cdnCfg?: ICfgSyncCdnConfig, customOptInDetails?: IFeatureOptIn) {
    
=======
//                                cdn Mode (cdn feature Value = B, SDK Config Defaults = C (value from cdn config/defaults))
//                   |--------------------------------------------------------------------------|
//                   |                    | none        | disabled    | enabled     | force     |
//                   | ------------------ | ----------- | ----------- | ----------- | --------- |
// | User Mode       | none               | A || C      | A || C      | A || C      | B || C    |
// (user Value = A)  | disabled           | A || C      | A || C      | A || C      | B || C    |
//                   | enabled            | A || B || C | A || C      | A || B || C | B || C    |
//                   | none(blockCdn)     | A || C      | A || C      | A || C      | A || C    |
//                   | disabled(blockCdn) | A || C      | A || C      | A || C      | A || C    |
//                   | enabled(blockCdn)  | A || C      | A || C      | A || C      | A || C    |

export function resolveCdnFeatureCfg(field: string, cdnCfg?: ICfgSyncCdnConfig, customOptInDetails?: IFeatureOptIn) {
    // cdn conifg value
>>>>>>> 8a353e12
    if (!cdnCfg || !cdnCfg.enabled) {
        return null;
    }
 
    let featureOptIn= cdnCfg.featureOptIn || {};
    let cdnFeature = featureOptIn[field] || {mode: CdnFeatureMode.none};
    let cdnMode = cdnFeature.mode;
    let cdnFeatureVal = cdnFeature.value;
    let customOptIn = customOptInDetails || {};
    let customFeature = customOptIn[field] || {mode: FeatureOptInMode.disable}; // default custom mode is disable
    let customMode = customFeature.mode;
    let customFeatureVal = customFeature.cfgValue;
    let blockCdn = !!customFeature.blockCdnCfg;
<<<<<<< HEAD

    if (blockCdn) {
        return customMode == FeatureOptInMode.disable? null : customFeatureVal;
    }

    if (cdnMode === CdnFeatureMode.force) {
        return cdnFeatureVal;
    }

    if (cdnMode === CdnFeatureMode.disable || customMode === FeatureOptInMode.disable) {
        return null;
    }

    if (customMode === FeatureOptInMode.enable) {
        return customFeatureVal || cdnFeatureVal;
    }

    if (cdnMode === CdnFeatureMode.none && customMode === FeatureOptInMode.none) {
        return customFeatureVal;
    }
    
    return null;
=======
    const fld = "featureOptIn.";
    let mField = fld + field + ".mode";
    let vField = fld + field + ".cfgValue";

    if (blockCdn) {
        return {
            [mField]: customMode,
            [vField]: customFeatureVal
        };
    }

    if (cdnMode === CdnFeatureMode.force) {
        return {
            [mField]: FeatureOptInMode.enable,
            [vField]: cdnFeatureVal
        };
    }

    if (cdnMode === CdnFeatureMode.disable || customMode === FeatureOptInMode.disable) {
        return {
            [mField]: FeatureOptInMode.disable
        };
    }


    if (customMode === FeatureOptInMode.enable) {
        return {
            [mField]: FeatureOptInMode.enable,
            [vField]: isNullOrUndefined(customFeatureVal)? cdnFeatureVal : customFeatureVal
        };
    }

    if (cdnMode === CdnFeatureMode.none && customMode === FeatureOptInMode.none) {
        return {
            [mField]: FeatureOptInMode.none,
            [vField]: isNullOrUndefined(customFeatureVal)? cdnFeatureVal : customFeatureVal
        };
    }

    return {
        [mField]: FeatureOptInMode.disable
    };
>>>>>>> 8a353e12

}



// helper function to get cdn config with opt-in features
<<<<<<< HEAD
export function getConfigFromCdn(cdnCfg: ICfgSyncCdnConfig, core: IAppInsightsCore) {
=======
export function applyCdnfeatureCfg(cdnCfg: ICfgSyncCdnConfig, core: IAppInsightsCore) {
>>>>>>> 8a353e12
    try {
        if (!cdnCfg || !cdnCfg.enabled) {
            return null;
        }
        if (!cdnCfg.featureOptIn) {
            return cdnCfg.config;
        }
        let optInMap = cdnCfg.featureOptIn;
        let cdnConfig = cdnCfg.config || {};
        objForEachKey(optInMap, (key) => {
<<<<<<< HEAD
            let featureVal = shouldOptInFeature(key, cdnCfg, core.config.featureOptIn);
=======
            let featureVal = resolveCdnFeatureCfg(key, cdnCfg, core.config.featureOptIn);
>>>>>>> 8a353e12
            if (!isNullOrUndefined(featureVal)) {
                objForEachKey(featureVal, (config, val) => {
                    setValueByKey(cdnConfig, config, val);
                });
            }
        });
        return cdnConfig;
    } catch (e) {
        // eslint-disable-next-line no-empty
    }
    return null;
}<|MERGE_RESOLUTION|>--- conflicted
+++ resolved
@@ -55,21 +55,6 @@
 //                                | disabled(blockCdn) | disabled    | disabled    | disabled    | disabled  |
 //                                | enabled(blockCdn)  | enabled     | enabled     | enabled     | enabled   |
 
-<<<<<<< HEAD
-//                                cdn Mode (cdn Value = B, SDK Config Defaults = C)
-//                   |--------------------------------------------------------------------------|
-//                   |                    | none        | disabled    | enabled     | force     |
-//                   | ------------------ | ----------- | ----------- | ----------- | --------- |
-// | User Mode       | none               | A || C      | C           | C           | B || C    |
-// (user Value = A)  | disabled           | C           | C           | C           | B || C    |
-//                   | enabled            | A || B || C | C           | A || B || C | B || C    |
-//                   | none(blockCdn)     | A || C      | A || C      | A || C      | A || C    |
-//                   | disabled(blockCdn) | C           | C           | C           | C         |
-//                   | enabled(blockCdn)  | A || C      | A || C      | A || C      | A || C    |
-
-export function shouldOptInFeature(field: string, cdnCfg?: ICfgSyncCdnConfig, customOptInDetails?: IFeatureOptIn) {
-    
-=======
 //                                cdn Mode (cdn feature Value = B, SDK Config Defaults = C (value from cdn config/defaults))
 //                   |--------------------------------------------------------------------------|
 //                   |                    | none        | disabled    | enabled     | force     |
@@ -83,7 +68,6 @@
 
 export function resolveCdnFeatureCfg(field: string, cdnCfg?: ICfgSyncCdnConfig, customOptInDetails?: IFeatureOptIn) {
     // cdn conifg value
->>>>>>> 8a353e12
     if (!cdnCfg || !cdnCfg.enabled) {
         return null;
     }
@@ -97,30 +81,6 @@
     let customMode = customFeature.mode;
     let customFeatureVal = customFeature.cfgValue;
     let blockCdn = !!customFeature.blockCdnCfg;
-<<<<<<< HEAD
-
-    if (blockCdn) {
-        return customMode == FeatureOptInMode.disable? null : customFeatureVal;
-    }
-
-    if (cdnMode === CdnFeatureMode.force) {
-        return cdnFeatureVal;
-    }
-
-    if (cdnMode === CdnFeatureMode.disable || customMode === FeatureOptInMode.disable) {
-        return null;
-    }
-
-    if (customMode === FeatureOptInMode.enable) {
-        return customFeatureVal || cdnFeatureVal;
-    }
-
-    if (cdnMode === CdnFeatureMode.none && customMode === FeatureOptInMode.none) {
-        return customFeatureVal;
-    }
-    
-    return null;
-=======
     const fld = "featureOptIn.";
     let mField = fld + field + ".mode";
     let vField = fld + field + ".cfgValue";
@@ -163,18 +123,13 @@
     return {
         [mField]: FeatureOptInMode.disable
     };
->>>>>>> 8a353e12
 
 }
 
 
 
 // helper function to get cdn config with opt-in features
-<<<<<<< HEAD
-export function getConfigFromCdn(cdnCfg: ICfgSyncCdnConfig, core: IAppInsightsCore) {
-=======
 export function applyCdnfeatureCfg(cdnCfg: ICfgSyncCdnConfig, core: IAppInsightsCore) {
->>>>>>> 8a353e12
     try {
         if (!cdnCfg || !cdnCfg.enabled) {
             return null;
@@ -185,11 +140,7 @@
         let optInMap = cdnCfg.featureOptIn;
         let cdnConfig = cdnCfg.config || {};
         objForEachKey(optInMap, (key) => {
-<<<<<<< HEAD
-            let featureVal = shouldOptInFeature(key, cdnCfg, core.config.featureOptIn);
-=======
             let featureVal = resolveCdnFeatureCfg(key, cdnCfg, core.config.featureOptIn);
->>>>>>> 8a353e12
             if (!isNullOrUndefined(featureVal)) {
                 objForEachKey(featureVal, (config, val) => {
                     setValueByKey(cdnConfig, config, val);
