--- conflicted
+++ resolved
@@ -38,15 +38,9 @@
         "tslint-config-prettier": "^1.18.0"
     },
     "dependencies": {
-<<<<<<< HEAD
         "@microsoft/applicationinsights-common": "2.5.4",
         "@microsoft/applicationinsights-core-js": "2.5.4",
-        "tslib": "1.10.0"
-=======
-        "@microsoft/applicationinsights-common": "2.5.3",
-        "@microsoft/applicationinsights-core-js": "2.5.3",
         "tslib": "^1.11.1"
->>>>>>> 2f4f3e31
     },
     "license": "MIT"
 }