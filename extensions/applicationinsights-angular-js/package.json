{
    "name": "@microsoft/applicationinsights-angular-js",
    "version": "2.5.8",
    "description": "Microsoft Application Insights Angular plugin",
    "main": "dist/applicationinsights-angular-js.js",
    "module": "dist-esm/applicationinsights-angular-js.js",
    "types": "types/applicationinsights-angular-js.d.ts",
    "sideEffects": false,
    "repository": {
        "type": "git",
        "url": "https://github.com/microsoft/ApplicationInsights-JS/tree/master/vNext/extensions/applicationinsights-angular-js"
    },
    "scripts": {
        "build": "npm run build:esm && npm run build:browser",
        "build:esm": "tsc -p tsconfig.json",
        "build:browser": "rollup -c",
        "test": "cd Tests/test-app && npm install && ng test",
        "lint": "tslint -p tsconfig.json"
    },
    "devDependencies": {
<<<<<<< HEAD
        "@microsoft/applicationinsights-rollup-es3" : "1.1.3",
=======
        "@microsoft/applicationinsights-rollup-es3": "1.1.2",
        "@microsoft/applicationinsights-properties-js": "2.5.7",
>>>>>>> 9f7527cc
        "@angular/core": "~8.1.2",
        "@angular/router": "~8.1.2",
        "grunt": "1.0.1",
        "rollup": "^0.66.0",
        "rollup-plugin-commonjs": "^9.3.4",
        "rollup-plugin-node-resolve": "^3.4.0",
        "rollup-plugin-replace": "^2.1.0",
        "rollup-plugin-uglify": "^6.0.0",
        "ts-node": "^8.3.0",
        "typescript": "~3.4.3",
        "rxjs": "~6.4.0",
        "types": "^0.1.1",
        "zone.js": "~0.9.1",
        "@angular/common": "~8.1.2",
        "@angular/platform-browser": "~8.1.2",
        "tslint": "^5.19.0",
        "tslint-config-prettier": "^1.18.0"
    },
    "dependencies": {
<<<<<<< HEAD
        "@microsoft/applicationinsights-shims" : "1.0.1",
        "@microsoft/applicationinsights-common": "2.5.8",
        "@microsoft/applicationinsights-core-js": "2.5.8"
=======
        "@microsoft/applicationinsights-shims": "1.0.1",
        "@microsoft/applicationinsights-common": "2.5.7",
        "@microsoft/applicationinsights-core-js": "2.5.7"
>>>>>>> 9f7527cc
    },
    "license": "MIT"
}<|MERGE_RESOLUTION|>--- conflicted
+++ resolved
@@ -18,12 +18,8 @@
         "lint": "tslint -p tsconfig.json"
     },
     "devDependencies": {
-<<<<<<< HEAD
         "@microsoft/applicationinsights-rollup-es3" : "1.1.3",
-=======
-        "@microsoft/applicationinsights-rollup-es3": "1.1.2",
-        "@microsoft/applicationinsights-properties-js": "2.5.7",
->>>>>>> 9f7527cc
+        "@microsoft/applicationinsights-properties-js": "2.5.8",
         "@angular/core": "~8.1.2",
         "@angular/router": "~8.1.2",
         "grunt": "1.0.1",
@@ -43,15 +39,9 @@
         "tslint-config-prettier": "^1.18.0"
     },
     "dependencies": {
-<<<<<<< HEAD
         "@microsoft/applicationinsights-shims" : "1.0.1",
         "@microsoft/applicationinsights-common": "2.5.8",
         "@microsoft/applicationinsights-core-js": "2.5.8"
-=======
-        "@microsoft/applicationinsights-shims": "1.0.1",
-        "@microsoft/applicationinsights-common": "2.5.7",
-        "@microsoft/applicationinsights-core-js": "2.5.7"
->>>>>>> 9f7527cc
     },
     "license": "MIT"
 }