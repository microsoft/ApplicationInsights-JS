{
    "name": "@microsoft/applicationinsights-osplugin-js",
    "version": "3.2.0",
    "description": "Microsoft Application Insights OS Plugin",
    "homepage": "https://github.com/microsoft/ApplicationInsights-JS#readme",
    "author": "Microsoft Application Insights Team",
    "main": "dist/es5/applicationinsights-osplugin-js.js",
    "module": "dist-es5/applicationinsights-osplugin-js.js",
    "types": "types/applicationinsights-osplugin-js.d.ts",
    "sideEffects": false,
    "repository": {
        "type": "git",
        "url": "https://github.com/microsoft/ApplicationInsights-JS/tree/main/extensions/applicationinsights-osplugin-js"
    },
    "scripts": {
        "clean": "git clean -xdf",
        "build": "npm run build:esm && npm run build:browser && npm run sri && npm run dtsgen",
        "build:esm": "grunt osplugin",
        "build:browser": "rollup -c rollup.config.js --bundleConfigAsCjs",
        "rebuild": "npm run build",
        "test": "grunt osplugintests",
        "mintest": "grunt osplugin-mintests",
        "lint": "tslint -p tsconfig.json",
        "dtsgen": "api-extractor run --local && node ../../scripts/dtsgen.js \"Microsoft Application Insights osplugin plugin\"",
        "sri": "node ../../tools/subResourceIntegrity/generateIntegrityFile.js",
        "ai-min": "grunt osplugin-min",
        "ai-restore": "grunt osplugin-restore",
        "npm-pack": "npm pack",
        "api-docs": "typedoc"
    },
    "dependencies": {
        "@microsoft/applicationinsights-shims": "3.0.1",
        "@microsoft/applicationinsights-common": "3.2.0",
        "@microsoft/dynamicproto-js": "^2.0.3",
<<<<<<< HEAD
        "@microsoft/applicationinsights-core-js": "3.2.0",
        "@nevware21/ts-utils": ">= 0.11.0 < 2.x",
        "@nevware21/ts-async": ">= 0.3.0 < 2.x"
=======
        "@microsoft/applicationinsights-core-js": "3.1.2",
        "@nevware21/ts-utils": ">= 0.11.1 < 2.x",
        "@nevware21/ts-async": ">= 0.5.1 < 2.x"
>>>>>>> 9375ed33
    },
    "devDependencies": {
        "@microsoft/ai-test-framework": "0.0.1",
        "@microsoft/applicationinsights-rollup-plugin-uglify3-js": "1.0.0",
        "@microsoft/applicationinsights-rollup-es5": "1.0.2",
        "@microsoft/api-extractor": "^7.40.0",
        "@types/sinon": "4.3.3",
        "grunt": "^1.5.3",
        "sinon": "^7.3.1",
        "globby": "^11.0.0",
        "@rollup/plugin-commonjs": "^24.0.0",
        "@rollup/plugin-node-resolve": "^15.0.1",
        "@rollup/plugin-replace": "^5.0.2",
        "rollup-plugin-cleanup": "^3.2.1",
        "rollup": "^3.20.0",
        "typescript": "^4.9.3"
    },
    "license": "MIT"
}<|MERGE_RESOLUTION|>--- conflicted
+++ resolved
@@ -32,15 +32,9 @@
         "@microsoft/applicationinsights-shims": "3.0.1",
         "@microsoft/applicationinsights-common": "3.2.0",
         "@microsoft/dynamicproto-js": "^2.0.3",
-<<<<<<< HEAD
         "@microsoft/applicationinsights-core-js": "3.2.0",
-        "@nevware21/ts-utils": ">= 0.11.0 < 2.x",
-        "@nevware21/ts-async": ">= 0.3.0 < 2.x"
-=======
-        "@microsoft/applicationinsights-core-js": "3.1.2",
         "@nevware21/ts-utils": ">= 0.11.1 < 2.x",
         "@nevware21/ts-async": ">= 0.5.1 < 2.x"
->>>>>>> 9375ed33
     },
     "devDependencies": {
         "@microsoft/ai-test-framework": "0.0.1",
