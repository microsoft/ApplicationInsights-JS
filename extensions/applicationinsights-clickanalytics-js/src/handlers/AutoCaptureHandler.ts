/**
* @copyright Microsoft 2020
*/

import dynamicProto from "@microsoft/dynamicproto-js";
import {
    IDiagnosticLogger, IProcessTelemetryUnloadContext, ITelemetryUnloadState, IUnloadHook, createUniqueNamespace, eventOff, eventOn,
    getDocument, getWindow, isNullOrUndefined, mergeEvtNamespace, onConfigChange
} from "@microsoft/applicationinsights-core-js";
<<<<<<< HEAD
import { arrMap, strTrim } from "@nevware21/ts-utils";
=======
import { arrIncludes, arrMap, strTrim } from "@nevware21/ts-utils";
>>>>>>> 2927525d
import { ClickAnalyticsPlugin } from "../ClickAnalyticsPlugin";
import { ActionType } from "../Enums";
import { IAutoCaptureHandler, IClickAnalyticsConfiguration, IPageActionOverrideValues } from "../Interfaces/Datamodel";
import { isElementDnt, isKeyboardEnter, isKeyboardSpace, isLeftClick, isMiddleClick, isRightClick } from "../common/Utils";
import { PageAction } from "../events/PageAction";

const clickCaptureInputTypes = { BUTTON: true, CHECKBOX: true, RADIO: true, RESET: true, SUBMIT: true };

export class AutoCaptureHandler implements IAutoCaptureHandler {

    /**
     * @param analyticsPlugin - WebAnalytics plugin
     * @param traceLogger - Trace logger to log to console.
     */
    constructor(protected _analyticsPlugin: ClickAnalyticsPlugin, protected _config: IClickAnalyticsConfiguration, protected _pageAction: PageAction,
        protected _traceLogger: IDiagnosticLogger) {
        let _evtNamespace = mergeEvtNamespace(createUniqueNamespace("AutoCaptureHandler"), (_analyticsPlugin as any)._evtNamespace);
        let _clickCaptureElements: string[];
        let unloadHandler: IUnloadHook = onConfigChange(_config, () => {
            _clickCaptureElements =  arrMap(_config.trackElementTypes.toUpperCase().split(","), tag => strTrim(tag));
        });
        dynamicProto(AutoCaptureHandler, this, (_self) => {
            _self.click = () => {
                let win = getWindow();
                let doc = getDocument();
                if (win) {
                    // IE9 onwards addEventListener is available, 'click' event captures mouse click. mousedown works on other browsers
                    const event = (navigator.appVersion.indexOf("MSIE") !== -1) ? "click" : "mousedown";
                    eventOn(win, event, _processClick, _evtNamespace);
                    eventOn(win, "keyup", _processClick, _evtNamespace);
                } else if (doc) {
                    // IE8 and below doesn't have addEventListener so it will use attachEvent
                    // attaching to window does not work in IE8
                    eventOn(doc, "click", _processClick, _evtNamespace);
                    eventOn(doc, "keyup", _processClick, _evtNamespace);
                }
            };

            _self._doUnload = (unloadCtx?: IProcessTelemetryUnloadContext, unloadState?: ITelemetryUnloadState, asyncCallback?: () => void): void | boolean => {
                eventOff(getWindow(), null, null, _evtNamespace);
                eventOff(getDocument(), null, null, _evtNamespace);
                unloadHandler && unloadHandler.rm();
                unloadHandler = null;
            };

            function _capturePageAction(element: Element, overrideValues?: IPageActionOverrideValues, customProperties?: { [name: string]: string | number | boolean | string[] | number[] | boolean[] | object }, isRightClick?: boolean): void {
                const donotTrackTag = _self._config.dataTags.customDataPrefix + _self._config.dataTags.dntDataTag;
                if (!isElementDnt(element, donotTrackTag)) {
                    _self._pageAction.capturePageAction(element, overrideValues, customProperties, isRightClick);
                }
            }

            // Process click event
            function _processClick(clickEvent: any) {
                let win = getWindow();
                if (isNullOrUndefined(clickEvent) && win) {
                    clickEvent = win.event; // IE 8 does not pass the event
                }
                if (clickEvent) {
                    let element = clickEvent.srcElement || clickEvent.target;

                    // populate overrideValues
                    var overrideValues: IPageActionOverrideValues = {
                        clickCoordinateX: clickEvent.pageX,
                        clickCoordinateY: clickEvent.pageY
                    };
                    var isRightClickObj = isRightClick(clickEvent as MouseEvent);
                    if (isRightClickObj) {
                        overrideValues.actionType = ActionType.CLICKRIGHT;
                    } else if (isLeftClick(clickEvent as MouseEvent)) {
                        overrideValues.actionType = ActionType.CLICKLEFT;
                    } else if (isKeyboardEnter(clickEvent as KeyboardEvent)) {
                        overrideValues.actionType = ActionType.KEYBOARDENTER;
                    } else if (isKeyboardSpace(clickEvent as KeyboardEvent)) {
                        overrideValues.actionType = ActionType.KEYBOARDSPACE;
                    } else if (isMiddleClick(clickEvent as MouseEvent)) {
                        overrideValues.actionType = ActionType.CLICKMIDDLE;
                    } else {
                        return;
                    }

                    while (element && element.tagName) {
                        // control property will be available for <label> elements with 'for' attribute, only use it when is a
                        // valid JSLL capture element to avoid infinite loops
<<<<<<< HEAD
                        if (element.control && _clickCaptureElements[element.control.tagName.toUpperCase()]) {
                            element = element.control;
                        }
                        const tagNameUpperCased = element.tagName.toUpperCase();
                        if (!_clickCaptureElements[tagNameUpperCased]) {
=======
                        if (element.control && arrIncludes(_clickCaptureElements, element.control.tagName.toUpperCase())) {
                            element = element.control;
                        }
                        const tagNameUpperCased = element.tagName.toUpperCase();
                        if (!arrIncludes(_clickCaptureElements, tagNameUpperCased)) {
>>>>>>> 2927525d
                            element = element.parentElement || element.parentNode;
                            continue;
                        } else {
                            // Check allowed INPUT types
                            var sendEvent = tagNameUpperCased === "INPUT" ? clickCaptureInputTypes[element.type.toUpperCase()] : true;
                            if (sendEvent) {
                                _capturePageAction(element, overrideValues, {}, isRightClickObj);
                            }
                            break;
                        }
                    }
                }
            }
        });
    }

    // handle automatic event firing on user click
    public click() {
        // @DynamicProtoStub -- DO NOT add any code as this will be removed during packaging
    }

    public _doUnload(unloadCtx?: IProcessTelemetryUnloadContext, unloadState?: ITelemetryUnloadState, asyncCallback?: () => void): void | boolean {
        // @DynamicProtoStub -- DO NOT add any code as this will be removed during packaging
    }
}<|MERGE_RESOLUTION|>--- conflicted
+++ resolved
@@ -7,11 +7,7 @@
     IDiagnosticLogger, IProcessTelemetryUnloadContext, ITelemetryUnloadState, IUnloadHook, createUniqueNamespace, eventOff, eventOn,
     getDocument, getWindow, isNullOrUndefined, mergeEvtNamespace, onConfigChange
 } from "@microsoft/applicationinsights-core-js";
-<<<<<<< HEAD
-import { arrMap, strTrim } from "@nevware21/ts-utils";
-=======
 import { arrIncludes, arrMap, strTrim } from "@nevware21/ts-utils";
->>>>>>> 2927525d
 import { ClickAnalyticsPlugin } from "../ClickAnalyticsPlugin";
 import { ActionType } from "../Enums";
 import { IAutoCaptureHandler, IClickAnalyticsConfiguration, IPageActionOverrideValues } from "../Interfaces/Datamodel";
@@ -96,19 +92,11 @@
                     while (element && element.tagName) {
                         // control property will be available for <label> elements with 'for' attribute, only use it when is a
                         // valid JSLL capture element to avoid infinite loops
-<<<<<<< HEAD
-                        if (element.control && _clickCaptureElements[element.control.tagName.toUpperCase()]) {
-                            element = element.control;
-                        }
-                        const tagNameUpperCased = element.tagName.toUpperCase();
-                        if (!_clickCaptureElements[tagNameUpperCased]) {
-=======
                         if (element.control && arrIncludes(_clickCaptureElements, element.control.tagName.toUpperCase())) {
                             element = element.control;
                         }
                         const tagNameUpperCased = element.tagName.toUpperCase();
                         if (!arrIncludes(_clickCaptureElements, tagNameUpperCased)) {
->>>>>>> 2927525d
                             element = element.parentElement || element.parentNode;
                             continue;
                         } else {
