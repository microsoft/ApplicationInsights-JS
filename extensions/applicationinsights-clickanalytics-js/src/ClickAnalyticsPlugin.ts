--- conflicted
+++ resolved
@@ -29,13 +29,6 @@
     public identifier: string = "ClickAnalyticsPlugin";
     public priority: number = 181;
     public static Version = "2.7.4";
-<<<<<<< HEAD
-    private _config: IClickAnalyticsConfiguration;
-    private pageAction: PageAction;
-    private _autoCaptureHandler: IAutoCaptureHandler;
-    private _contentHandler: IContentHandler;
-=======
->>>>>>> 544a4bc0
 
     constructor() {
         super();
