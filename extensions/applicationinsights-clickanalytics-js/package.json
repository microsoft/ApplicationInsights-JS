--- conflicted
+++ resolved
@@ -51,17 +51,10 @@
     "dependencies": {
         "@microsoft/dynamicproto-js": "^2.0.3",
         "@microsoft/applicationinsights-shims": "3.0.1",
-<<<<<<< HEAD
         "@microsoft/applicationinsights-core-js": "3.2.0",
         "@microsoft/applicationinsights-common": "3.2.0",
         "@microsoft/applicationinsights-properties-js": "3.2.0",
-        "@nevware21/ts-utils": ">= 0.11.0 < 2.x"
-=======
-        "@microsoft/applicationinsights-core-js": "3.1.2",
-        "@microsoft/applicationinsights-common": "3.1.2",
-        "@microsoft/applicationinsights-properties-js": "3.1.2",
         "@nevware21/ts-utils": ">= 0.11.1 < 2.x"
->>>>>>> 9375ed33
     },
     "repository": {
         "type": "git",
