{
    "name": "@microsoft/applicationinsights-debugplugin-js",
    "version": "2.8.1",
    "description": "Microsoft Application Insights JavaScript SDK - Debug Plugin extension",
    "homepage": "https://github.com/microsoft/ApplicationInsights-JS#readme",
    "author": "Microsoft Application Insights Team",
    "main": "dist/applicationinsights-debugplugin-js.js",
    "module": "dist-esm/applicationinsights-debugplugin-js.js",
    "types": "types/applicationinsights-debugplugin-js.d.ts",
    "sideEffects": false,
    "repository": {
        "type": "git",
        "url": "https://github.com/microsoft/ApplicationInsights-JS/tree/master/extensions/applicationinsights-debugplugin-js"
    },
    "scripts": {
        "build": "npm run build:esm && npm run build:browser && npm run sri && npm run dtsgen",
        "build:esm": "grunt debugplugin",
        "build:browser": "rollup -c",
        "rebuild": "npm run build",
        "test": "",
        "lint": "tslint -p tsconfig.json",
        "dtsgen": "api-extractor run --local && node ../../scripts/dtsgen.js 'Microsoft.ApplicationInsights'",
        "sri": "node ../../tools/subResourceIntegrity/generateIntegrityFile.js"
    },
    "devDependencies": {
        "@microsoft/applicationinsights-rollup-plugin-uglify3-js": "1.0.0",
        "@microsoft/applicationinsights-rollup-es3": "1.1.3",
        "@microsoft/api-extractor": "^7.18.1",
        "typescript": "^4.3.4",
        "tslib": "^2.0.0",
        "grunt": "^1.4.1",
        "grunt-cli": "^1.4.3",
        "grunt-contrib-qunit": "^5.0.1",
        "@nevware21/grunt-ts-plugin": "^0.4.3",
        "@nevware21/grunt-eslint-ts": "^0.2.2",
        "globby": "^11.0.0",
        "magic-string": "^0.25.7",
        "@rollup/plugin-commonjs": "^18.0.0",
        "@rollup/plugin-node-resolve": "^11.2.1",
        "@rollup/plugin-replace": "^2.3.3",
        "rollup-plugin-cleanup": "^3.2.1",
        "rollup": "^2.32.0"
    },
    "peerDependencies": {
        "tslib": "*"
    },
    "dependencies": {
<<<<<<< HEAD
        "@microsoft/dynamicproto-js": "^1.1.4",
=======
        "@microsoft/dynamicproto-js": "^1.1.5",
>>>>>>> d2dba2e3
        "@microsoft/applicationinsights-common": "2.8.1",
        "@microsoft/applicationinsights-core-js": "2.8.1",
        "@microsoft/applicationinsights-shims": "2.0.1"
    },
    "license": "MIT"
}<|MERGE_RESOLUTION|>--- conflicted
+++ resolved
@@ -45,11 +45,7 @@
         "tslib": "*"
     },
     "dependencies": {
-<<<<<<< HEAD
-        "@microsoft/dynamicproto-js": "^1.1.4",
-=======
         "@microsoft/dynamicproto-js": "^1.1.5",
->>>>>>> d2dba2e3
         "@microsoft/applicationinsights-common": "2.8.1",
         "@microsoft/applicationinsights-core-js": "2.8.1",
         "@microsoft/applicationinsights-shims": "2.0.1"
