--- conflicted
+++ resolved
@@ -1,10 +1,6 @@
 {
     "name": "@microsoft/applicationinsights-debugplugin-js",
-<<<<<<< HEAD
-    "version": "2.8.1",
-=======
     "version": "2.8.3",
->>>>>>> 3f8a64d4
     "description": "Microsoft Application Insights JavaScript SDK - Debug Plugin extension",
     "homepage": "https://github.com/microsoft/ApplicationInsights-JS#readme",
     "author": "Microsoft Application Insights Team",
@@ -49,15 +45,9 @@
         "tslib": "*"
     },
     "dependencies": {
-<<<<<<< HEAD
-        "@microsoft/dynamicproto-js": "^1.1.5",
-        "@microsoft/applicationinsights-common": "2.8.1",
-        "@microsoft/applicationinsights-core-js": "2.8.1",
-=======
         "@microsoft/dynamicproto-js": "^1.1.6",
         "@microsoft/applicationinsights-common": "2.8.3",
         "@microsoft/applicationinsights-core-js": "2.8.3",
->>>>>>> 3f8a64d4
         "@microsoft/applicationinsights-shims": "2.0.1"
     },
     "license": "MIT"
