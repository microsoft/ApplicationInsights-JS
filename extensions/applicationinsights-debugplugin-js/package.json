--- conflicted
+++ resolved
@@ -48,16 +48,10 @@
     },
     "dependencies": {
         "@microsoft/dynamicproto-js": "^1.1.7",
-<<<<<<< HEAD
-        "@microsoft/applicationinsights-common": "2.8.8",
-        "@microsoft/applicationinsights-core-js": "2.8.8",
-        "@microsoft/applicationinsights-shims": "2.0.1",
-        "@nevware21/ts-utils": "^0.5.0"
-=======
         "@microsoft/applicationinsights-common": "2.8.9",
         "@microsoft/applicationinsights-core-js": "2.8.9",
-        "@microsoft/applicationinsights-shims": "2.0.2"
->>>>>>> 75409ecf
+        "@microsoft/applicationinsights-shims": "2.0.2",
+        "@nevware21/ts-utils": "^0.5.0"
     },
     "license": "MIT"
 }