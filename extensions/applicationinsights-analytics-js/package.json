{
    "name": "@microsoft/applicationinsights-analytics-js",
<<<<<<< HEAD
    "version": "3.3.8",
=======
    "version": "3.3.9",
>>>>>>> 2927525d
    "description": "Microsoft Application Insights JavaScript SDK - Web Analytics",
    "homepage": "https://github.com/microsoft/ApplicationInsights-JS#readme",
    "author": "Microsoft Application Insights Team",
    "main": "dist/es5/applicationinsights-analytics-js.js",
    "module": "dist-es5/applicationinsights-analytics-js.js",
    "types": "types/applicationinsights-analytics-js.d.ts",
    "sideEffects": false,
    "repository": {
        "type": "git",
        "url": "https://github.com/microsoft/ApplicationInsights-JS/tree/main/extensions/applicationinsights-analytics-js"
    },
    "scripts": {
        "clean": "git clean -xdf",
        "build": "npm run build:esm && npm run build:browser && npm run sri && npm run dtsgen",
        "build:esm": "grunt ai",
        "build:browser": "rollup -c rollup.config.js --bundleConfigAsCjs",
        "rebuild": "npm run build",
        "test": "grunt aitests",
        "mintest": "grunt ai-mintests",
        "lint": "tslint -p tsconfig.json",
        "dtsgen": "api-extractor run --local && node ../../scripts/dtsgen.js \"Microsoft Application Insights JavaScript SDK - Web Analytics\"",
        "sri": "node ../../tools/subResourceIntegrity/generateIntegrityFile.js",
        "ai-min": "grunt ai-min",
        "ai-restore": "grunt ai-restore",
        "npm-pack": "npm pack",
        "api-docs": "typedoc"
    },
    "devDependencies": {
        "@microsoft/ai-test-framework": "0.0.1",
        "@microsoft/applicationinsights-rollup-plugin-uglify3-js": "1.0.0",
        "@microsoft/applicationinsights-rollup-es5": "1.0.2",
<<<<<<< HEAD
        "@microsoft/applicationinsights-properties-js": "3.3.8",
        "@microsoft/applicationinsights-channel-js": "3.3.8",
=======
        "@microsoft/applicationinsights-properties-js": "3.3.9",
        "@microsoft/applicationinsights-channel-js": "3.3.9",
>>>>>>> 2927525d
        "@microsoft/api-extractor": "^7.40.0",
        "typescript": "^4.9.3",
        "tslib": "^2.0.0",
        "globby": "^11.0.0",
        "magic-string": "^0.25.7",
        "pako": "^2.0.3",
        "@rollup/plugin-commonjs": "^24.0.0",
        "@rollup/plugin-node-resolve": "^15.0.1",
        "@rollup/plugin-replace": "^5.0.2",
        "rollup": "^3.20.0",
        "rollup-plugin-cleanup": "^3.2.1",
        "rollup-plugin-sourcemaps": "^0.6.3",
        "grunt": "^1.5.3",
        "grunt-cli": "^1.4.3",
        "@nevware21/grunt-ts-plugin": "^0.4.3",
        "@nevware21/grunt-eslint-ts": "^0.2.2",
        "qunit": "^2.11.2",
        "typedoc": "^0.26.6",
        "sinon": "^7.3.1"
    },
    "peerDependencies": {
        "tslib": ">= 1.0.0"
    },
    "dependencies": {
        "@microsoft/dynamicproto-js": "^2.0.3",
        "@microsoft/applicationinsights-shims": "3.0.1",
<<<<<<< HEAD
        "@microsoft/applicationinsights-core-js": "3.3.8",
        "@microsoft/applicationinsights-common": "3.3.8",
=======
        "@microsoft/applicationinsights-core-js": "3.3.9",
        "@microsoft/applicationinsights-common": "3.3.9",
>>>>>>> 2927525d
        "@nevware21/ts-utils": ">= 0.11.8 < 2.x"
    },
    "license": "MIT"
}<|MERGE_RESOLUTION|>--- conflicted
+++ resolved
@@ -1,10 +1,6 @@
 {
     "name": "@microsoft/applicationinsights-analytics-js",
-<<<<<<< HEAD
-    "version": "3.3.8",
-=======
     "version": "3.3.9",
->>>>>>> 2927525d
     "description": "Microsoft Application Insights JavaScript SDK - Web Analytics",
     "homepage": "https://github.com/microsoft/ApplicationInsights-JS#readme",
     "author": "Microsoft Application Insights Team",
@@ -36,13 +32,8 @@
         "@microsoft/ai-test-framework": "0.0.1",
         "@microsoft/applicationinsights-rollup-plugin-uglify3-js": "1.0.0",
         "@microsoft/applicationinsights-rollup-es5": "1.0.2",
-<<<<<<< HEAD
-        "@microsoft/applicationinsights-properties-js": "3.3.8",
-        "@microsoft/applicationinsights-channel-js": "3.3.8",
-=======
         "@microsoft/applicationinsights-properties-js": "3.3.9",
         "@microsoft/applicationinsights-channel-js": "3.3.9",
->>>>>>> 2927525d
         "@microsoft/api-extractor": "^7.40.0",
         "typescript": "^4.9.3",
         "tslib": "^2.0.0",
@@ -69,13 +60,8 @@
     "dependencies": {
         "@microsoft/dynamicproto-js": "^2.0.3",
         "@microsoft/applicationinsights-shims": "3.0.1",
-<<<<<<< HEAD
-        "@microsoft/applicationinsights-core-js": "3.3.8",
-        "@microsoft/applicationinsights-common": "3.3.8",
-=======
         "@microsoft/applicationinsights-core-js": "3.3.9",
         "@microsoft/applicationinsights-common": "3.3.9",
->>>>>>> 2927525d
         "@nevware21/ts-utils": ">= 0.11.8 < 2.x"
     },
     "license": "MIT"
