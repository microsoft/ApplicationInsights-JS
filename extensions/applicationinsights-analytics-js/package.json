--- conflicted
+++ resolved
@@ -28,15 +28,9 @@
     "devDependencies": {
         "@microsoft/ai-test-framework": "0.0.1",
         "@microsoft/applicationinsights-rollup-plugin-uglify3-js": "1.0.0",
-<<<<<<< HEAD
         "@microsoft/applicationinsights-rollup-es5": "1.0.0",
-        "@microsoft/applicationinsights-properties-js": "2.8.10",
-        "@microsoft/applicationinsights-channel-js": "2.8.10",
-=======
-        "@microsoft/applicationinsights-rollup-es3": "1.1.3",
         "@microsoft/applicationinsights-properties-js": "2.8.11",
         "@microsoft/applicationinsights-channel-js": "2.8.11",
->>>>>>> c037b93a
         "@microsoft/api-extractor": "^7.18.1",
         "typescript": "^4.9.3",
         "tslib": "^2.0.0",
@@ -62,14 +56,9 @@
     "dependencies": {
         "@microsoft/dynamicproto-js": "^1.1.7",
         "@microsoft/applicationinsights-shims": "2.0.2",
-<<<<<<< HEAD
-        "@microsoft/applicationinsights-core-js": "2.8.10",
-        "@microsoft/applicationinsights-common": "2.8.10",
+        "@microsoft/applicationinsights-core-js": "2.8.11",
+        "@microsoft/applicationinsights-common": "2.8.11",
         "@nevware21/ts-utils": ">= 0.8.1 < 2.x"
-=======
-        "@microsoft/applicationinsights-core-js": "2.8.11",
-        "@microsoft/applicationinsights-common": "2.8.11"
->>>>>>> c037b93a
     },
     "license": "MIT"
 }