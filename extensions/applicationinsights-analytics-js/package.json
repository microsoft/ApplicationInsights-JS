--- conflicted
+++ resolved
@@ -1,10 +1,6 @@
 {
     "name": "@microsoft/applicationinsights-analytics-js",
-<<<<<<< HEAD
-    "version": "2.8.5",
-=======
     "version": "2.8.6",
->>>>>>> 6ba2c0dc
     "description": "Microsoft Application Insights JavaScript SDK - Web Analytics",
     "homepage": "https://github.com/microsoft/ApplicationInsights-JS#readme",
     "author": "Microsoft Application Insights Team",
@@ -33,13 +29,8 @@
         "@microsoft/ai-test-framework": "0.0.1",
         "@microsoft/applicationinsights-rollup-plugin-uglify3-js": "1.0.0",
         "@microsoft/applicationinsights-rollup-es3": "1.1.3",
-<<<<<<< HEAD
-        "@microsoft/applicationinsights-properties-js": "2.8.5",
-        "@microsoft/applicationinsights-channel-js": "2.8.5",
-=======
         "@microsoft/applicationinsights-properties-js": "2.8.6",
         "@microsoft/applicationinsights-channel-js": "2.8.6",
->>>>>>> 6ba2c0dc
         "@microsoft/api-extractor": "^7.18.1",
         "typescript": "^4.3.4",
         "tslib": "^2.0.0",
@@ -65,13 +56,8 @@
     "dependencies": {
         "@microsoft/dynamicproto-js": "^1.1.6",
         "@microsoft/applicationinsights-shims": "2.0.1",
-<<<<<<< HEAD
-        "@microsoft/applicationinsights-core-js": "2.8.5",
-        "@microsoft/applicationinsights-common": "2.8.5"
-=======
         "@microsoft/applicationinsights-core-js": "2.8.6",
         "@microsoft/applicationinsights-common": "2.8.6"
->>>>>>> 6ba2c0dc
     },
     "license": "MIT"
 }