{
    "name": "@microsoft/applicationinsights-perfmarkmeasure-js",
    "version": "2.8.10",
    "description": "Microsoft Application Insights Performance Mark and Measure Manager plugin",
    "homepage": "https://github.com/microsoft/ApplicationInsights-JS#readme",
    "author": "Microsoft Application Insights Team",
    "main": "dist/applicationinsights-perfmarkmeasure-js.js",
    "module": "dist-esm/applicationinsights-perfmarkmeasure-js.js",
    "types": "types/applicationinsights-perfmarkmeasure-js.d.ts",
    "sideEffects": false,
    "repository": {
        "type": "git",
        "url": "https://github.com/microsoft/ApplicationInsights-JS/tree/master/extensions/applicationinsights-perfmarkmeasure-js"
    },
    "scripts": {
        "build": "npm run build:esm && npm run build:browser && npm run sri && npm run dtsgen",
        "build:esm": "grunt perfmarkmeasure",
        "build:browser": "rollup -c",
        "rebuild": "npm run build",
        "test": "grunt perfmarkmeasuretests",
        "mintest": "grunt perfmarkmeasure-mintests",
        "lint": "tslint -p tsconfig.json",
        "dtsgen": "api-extractor run --local && node ../../scripts/dtsgen.js \"Microsoft Application Insights Performance Mark and Measure Manager plugin\"",
        "sri": "node ../../tools/subResourceIntegrity/generateIntegrityFile.js",
        "ai-min": "grunt perfmarkmeasure-min",
        "ai-restore": "grunt perfmarkmeasure-restore"
    },
    "devDependencies": {
        "@microsoft/ai-test-framework": "0.0.1",
        "@microsoft/applicationinsights-rollup-plugin-uglify3-js": "1.0.0",
        "@microsoft/applicationinsights-rollup-es5": "1.0.0",
        "@microsoft/api-extractor": "^7.18.1",
        "typescript": "^4.9.3",
        "tslib": "^2.0.0",
        "grunt": "^1.5.3",
        "grunt-cli": "^1.4.3",
        "@nevware21/grunt-ts-plugin": "^0.4.3",
        "@nevware21/grunt-eslint-ts": "^0.2.2",
        "globby": "^11.0.0",
        "magic-string": "^0.25.7",
        "pako": "^2.0.3",
        "@rollup/plugin-commonjs": "^18.0.0",
        "@rollup/plugin-node-resolve": "^11.2.1",
        "@rollup/plugin-replace": "^2.3.3",
        "rollup-plugin-cleanup": "^3.2.1",
        "rollup": "^2.32.0"
    },
    "peerDependencies": {
        "tslib": "*"
    },
    "dependencies": {
        "@microsoft/dynamicproto-js": "^1.1.7",
        "@microsoft/applicationinsights-shims": "2.0.2",
<<<<<<< HEAD
        "@microsoft/applicationinsights-core-js": "2.8.9",
        "@nevware21/ts-utils": "^0.7.0"
=======
        "@microsoft/applicationinsights-core-js": "2.8.10"
>>>>>>> c9173e4a
    },
    "license": "MIT"
}<|MERGE_RESOLUTION|>--- conflicted
+++ resolved
@@ -51,12 +51,8 @@
     "dependencies": {
         "@microsoft/dynamicproto-js": "^1.1.7",
         "@microsoft/applicationinsights-shims": "2.0.2",
-<<<<<<< HEAD
-        "@microsoft/applicationinsights-core-js": "2.8.9",
-        "@nevware21/ts-utils": "^0.7.0"
-=======
-        "@microsoft/applicationinsights-core-js": "2.8.10"
->>>>>>> c9173e4a
+        "@microsoft/applicationinsights-core-js": "2.8.10",
+        "@nevware21/ts-utils": ">= 0.7 < 2.x"
     },
     "license": "MIT"
 }