--- conflicted
+++ resolved
@@ -1,10 +1,6 @@
 {
     "name": "@microsoft/applicationinsights-perfmarkmeasure-js",
-<<<<<<< HEAD
-    "version": "3.3.7",
-=======
     "version": "3.3.8",
->>>>>>> ea380196
     "description": "Microsoft Application Insights Performance Mark and Measure Manager plugin",
     "homepage": "https://github.com/microsoft/ApplicationInsights-JS#readme",
     "author": "Microsoft Application Insights Team",
@@ -60,11 +56,7 @@
     "dependencies": {
         "@microsoft/dynamicproto-js": "^2.0.3",
         "@microsoft/applicationinsights-shims": "3.0.1",
-<<<<<<< HEAD
-        "@microsoft/applicationinsights-core-js": "3.3.7",
-=======
         "@microsoft/applicationinsights-core-js": "3.3.8",
->>>>>>> ea380196
         "@nevware21/ts-utils": ">= 0.11.8 < 2.x"
     },
     "license": "MIT"
