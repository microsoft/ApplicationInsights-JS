import { Assert, AITestClass } from "@microsoft/ai-test-framework";
import { dumpObj } from '@nevware21/ts-utils';
import { createPromise, doAwait, IPromise } from '@nevware21/ts-async';
import * as pako from "pako";

const PACKAGE_JSON = "../package.json";

function removeTrailingComma(text) {
    return text.replace(/,(\s*[}\],])/g, "$1");
}

function _loadPackageJson(cb:(isNightly: boolean, packageJson: any) => IPromise<void>): IPromise<void> {
    return createPromise<void>((testCompleted, testFailed) => {
        function _handleCallback(packageJson: any) {
            let version = packageJson.version || "unknown";
            let isNightly = version.includes("nightly") || version.includes("dev");
            doAwait(cb(isNightly, packageJson), () => {
                testCompleted();
            }, (error) => {
                Assert.ok(false, `checkIsNightlyBuild error: ${error}`);
                testFailed(error);
            });
        }

        fetch(PACKAGE_JSON).then((response) => {
            if (!response.ok) {
                Assert.ok(false, `fetch package.json error: ${dumpObj(response)}`);
                _handleCallback(false);
            } else {
                return response.text().then((content) => {
                    let json = JSON.parse(removeTrailingComma(content));
                    _handleCallback(json);
                }, (error) => {
                    Assert.ok(false, `fetch package.json error: ${error}`);
                    _handleCallback({});
                });
            }
        }, (error) => {
            Assert.ok(false, `fetch package.json error: ${error}`);
            _handleCallback({});
        });
    });
}

function _checkSize(checkType: string, maxSize: number, size: number, isNightly: boolean): void {
  if (isNightly) {
        maxSize += .5;
    }

    Assert.ok(size <= maxSize, `exceed ${maxSize} KB, current ${checkType} size is: ${size} KB`);
}    

export class PropertiesExtensionSizeCheck extends AITestClass {
    private readonly MAX_DEFLATE_SIZE = 19;
    private readonly rawFilePath = "../dist/es5/applicationinsights-properties-js.min.js";
    // Automatically updated by version scripts
<<<<<<< HEAD
    private readonly currentVer = "3.3.8";
=======
    private readonly currentVer = "3.3.9";
>>>>>>> 2927525d
    private readonly proFilePath = `../browser/es5/ai.props.${this.currentVer[0]}.min.js`;

    public testInitialize() {
    }

    public testCleanup() {
    }

    public registerTests() {
        this.addRawFileSizeCheck();
        this.addProdFileSizeCheck();
    }

    constructor() {
        super("PropertiesExtensionSizeCheck");
    } 

    private addRawFileSizeCheck(): void {
        this._fileSizeCheck(false);
    }

    private addProdFileSizeCheck(): void {
        this._fileSizeCheck(true);
    }
    
    private _fileSizeCheck(isProd:boolean): void {
        let _filePath = isProd? this.proFilePath : this.rawFilePath;
        let postfix = isProd? "" : "-raw";
        let fileName = _filePath.split("..")[1];
        this.testCase({
            name: `Test applicationinsights-properties${postfix} deflate size`,
            test: () => {
                Assert.ok(true, `test file: ${fileName}`);
                return _loadPackageJson((isNightly, packageJson) => {
                    Assert.ok(true, `  checking : ${packageJson.name || "??"} v${packageJson.version || "unknown"}`);
                    let request = new Request(_filePath, {method:"GET"});
                    return fetch(request).then((response) => {
                        if (!response.ok) {
                            Assert.ok(false, `fetch applicationinsights-properties${postfix} response error: ${response.statusText}`);
                            return;
                        } else {
                            return response.text().then(text => {
                                let size = Math.ceil((pako.deflate(text).length/1024) * 100) / 100.0;
                                _checkSize("deflate", this.MAX_DEFLATE_SIZE, size, isNightly);
                            }).catch((error) => {
                                Assert.ok(false, `applicationinsights-properties${postfix} response error: ${error}`);
                            });
                        }
                    }).catch((error: Error) => {
                        Assert.ok(false, `applicationinsights-properties${postfix} deflate size error: ${error}`);
                    });
                });
             }
        });
    } 
}<|MERGE_RESOLUTION|>--- conflicted
+++ resolved
@@ -54,11 +54,7 @@
     private readonly MAX_DEFLATE_SIZE = 19;
     private readonly rawFilePath = "../dist/es5/applicationinsights-properties-js.min.js";
     // Automatically updated by version scripts
-<<<<<<< HEAD
-    private readonly currentVer = "3.3.8";
-=======
     private readonly currentVer = "3.3.9";
->>>>>>> 2927525d
     private readonly proFilePath = `../browser/es5/ai.props.${this.currentVer[0]}.min.js`;
 
     public testInitialize() {
