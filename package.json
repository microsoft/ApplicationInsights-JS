{
<<<<<<< HEAD
    "name": "applicationinsights-js",
    "version": "1.0.17",
    "description": "Microsoft Application Insights JavaScript SDK",
    "main": "bundle/ai.module.js",
    "keywords": [
        "browser performance monitoring",
        "script errors",
        "application insights",
        "microsoft",
        "azure"
    ],
    "scripts": {
        "test": "grunt test"
    },
    "repository": {
        "type": "git",
        "url": "git+https://github.com/Microsoft/ApplicationInsights-JS.git"
    },
    "author": "Microsoft Application Insights Team",
    "license": "MIT",
    "bugs": {
        "url": "https://github.com/Microsoft/ApplicationInsights-JS/issues"
    },
    "homepage": "https://github.com/Microsoft/ApplicationInsights-JS#readme",
    "devDependencies": {
        "grunt": "1.0.1",
        "grunt-contrib-qunit": "2.0.0",
        "grunt-contrib-uglify": "3.1.0",
        "grunt-ts": "^6.0.0-beta.15",
        "typescript": "2.5.3"
    }
=======
    "name":  "applicationinsights-js",
    "version":  "1.0.18",
    "description":  "Microsoft Application Insights JavaScript SDK",
    "main":  "bundle/ai.module.js",
    "keywords":  [
                     "browser performance monitoring",
                     "script errors",
                     "application insights",
                     "microsoft",
                     "azure"
                 ],
    "scripts":  {
                    "test":  "grunt test"
                },
    "repository":  {
                       "type":  "git",
                       "url":  "git+https://github.com/Microsoft/ApplicationInsights-JS.git"
                   },
    "author":  "Microsoft Application Insights Team",
    "license":  "MIT",
    "bugs":  {
                 "url":  "https://github.com/Microsoft/ApplicationInsights-JS/issues"
             },
    "homepage":  "https://github.com/Microsoft/ApplicationInsights-JS#readme",
    "devDependencies":  {
                            "grunt":  "1.0.1",
                            "grunt-contrib-qunit":  "2.0.0",
                            "grunt-contrib-uglify":  "3.1.0",
                            "grunt-ts":  "^6.0.0-beta.15",
                            "typescript":  "2.5.3"
                        }
>>>>>>> 88c2351b
}<|MERGE_RESOLUTION|>--- conflicted
+++ resolved
@@ -1,37 +1,4 @@
 {
-<<<<<<< HEAD
-    "name": "applicationinsights-js",
-    "version": "1.0.17",
-    "description": "Microsoft Application Insights JavaScript SDK",
-    "main": "bundle/ai.module.js",
-    "keywords": [
-        "browser performance monitoring",
-        "script errors",
-        "application insights",
-        "microsoft",
-        "azure"
-    ],
-    "scripts": {
-        "test": "grunt test"
-    },
-    "repository": {
-        "type": "git",
-        "url": "git+https://github.com/Microsoft/ApplicationInsights-JS.git"
-    },
-    "author": "Microsoft Application Insights Team",
-    "license": "MIT",
-    "bugs": {
-        "url": "https://github.com/Microsoft/ApplicationInsights-JS/issues"
-    },
-    "homepage": "https://github.com/Microsoft/ApplicationInsights-JS#readme",
-    "devDependencies": {
-        "grunt": "1.0.1",
-        "grunt-contrib-qunit": "2.0.0",
-        "grunt-contrib-uglify": "3.1.0",
-        "grunt-ts": "^6.0.0-beta.15",
-        "typescript": "2.5.3"
-    }
-=======
     "name":  "applicationinsights-js",
     "version":  "1.0.18",
     "description":  "Microsoft Application Insights JavaScript SDK",
@@ -63,5 +30,4 @@
                             "grunt-ts":  "^6.0.0-beta.15",
                             "typescript":  "2.5.3"
                         }
->>>>>>> 88c2351b
 }