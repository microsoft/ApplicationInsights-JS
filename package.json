--- conflicted
+++ resolved
@@ -39,11 +39,7 @@
     },
     "homepage": "https://github.com/microsoft/ApplicationInsights-JS#readme",
     "devDependencies": {
-<<<<<<< HEAD
-        "@microsoft/rush": "^5.82.1",
-=======
         "@microsoft/rush": "5.82.1",
->>>>>>> 38b0b741
         "@nevware21/grunt-eslint-ts": "^0.2.2",
         "@nevware21/grunt-ts-plugin": "^0.4.3",
         "@typescript-eslint/eslint-plugin": "^4.28.0",
