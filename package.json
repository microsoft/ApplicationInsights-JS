{
    "name": "@microsoft/applicationinsights-web",
    "description": "Microsoft Application Insights JavaScript SDK",
<<<<<<< HEAD
    "version": "2.8.5",
=======
    "version": "2.8.6",
>>>>>>> 6ba2c0dc
    "keywords": [
        "browser performance monitoring",
        "script errors",
        "application insights",
        "microsoft",
        "azure"
    ],
    "scripts": {
        "postinstall": "node common/scripts/install-run-rush-silent.js update",
        "build": "node common/scripts/install-run-rush.js rebuild --verbose",
        "rebuild": "npm run build",
        "testx": "rush test --verbose",
        "test": "node common/scripts/install-run-rush.js test --verbose",
        "mintest": "node common/scripts/install-run-rush.js mintest --verbose",
        "lint": "node common/scripts/install-run-rush.js lint --verbose",
        "perftest": "node common/scripts/install-run-rush.js perftest --verbose",
        "rollupes3": "grunt rollupes3",
        "rupdate": "node common/scripts/install-run-rush.js update --recheck --purge --full",
        "serve": "grunt serve",
        "setVersion": "node ./tools/release-tools/setVersion.js",
        "purge": "node common/scripts/install-run-rush.js purge",
        "fullClean": "git clean -xdf && npm install && rush update --recheck --full",
        "fullCleanBuild": "npm run fullClean && npm run rebuild",
        "ai-min": "node common/scripts/install-run-rush.js ai-min",
        "ai-restore": "node common/scripts/install-run-rush.js ai-restore"
    },
    "repository": {
        "type": "git",
        "url": "git+https://github.com/microsoft/ApplicationInsights-JS.git"
    },
    "author": "Microsoft Application Insights Team",
    "license": "MIT",
    "bugs": {
        "url": "https://github.com/microsoft/ApplicationInsights-JS/issues"
    },
    "homepage": "https://github.com/microsoft/ApplicationInsights-JS#readme",
    "devDependencies": {
        "@microsoft/rush": "^5.75.0",
        "@nevware21/grunt-eslint-ts": "^0.2.2",
        "@nevware21/grunt-ts-plugin": "^0.4.3",
        "@typescript-eslint/eslint-plugin": "^4.28.0",
        "@typescript-eslint/parser": "^4.28.0",
        "archiver": "^5.3.0",
        "chromium": "^3.0.2",
        "connect": "^3.7.0",
        "eslint": "^7.29.0",
        "eslint-config-standard": "^16.0.3",
        "eslint-plugin-import": "^2.23.4",
        "eslint-plugin-node": "^11.1.0",
        "eslint-plugin-promise": "^5.1.0",
        "eslint-plugin-security": "^1.4.0",
        "grunt": "^1.5.3",
        "grunt-cli": "^1.4.3",
        "grunt-contrib-connect": "^3.0.0",
        "grunt-contrib-qunit": "^5.0.1",
        "grunt-contrib-uglify": "^5.0.1",
        "grunt-string-replace": "^1.3.1",
        "puppeteer": "^13.1.3",
        "typedoc": "^0.22.8",
        "typescript": "^4.3.4",
        "whatwg-fetch": "^3.0.0"
    }
}<|MERGE_RESOLUTION|>--- conflicted
+++ resolved
@@ -1,11 +1,7 @@
 {
     "name": "@microsoft/applicationinsights-web",
     "description": "Microsoft Application Insights JavaScript SDK",
-<<<<<<< HEAD
-    "version": "2.8.5",
-=======
     "version": "2.8.6",
->>>>>>> 6ba2c0dc
     "keywords": [
         "browser performance monitoring",
         "script errors",
