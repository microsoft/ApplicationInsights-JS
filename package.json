{
    "name":  "applicationinsights-js",
<<<<<<< HEAD
    "version":  "0.22.14",
    "description":  "Microsoft Application Insights JavaScript SDK",
    "main":  "JavaScriptSDK/AppInsightsModule",
    "keywords": [
        "browser performance monitoring",
        "script errors",
        "application insights",
        "microsoft",
        "azure"
    ],
=======
    "version":  "0.22.15",
    "description":  "[Application Insights](https://azure.microsoft.com/services/application-insights/) tells you about your app\u0027s performance and usage. By adding a few lines of code to your web pages, you get data about how many users you have, which pages are most popular, how fast pages load, whether they throw exceptions, and more. And you can add code to track more detailed user activity.",
    "main":  "dist/ai.0.js",
>>>>>>> 59e956c9
    "scripts":  {
                    "test":  "echo \"Error: no test specified\" && exit 1"
                },
    "repository":  {
                       "type":  "git",
                       "url":  "git+https://github.com/Microsoft/ApplicationInsights-JS.git"
                   },
    "author":  "Microsoft Application Insights Team",
    "license":  "MIT",
    "bugs":  {
                 "url":  "https://github.com/Microsoft/ApplicationInsights-JS/issues"
             },
    "homepage":  "https://github.com/Microsoft/ApplicationInsights-JS#readme"
}<|MERGE_RESOLUTION|>--- conflicted
+++ resolved
@@ -1,7 +1,6 @@
 {
     "name":  "applicationinsights-js",
-<<<<<<< HEAD
-    "version":  "0.22.14",
+    "version":  "0.22.15",
     "description":  "Microsoft Application Insights JavaScript SDK",
     "main":  "JavaScriptSDK/AppInsightsModule",
     "keywords": [
@@ -11,11 +10,6 @@
         "microsoft",
         "azure"
     ],
-=======
-    "version":  "0.22.15",
-    "description":  "[Application Insights](https://azure.microsoft.com/services/application-insights/) tells you about your app\u0027s performance and usage. By adding a few lines of code to your web pages, you get data about how many users you have, which pages are most popular, how fast pages load, whether they throw exceptions, and more. And you can add code to track more detailed user activity.",
-    "main":  "dist/ai.0.js",
->>>>>>> 59e956c9
     "scripts":  {
                     "test":  "echo \"Error: no test specified\" && exit 1"
                 },
