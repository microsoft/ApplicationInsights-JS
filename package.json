{
<<<<<<< HEAD
  "name": "applicationinsights-js",
  "version": "1.1.0",
  "description": "Microsoft Application Insights JavaScript SDK",
  "main": "JavaScript/JavaScriptSDK.Module/AppInsightsModule.js",
  "keywords": [
    "browser performance monitoring",
    "script errors",
    "application insights",
    "microsoft",
    "azure"
  ],
  "scripts": {
    "test": "echo \"Error: no test specified\" && exit 1"
  },
  "repository": {
    "type": "git",
    "url": "git+https://github.com/Microsoft/ApplicationInsights-JS.git"
  },
  "author": "Microsoft Application Insights Team",
  "license": "MIT",
  "bugs": {
    "url": "https://github.com/Microsoft/ApplicationInsights-JS/issues"
  },
  "homepage": "https://github.com/Microsoft/ApplicationInsights-JS#readme",
  "devDependencies": {
    "grunt": "^1.0.1",
    "grunt-contrib-uglify": "^2.3.0",
    "grunt-ts": "^6.0.0-beta.15",
    "typescript": "1.8.10"
  }
=======
    "name":  "applicationinsights-js",
    "version":  "1.0.10",
    "description":  "Microsoft Application Insights JavaScript SDK",
    "main":  "JavaScript/JavaScriptSDK.Module/AppInsightsModule.js",
    "keywords":  [
                     "browser performance monitoring",
                     "script errors",
                     "application insights",
                     "microsoft",
                     "azure"
                 ],
    "scripts":  {
                    "test":  "echo \"Error: no test specified\" && exit 1"
                },
    "repository":  {
                       "type":  "git",
                       "url":  "git+https://github.com/Microsoft/ApplicationInsights-JS.git"
                   },
    "author":  "Microsoft Application Insights Team",
    "license":  "MIT",
    "bugs":  {
                 "url":  "https://github.com/Microsoft/ApplicationInsights-JS/issues"
             },
    "homepage":  "https://github.com/Microsoft/ApplicationInsights-JS#readme"
>>>>>>> eb6358a9
}<|MERGE_RESOLUTION|>--- conflicted
+++ resolved
@@ -1,5 +1,4 @@
 {
-<<<<<<< HEAD
   "name": "applicationinsights-js",
   "version": "1.1.0",
   "description": "Microsoft Application Insights JavaScript SDK",
@@ -30,30 +29,4 @@
     "grunt-ts": "^6.0.0-beta.15",
     "typescript": "1.8.10"
   }
-=======
-    "name":  "applicationinsights-js",
-    "version":  "1.0.10",
-    "description":  "Microsoft Application Insights JavaScript SDK",
-    "main":  "JavaScript/JavaScriptSDK.Module/AppInsightsModule.js",
-    "keywords":  [
-                     "browser performance monitoring",
-                     "script errors",
-                     "application insights",
-                     "microsoft",
-                     "azure"
-                 ],
-    "scripts":  {
-                    "test":  "echo \"Error: no test specified\" && exit 1"
-                },
-    "repository":  {
-                       "type":  "git",
-                       "url":  "git+https://github.com/Microsoft/ApplicationInsights-JS.git"
-                   },
-    "author":  "Microsoft Application Insights Team",
-    "license":  "MIT",
-    "bugs":  {
-                 "url":  "https://github.com/Microsoft/ApplicationInsights-JS/issues"
-             },
-    "homepage":  "https://github.com/Microsoft/ApplicationInsights-JS#readme"
->>>>>>> eb6358a9
 }