--- conflicted
+++ resolved
@@ -56,11 +56,7 @@
     private readonly MAX_RAW_DEFLATE_SIZE = 38;
     private readonly MAX_BUNDLE_DEFLATE_SIZE = 38;
     private readonly rawFilePath = "../dist/es5/applicationinsights-web-basic.min.js";
-<<<<<<< HEAD
-    private readonly currentVer = "3.3.7";
-=======
     private readonly currentVer = "3.3.8";
->>>>>>> ea380196
     private readonly prodFilePath = `../browser/es5/aib.${this.currentVer[0]}.min.js`;
 
     public testInitialize() {
