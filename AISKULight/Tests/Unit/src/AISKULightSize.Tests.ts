--- conflicted
+++ resolved
@@ -2,13 +2,8 @@
 import * as pako from "pako";
 
 export class AISKULightSizeCheck extends AITestClass {
-<<<<<<< HEAD
-    private readonly MAX_RAW_SIZE = 73;
-    private readonly MAX_BUNDLE_SIZE = 73;
-=======
     private readonly MAX_RAW_SIZE = 74;
     private readonly MAX_BUNDLE_SIZE = 74;
->>>>>>> 7d428986
     private readonly MAX_RAW_DEFLATE_SIZE = 30;
     private readonly MAX_BUNDLE_DEFLATE_SIZE = 30;
     private readonly rawFilePath = "../dist/applicationinsights-web-basic.min.js";
